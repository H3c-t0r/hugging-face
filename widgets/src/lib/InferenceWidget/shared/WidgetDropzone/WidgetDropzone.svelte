--- conflicted
+++ resolved
@@ -4,25 +4,19 @@
 	import IconSpin from "../../../Icons/IconSpin.svelte";
 	import { proxify } from "../../shared/helpers";
 
+	let fileInput: HTMLInputElement;
+	
 	export let accept = "image/*";
 	export let isLoading = false;
-	export let fileInput: HTMLInputElement;
 	export let label =
 		"Drag image file here or click to browse from your computer";
-<<<<<<< HEAD
-	export let onChange: () => void;
 	export let imgSrc = "";
 	export let innerWidget: typeof SvelteComponent;
 	export let innerWidgetProps: { [key: string]: any } = {};
-=======
 	export let onSelectFile: (file: File | Blob) => void;
 	export let onError: (e: string) => void;
->>>>>>> e488d26e
 
 	let isDragging = false;
-<<<<<<< HEAD
-=======
-	let imgSrc = "";
 
 	function onChange() {
 		const file = fileInput.files?.[0];
@@ -66,7 +60,6 @@
 			onError(`Unrecognized dragged and dropped file or element.`);
 		}
 	}
->>>>>>> e488d26e
 </script>
 
 <input
