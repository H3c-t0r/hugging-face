# coding=utf-8
# Copyright 2023-present, the HuggingFace Inc. team.
#
# Licensed under the Apache License, Version 2.0 (the "License");
# you may not use this file except in compliance with the License.
# You may obtain a copy of the License at
#
#     http://www.apache.org/licenses/LICENSE-2.0
#
# Unless required by applicable law or agreed to in writing, software
# distributed under the License is distributed on an "AS IS" BASIS,
# WITHOUT WARRANTIES OR CONDITIONS OF ANY KIND, either express or implied.
# See the License for the specific language governing permissions and
# limitations under the License.
#
# Related resources:
#    https://huggingface.co/tasks
#    https://huggingface.co/docs/huggingface.js/inference/README
#    https://github.com/huggingface/huggingface.js/tree/main/packages/inference/src
#    https://github.com/huggingface/text-generation-inference/tree/main/clients/python
#    https://github.com/huggingface/text-generation-inference/blob/main/clients/python/text_generation/client.py
#    https://huggingface.slack.com/archives/C03E4DQ9LAJ/p1680169099087869
#    https://github.com/huggingface/unity-api#tasks
#
# Some TODO:
# - validate inputs/options/parameters? with Pydantic for instance? or only optionally?
# - add all tasks
#
# NOTE: the philosophy of this client is "let's make it as easy as possible to use it, even if less optimized". Some
# examples of how it translates:
# - Timeout / Server unavailable is handled by the client in a single "timeout" parameter.
# - Files can be provided as bytes, file paths, or URLs and the client will try to "guess" the type.
# - Images are parsed as PIL.Image for easier manipulation.
# - Provides a "recommended model" for each task => suboptimal but user-wise quicker to get a first script running.
# - Only the main parameters are publicly exposed. Power users can always read the docs for more options.
import logging
import time
import warnings
from dataclasses import asdict
from typing import (
    TYPE_CHECKING,
    Any,
    Dict,
    Iterable,
    List,
    Literal,
    Optional,
    Union,
    overload,
)

from requests import HTTPError
from requests.structures import CaseInsensitiveDict

from huggingface_hub.constants import INFERENCE_ENDPOINT
from huggingface_hub.inference._common import (
    TASKS_EXPECTING_IMAGES,
    ContentT,
    InferenceTimeoutError,
    ModelStatus,
    _b64_encode,
    _b64_to_image,
    _bytes_to_dict,
    _bytes_to_image,
    _bytes_to_list,
    _get_recommended_model,
    _import_numpy,
    _is_tgi_server,
    _open_as_binary,
    _set_as_non_tgi,
    _stream_text_generation_response,
)
from huggingface_hub.inference._text_generation import (
    TextGenerationParameters,
    TextGenerationRequest,
    TextGenerationResponse,
    TextGenerationStreamResponse,
    raise_text_generation_error,
)
from huggingface_hub.inference._types import (
    ClassificationOutput,
    ConversationalOutput,
    FillMaskOutput,
    ImageSegmentationOutput,
    ObjectDetectionOutput,
    QuestionAnsweringOutput,
    TableQuestionAnsweringOutput,
    TokenClassificationOutput,
)
from huggingface_hub.utils import (
    BadRequestError,
    build_hf_headers,
    get_session,
    hf_raise_for_status,
)


if TYPE_CHECKING:
    import numpy as np
    from PIL import Image

logger = logging.getLogger(__name__)


class InferenceClient:
    """
    Initialize a new Inference Client.

    [`InferenceClient`] aims to provide a unified experience to perform inference. The client can be used
    seamlessly with either the (free) Inference API or self-hosted Inference Endpoints.

    Args:
        model (`str`, `optional`):
            The model to run inference with. Can be a model id hosted on the Hugging Face Hub, e.g. `bigcode/starcoder`
            or a URL to a deployed Inference Endpoint. Defaults to None, in which case a recommended model is
            automatically selected for the task.
        token (`str`, *optional*):
            Hugging Face token. Will default to the locally saved token. Pass `token=False` if you don't want to send
            your token to the server.
        timeout (`float`, `optional`):
            The maximum number of seconds to wait for a response from the server. Loading a new model in Inference
            API can take up to several minutes. Defaults to None, meaning it will loop until the server is available.
        headers (`Dict[str, str]`, `optional`):
            Additional headers to send to the server. By default only the authorization and user-agent headers are sent.
            Values in this dictionary will override the default values.
        cookies (`Dict[str, str]`, `optional`):
            Additional cookies to send to the server.
    """

    def __init__(
        self,
        model: Optional[str] = None,
        token: Union[str, bool, None] = None,
        timeout: Optional[float] = None,
        headers: Optional[Dict[str, str]] = None,
        cookies: Optional[Dict[str, str]] = None,
    ) -> None:
        self.model: Optional[str] = model
        self.headers = CaseInsensitiveDict(build_hf_headers(token=token))  # contains 'authorization' + 'user-agent'
        if headers is not None:
            self.headers.update(headers)
        self.cookies = cookies
        self.timeout = timeout

    def __repr__(self):
        return f"<InferenceClient(model='{self.model if self.model else ''}', timeout={self.timeout})>"

    @overload
    def post(  # type: ignore
        self,
        *,
        json: Optional[Union[str, Dict, List]] = None,
        data: Optional[ContentT] = None,
        model: Optional[str] = None,
        task: Optional[str] = None,
        stream: Literal[False] = ...,
    ) -> bytes:
        pass

    @overload
    def post(  # type: ignore
        self,
        *,
        json: Optional[Union[str, Dict, List]] = None,
        data: Optional[ContentT] = None,
        model: Optional[str] = None,
        task: Optional[str] = None,
        stream: Literal[True] = ...,
    ) -> Iterable[bytes]:
        pass

    def post(
        self,
        *,
        json: Optional[Union[str, Dict, List]] = None,
        data: Optional[ContentT] = None,
        model: Optional[str] = None,
        task: Optional[str] = None,
        stream: bool = False,
    ) -> Union[bytes, Iterable[bytes]]:
        """
        Make a POST request to the inference server.

        Args:
            json (`Union[str, Dict, List]`, *optional*):
                The JSON data to send in the request body. Defaults to None.
            data (`Union[str, Path, bytes, BinaryIO]`, *optional*):
                The content to send in the request body. It can be raw bytes, a pointer to an opened file, a local file
                path, or a URL to an online resource (image, audio file,...). If both `json` and `data` are passed,
                `data` will take precedence. At least `json` or `data` must be provided. Defaults to None.
            model (`str`, *optional*):
                The model to use for inference. Can be a model ID hosted on the Hugging Face Hub or a URL to a deployed
                Inference Endpoint. Will override the model defined at the instance level. Defaults to None.
            task (`str`, *optional*):
                The task to perform on the inference. Used only to default to a recommended model if `model` is not
                provided. At least `model` or `task` must be provided. Defaults to None.
            stream (`bool`, *optional*):
                Whether to iterate over streaming APIs.

        Returns:
            bytes: The raw bytes returned by the server.

        Raises:
            [`InferenceTimeoutError`]:
                If the model is unavailable or the request times out.
            `HTTPError`:
                If the request fails with an HTTP error status code other than HTTP 503.
        """
        url = self._resolve_url(model, task)

        if data is not None and json is not None:
            warnings.warn("Ignoring `json` as `data` is passed as binary.")

        # Set Accept header if relevant
        headers = self.headers.copy()
        if task in TASKS_EXPECTING_IMAGES and "Accept" not in headers:
            headers["Accept"] = "image/png"

        t0 = time.time()
        timeout = self.timeout
        while True:
            with _open_as_binary(data) as data_as_binary:
                try:
                    response = get_session().post(
                        url,
                        json=json,
                        data=data_as_binary,
                        headers=headers,
                        cookies=self.cookies,
                        timeout=self.timeout,
                        stream=stream,
                    )
                except TimeoutError as error:
                    # Convert any `TimeoutError` to a `InferenceTimeoutError`
                    raise InferenceTimeoutError(f"Inference call timed out: {url}") from error

            try:
                hf_raise_for_status(response)
                return response.iter_lines() if stream else response.content
            except HTTPError as error:
                if error.response.status_code == 503:
                    # If Model is unavailable, either raise a TimeoutError...
                    if timeout is not None and time.time() - t0 > timeout:
                        raise InferenceTimeoutError(
                            f"Model not loaded on the server: {url}. Please retry with a higher timeout (current:"
                            f" {self.timeout})."
                        ) from error
                    # ...or wait 1s and retry
                    logger.info(f"Waiting for model to be loaded on the server: {error}")
                    time.sleep(1)
                    if timeout is not None:
                        timeout = max(self.timeout - (time.time() - t0), 1)  # type: ignore
                    continue
                raise

    def audio_classification(
        self,
        audio: ContentT,
        *,
        model: Optional[str] = None,
    ) -> List[ClassificationOutput]:
        """
        Perform audio classification on the provided audio content.

        Args:
            audio (Union[str, Path, bytes, BinaryIO]):
                The audio content to classify. It can be raw audio bytes, a local audio file, or a URL pointing to an
                audio file.
            model (`str`, *optional*):
                The model to use for audio classification. Can be a model ID hosted on the Hugging Face Hub
                or a URL to a deployed Inference Endpoint. If not provided, the default recommended model for
                audio classification will be used.

        Returns:
            `List[Dict]`: The classification output containing the predicted label and its confidence.

        Raises:
            [`InferenceTimeoutError`]:
                If the model is unavailable or the request times out.
            `HTTPError`:
                If the request fails with an HTTP error status code other than HTTP 503.

        Example:
        ```py
        >>> from huggingface_hub import InferenceClient
        >>> client = InferenceClient()
        >>> client.audio_classification("audio.flac")
        [{'score': 0.4976358711719513, 'label': 'hap'}, {'score': 0.3677836060523987, 'label': 'neu'},...]
        ```
        """
        response = self.post(data=audio, model=model, task="audio-classification")
        return _bytes_to_list(response)

    def automatic_speech_recognition(
        self,
        audio: ContentT,
        *,
        model: Optional[str] = None,
    ) -> str:
        """
        Perform automatic speech recognition (ASR or audio-to-text) on the given audio content.

        Args:
            audio (Union[str, Path, bytes, BinaryIO]):
                The content to transcribe. It can be raw audio bytes, local audio file, or a URL to an audio file.
            model (`str`, *optional*):
                The model to use for ASR. Can be a model ID hosted on the Hugging Face Hub or a URL to a deployed
                Inference Endpoint. If not provided, the default recommended model for ASR will be used.

        Returns:
            str: The transcribed text.

        Raises:
            [`InferenceTimeoutError`]:
                If the model is unavailable or the request times out.
            `HTTPError`:
                If the request fails with an HTTP error status code other than HTTP 503.

        Example:
        ```py
        >>> from huggingface_hub import InferenceClient
        >>> client = InferenceClient()
        >>> client.automatic_speech_recognition("hello_world.flac")
        "hello world"
        ```
        """
        response = self.post(data=audio, model=model, task="automatic-speech-recognition")
        return _bytes_to_dict(response)["text"]

    def conversational(
        self,
        text: str,
        generated_responses: Optional[List[str]] = None,
        past_user_inputs: Optional[List[str]] = None,
        *,
        parameters: Optional[Dict[str, Any]] = None,
        model: Optional[str] = None,
    ) -> ConversationalOutput:
        """
        Generate conversational responses based on the given input text (i.e. chat with the API).

        Args:
            text (`str`):
                The last input from the user in the conversation.
            generated_responses (`List[str]`, *optional*):
                A list of strings corresponding to the earlier replies from the model. Defaults to None.
            past_user_inputs (`List[str]`, *optional*):
                A list of strings corresponding to the earlier replies from the user. Should be the same length as
                `generated_responses`. Defaults to None.
            parameters (`Dict[str, Any]`, *optional*):
                Additional parameters for the conversational task. Defaults to None. For more details about the available
                parameters, please refer to [this page](https://huggingface.co/docs/api-inference/detailed_parameters#conversational-task)
            model (`str`, *optional*):
                The model to use for the conversational task. Can be a model ID hosted on the Hugging Face Hub or a URL to
                a deployed Inference Endpoint. If not provided, the default recommended conversational model will be used.
                Defaults to None.

        Returns:
            `Dict`: The generated conversational output.

        Raises:
            [`InferenceTimeoutError`]:
                If the model is unavailable or the request times out.
            `HTTPError`:
                If the request fails with an HTTP error status code other than HTTP 503.

        Example:
        ```py
        >>> from huggingface_hub import InferenceClient
        >>> client = InferenceClient()
        >>> output = client.conversational("Hi, who are you?")
        >>> output
        {'generated_text': 'I am the one who knocks.', 'conversation': {'generated_responses': ['I am the one who knocks.'], 'past_user_inputs': ['Hi, who are you?']}, 'warnings': ['Setting `pad_token_id` to `eos_token_id`:50256 for open-end generation.']}
        >>> client.conversational(
        ...     "Wow, that's scary!",
        ...     generated_responses=output["conversation"]["generated_responses"],
        ...     past_user_inputs=output["conversation"]["past_user_inputs"],
        ... )
        ```
        """
        payload: Dict[str, Any] = {"inputs": {"text": text}}
        if generated_responses is not None:
            payload["inputs"]["generated_responses"] = generated_responses
        if past_user_inputs is not None:
            payload["inputs"]["past_user_inputs"] = past_user_inputs
        if parameters is not None:
            payload["parameters"] = parameters
        response = self.post(json=payload, model=model, task="conversational")
        return _bytes_to_dict(response)  # type: ignore

    def visual_question_answering(
        self,
        image: ContentT,
        question: str,
        *,
        model: Optional[str] = None,
    ) -> List[str]:
        """
        Answering open-ended questions based on an image.

        Args:
            image (`Union[str, Path, bytes, BinaryIO]`):
                The input image for the context. It can be raw bytes, an image file, or a URL to an online image.
            question (`str`):
                Question to be answered.
            model (`str`, *optional*):
                The model to use for the visual question answering task. Can be a model ID hosted on the Hugging Face Hub or a URL to
                a deployed Inference Endpoint. If not provided, the default recommended visual question answering model will be used.
                Defaults to None.

        Returns:
            `List[Dict]`: a list of dictionaries containing the predicted label and associated probability.

        Raises:
            `InferenceTimeoutError`:
                If the model is unavailable or the request times out.
            `HTTPError`:
                If the request fails with an HTTP error status code other than HTTP 503.

        Example:
        ```py
        >>> from huggingface_hub import InferenceClient
        >>> client = InferenceClient()
        >>> client.visual_question_answering(
        ...     image="https://huggingface.co/datasets/mishig/sample_images/resolve/main/tiger.jpg",
        ...     question="What is the animal doing?"
        ... )
        [{'score': 0.778609573841095, 'answer': 'laying down'},{'score': 0.6957435607910156, 'answer': 'sitting'}, ...]
        ```
        """
        payload: Dict[str, Any] = {"question": question, "image": _b64_encode(image)}
        response = self.post(json=payload, model=model, task="visual-question-answering")
        return _bytes_to_list(response)

    def document_question_answering(
        self,
        image: ContentT,
        question: str,
        *,
        model: Optional[str] = None,
    ) -> List[QuestionAnsweringOutput]:
        """
        Answer questions on document images.

        Args:
            image (`Union[str, Path, bytes, BinaryIO]`):
                The input image for the context. It can be raw bytes, an image file, or a URL to an online image.
            question (`str`):
                Question to be answered.
            model (`str`, *optional*):
                The model to use for the document question answering task. Can be a model ID hosted on the Hugging Face Hub or a URL to
                a deployed Inference Endpoint. If not provided, the default recommended document question answering model will be used.
                Defaults to None.

        Returns:
            `List[Dict]`: a list of dictionaries containing the predicted label, associated probability, word ids, and page number.

        Raises:
            [`InferenceTimeoutError`]:
                If the model is unavailable or the request times out.
            `HTTPError`:
                If the request fails with an HTTP error status code other than HTTP 503.

        Example:
        ```py
        >>> from huggingface_hub import InferenceClient
        >>> client = InferenceClient()
        >>> client.document_question_answering(image="https://huggingface.co/spaces/impira/docquery/resolve/2359223c1837a7587402bda0f2643382a6eefeab/invoice.png", question="What is the invoice number?")
        [{'score': 0.42515629529953003, 'answer': 'us-001', 'start': 16, 'end': 16}]
        ```
        """
        payload: Dict[str, Any] = {"question": question, "image": _b64_encode(image)}
        response = self.post(json=payload, model=model, task="document-question-answering")
        return _bytes_to_list(response)

    def feature_extraction(self, text: str, *, model: Optional[str] = None) -> "np.ndarray":
        """
        Generate embeddings for a given text.

        Args:
            text (`str`):
                The text to embed.
            model (`str`, *optional*):
                The model to use for the conversational task. Can be a model ID hosted on the Hugging Face Hub or a URL to
                a deployed Inference Endpoint. If not provided, the default recommended conversational model will be used.
                Defaults to None.

        Returns:
            `np.ndarray`: The embedding representing the input text as a float32 numpy array.

        Raises:
            [`InferenceTimeoutError`]:
                If the model is unavailable or the request times out.
            `HTTPError`:
                If the request fails with an HTTP error status code other than HTTP 503.

        Example:
        ```py
        >>> from huggingface_hub import InferenceClient
        >>> client = InferenceClient()
        >>> client.feature_extraction("Hi, who are you?")
        array([[ 2.424802  ,  2.93384   ,  1.1750331 , ...,  1.240499, -0.13776633, -0.7889173 ],
        [-0.42943227, -0.6364878 , -1.693462  , ...,  0.41978157, -2.4336355 ,  0.6162071 ],
        ...,
        [ 0.28552425, -0.928395  , -1.2077185 , ...,  0.76810825, -2.1069427 ,  0.6236161 ]], dtype=float32)
        ```
        """
        response = self.post(json={"inputs": text}, model=model, task="feature-extraction")
        np = _import_numpy()
        return np.array(_bytes_to_dict(response)[0], dtype="float32")

    def fill_mask(self, text: str, *, model: Optional[str] = None) -> List[FillMaskOutput]:
        """
        Fill in a hole with a missing word (token to be precise).

        Args:
            text (`str`):
                a string to be filled from, must contain the [MASK] token (check model card for exact name of the mask).
            model (`str`, *optional*):
                The model to use for the fill mask task. Can be a model ID hosted on the Hugging Face Hub or a URL to
                a deployed Inference Endpoint. If not provided, the default recommended fill mask model will be used.
                Defaults to None.

        Returns:
            `List[Dict]`: a list of fill mask output dictionaries containing the predicted label, associated
            probability, token reference, and completed text.

        Raises:
            [`InferenceTimeoutError`]:
                If the model is unavailable or the request times out.
            `HTTPError`:
                If the request fails with an HTTP error status code other than HTTP 503.

        Example:
        ```py
        >>> from huggingface_hub import InferenceClient
        >>> client = InferenceClient()
        >>> client.fill_mask("The goal of life is <mask>.")
        [{'score': 0.06897063553333282,
        'token': 11098,
        'token_str': ' happiness',
        'sequence': 'The goal of life is happiness.'},
        {'score': 0.06554922461509705,
        'token': 45075,
        'token_str': ' immortality',
        'sequence': 'The goal of life is immortality.'}]
        ```
        """
        response = self.post(json={"inputs": text}, model=model, task="fill-mask")
        return _bytes_to_list(response)

    def image_classification(
        self,
        image: ContentT,
        *,
        model: Optional[str] = None,
    ) -> List[ClassificationOutput]:
        """
        Perform image classification on the given image using the specified model.

        Args:
            image (`Union[str, Path, bytes, BinaryIO]`):
                The image to classify. It can be raw bytes, an image file, or a URL to an online image.
            model (`str`, *optional*):
                The model to use for image classification. Can be a model ID hosted on the Hugging Face Hub or a URL to a
                deployed Inference Endpoint. If not provided, the default recommended model for image classification will be used.

        Returns:
            `List[Dict]`: a list of dictionaries containing the predicted label and associated probability.

        Raises:
            [`InferenceTimeoutError`]:
                If the model is unavailable or the request times out.
            `HTTPError`:
                If the request fails with an HTTP error status code other than HTTP 503.

        Example:
        ```py
        >>> from huggingface_hub import InferenceClient
        >>> client = InferenceClient()
        >>> client.image_classification("https://upload.wikimedia.org/wikipedia/commons/thumb/4/43/Cute_dog.jpg/320px-Cute_dog.jpg")
        [{'score': 0.9779096841812134, 'label': 'Blenheim spaniel'}, ...]
        ```
        """
        response = self.post(data=image, model=model, task="image-classification")
        return _bytes_to_list(response)

    def image_segmentation(
        self,
        image: ContentT,
        *,
        model: Optional[str] = None,
    ) -> List[ImageSegmentationOutput]:
        """
        Perform image segmentation on the given image using the specified model.

        <Tip warning={true}>

        You must have `PIL` installed if you want to work with images (`pip install Pillow`).

        </Tip>

        Args:
            image (`Union[str, Path, bytes, BinaryIO]`):
                The image to segment. It can be raw bytes, an image file, or a URL to an online image.
            model (`str`, *optional*):
                The model to use for image segmentation. Can be a model ID hosted on the Hugging Face Hub or a URL to a
                deployed Inference Endpoint. If not provided, the default recommended model for image segmentation will be used.

        Returns:
            `List[Dict]`: A list of dictionaries containing the segmented masks and associated attributes.

        Raises:
            [`InferenceTimeoutError`]:
                If the model is unavailable or the request times out.
            `HTTPError`:
                If the request fails with an HTTP error status code other than HTTP 503.

        Example:
        ```py
        >>> from huggingface_hub import InferenceClient
        >>> client = InferenceClient()
        >>> client.image_segmentation("cat.jpg"):
        [{'score': 0.989008, 'label': 'LABEL_184', 'mask': <PIL.PngImagePlugin.PngImageFile image mode=L size=400x300 at 0x7FDD2B129CC0>}, ...]
        ```
        """

        # Segment
        response = self.post(data=image, model=model, task="image-segmentation")
        output = _bytes_to_dict(response)

        # Parse masks as PIL Image
        if not isinstance(output, list):
            raise ValueError(f"Server output must be a list. Got {type(output)}: {str(output)[:200]}...")
        for item in output:
            item["mask"] = _b64_to_image(item["mask"])
        return output

    def image_to_image(
        self,
        image: ContentT,
        prompt: Optional[str] = None,
        *,
        negative_prompt: Optional[str] = None,
        height: Optional[int] = None,
        width: Optional[int] = None,
        num_inference_steps: Optional[int] = None,
        guidance_scale: Optional[float] = None,
        model: Optional[str] = None,
        **kwargs,
    ) -> "Image":
        """
        Perform image-to-image translation using a specified model.

        <Tip warning={true}>

        You must have `PIL` installed if you want to work with images (`pip install Pillow`).

        </Tip>

        Args:
            image (`Union[str, Path, bytes, BinaryIO]`):
                The input image for translation. It can be raw bytes, an image file, or a URL to an online image.
            prompt (`str`, *optional*):
                The text prompt to guide the image generation.
            negative_prompt (`str`, *optional*):
                A negative prompt to guide the translation process.
            height (`int`, *optional*):
                The height in pixels of the generated image.
            width (`int`, *optional*):
                The width in pixels of the generated image.
            num_inference_steps (`int`, *optional*):
                The number of denoising steps. More denoising steps usually lead to a higher quality image at the
                expense of slower inference.
            guidance_scale (`float`, *optional*):
                Higher guidance scale encourages to generate images that are closely linked to the text `prompt`,
                usually at the expense of lower image quality.
            model (`str`, *optional*):
                The model to use for inference. Can be a model ID hosted on the Hugging Face Hub or a URL to a deployed
                Inference Endpoint. This parameter overrides the model defined at the instance level. Defaults to None.

        Returns:
            `Image`: The translated image.

        Raises:
            [`InferenceTimeoutError`]:
                If the model is unavailable or the request times out.
            `HTTPError`:
                If the request fails with an HTTP error status code other than HTTP 503.

        Example:
        ```py
        >>> from huggingface_hub import InferenceClient
        >>> client = InferenceClient()
        >>> image = client.image_to_image("cat.jpg", prompt="turn the cat into a tiger")
        >>> image.save("tiger.jpg")
        ```
        """
        parameters = {
            "prompt": prompt,
            "negative_prompt": negative_prompt,
            "height": height,
            "width": width,
            "num_inference_steps": num_inference_steps,
            "guidance_scale": guidance_scale,
            **kwargs,
        }
        if all(parameter is None for parameter in parameters.values()):
            # Either only an image to send => send as raw bytes
            data = image
            payload: Optional[Dict[str, Any]] = None
        else:
            # Or an image + some parameters => use base64 encoding
            data = None
            payload = {"inputs": _b64_encode(image)}
            for key, value in parameters.items():
                if value is not None:
                    payload.setdefault("parameters", {})[key] = value

        response = self.post(json=payload, data=data, model=model, task="image-to-image")
        return _bytes_to_image(response)

    def image_to_text(self, image: ContentT, *, model: Optional[str] = None) -> str:
        """
        Takes an input image and return text.

        Models can have very different outputs depending on your use case (image captioning, optical character recognition
        (OCR), Pix2Struct, etc). Please have a look to the model card to learn more about a model's specificities.

        Args:
            image (`Union[str, Path, bytes, BinaryIO]`):
                The input image to caption. It can be raw bytes, an image file, or a URL to an online image..
            model (`str`, *optional*):
                The model to use for inference. Can be a model ID hosted on the Hugging Face Hub or a URL to a deployed
                Inference Endpoint. This parameter overrides the model defined at the instance level. Defaults to None.

        Returns:
            `str`: The generated text.

        Raises:
            [`InferenceTimeoutError`]:
                If the model is unavailable or the request times out.
            `HTTPError`:
                If the request fails with an HTTP error status code other than HTTP 503.

        Example:
        ```py
        >>> from huggingface_hub import InferenceClient
        >>> client = InferenceClient()
        >>> client.image_to_text("cat.jpg")
        'a cat standing in a grassy field '
        >>> client.image_to_text("https://upload.wikimedia.org/wikipedia/commons/thumb/4/43/Cute_dog.jpg/320px-Cute_dog.jpg")
        'a dog laying on the grass next to a flower pot '
        ```
        """
        response = self.post(data=image, model=model, task="image-to-text")
        return _bytes_to_dict(response)[0]["generated_text"]

    def object_detection(
        self,
        image: ContentT,
        *,
        model: Optional[str] = None,
    ) -> List[ObjectDetectionOutput]:
        """
        Perform object detection on the given image using the specified model.

        <Tip warning={true}>

        You must have `PIL` installed if you want to work with images (`pip install Pillow`).

        </Tip>

        Args:
            image (`Union[str, Path, bytes, BinaryIO]`):
                The image to detect objects on. It can be raw bytes, an image file, or a URL to an online image.
            model (`str`, *optional*):
                The model to use for object detection. Can be a model ID hosted on the Hugging Face Hub or a URL to a
                deployed Inference Endpoint. If not provided, the default recommended model for object detection (DETR) will be used.

        Returns:
            `List[ObjectDetectionOutput]`: A list of dictionaries containing the bounding boxes and associated attributes.

        Raises:
            [`InferenceTimeoutError`]:
                If the model is unavailable or the request times out.
            `HTTPError`:
                If the request fails with an HTTP error status code other than HTTP 503.
            `ValueError`:
                If the request output is not a List.

        Example:
        ```py
        >>> from huggingface_hub import InferenceClient
        >>> client = InferenceClient()
        >>> client.object_detection("people.jpg"):
        [{"score":0.9486683011054993,"label":"person","box":{"xmin":59,"ymin":39,"xmax":420,"ymax":510}}, ... ]
        ```
        """
        # detect objects
        response = self.post(data=image, model=model, task="object-detection")
        output = _bytes_to_dict(response)
        if not isinstance(output, list):
            raise ValueError(f"Server output must be a list. Got {type(output)}: {str(output)[:200]}...")
        return output

    def question_answering(
        self, question: str, context: str, *, model: Optional[str] = None
    ) -> QuestionAnsweringOutput:
        """
        Retrieve the answer to a question from a given text.

        Args:
            question (`str`):
                Question to be answered.
            context (`str`):
                The context of the question.
            model (`str`):
                The model to use for the question answering task. Can be a model ID hosted on the Hugging Face Hub or a URL to
                a deployed Inference Endpoint.

        Returns:
            `Dict`: a dictionary of question answering output containing the score, start index, end index, and answer.

        Raises:
            [`InferenceTimeoutError`]:
                If the model is unavailable or the request times out.
            `HTTPError`:
                If the request fails with an HTTP error status code other than HTTP 503.

        Example:
        ```py
        >>> from huggingface_hub import InferenceClient
        >>> client = InferenceClient()
        >>> client.question_answering(question="What's my name?", context="My name is Clara and I live in Berkeley.")
        {'score': 0.9326562285423279, 'start': 11, 'end': 16, 'answer': 'Clara'}
        ```
        """

        payload: Dict[str, Any] = {"question": question, "context": context}
        response = self.post(
            json=payload,
            model=model,
            task="question-answering",
        )
        return _bytes_to_dict(response)  # type: ignore

    def sentence_similarity(
        self, sentence: str, other_sentences: List[str], *, model: Optional[str] = None
    ) -> List[float]:
        """
        Compute the semantic similarity between a sentence and a list of other sentences by comparing their embeddings.

        Args:
            sentence (`str`):
                The main sentence to compare to others.
            other_sentences (`List[str]`):
                The list of sentences to compare to.
            model (`str`, *optional*):
                The model to use for the conversational task. Can be a model ID hosted on the Hugging Face Hub or a URL to
                a deployed Inference Endpoint. If not provided, the default recommended conversational model will be used.
                Defaults to None.

        Returns:
            `List[float]`: The embedding representing the input text.

        Raises:
            [`InferenceTimeoutError`]:
                If the model is unavailable or the request times out.
            `HTTPError`:
                If the request fails with an HTTP error status code other than HTTP 503.

        Example:
        ```py
        >>> from huggingface_hub import InferenceClient
        >>> client = InferenceClient()
        >>> client.sentence_similarity(
        ...     "Machine learning is so easy.",
        ...     other_sentences=[
        ...         "Deep learning is so straightforward.",
        ...         "This is so difficult, like rocket science.",
        ...         "I can't believe how much I struggled with this.",
        ...     ],
        ... )
        [0.7785726189613342, 0.45876261591911316, 0.2906220555305481]
        ```
        """
        response = self.post(
            json={"inputs": {"source_sentence": sentence, "sentences": other_sentences}},
            model=model,
            task="sentence-similarity",
        )
        return _bytes_to_list(response)

    def summarization(
        self,
        text: str,
        *,
        parameters: Optional[Dict[str, Any]] = None,
        model: Optional[str] = None,
    ) -> str:
        """
        Generate a summary of a given text using a specified model.

        Args:
            text (`str`):
                The input text to summarize.
            parameters (`Dict[str, Any]`, *optional*):
                Additional parameters for summarization. Check out this [page](https://huggingface.co/docs/api-inference/detailed_parameters#summarization-task)
                for more details.
            model (`str`, *optional*):
                The model to use for inference. Can be a model ID hosted on the Hugging Face Hub or a URL to a deployed
                Inference Endpoint. This parameter overrides the model defined at the instance level. Defaults to None.

        Returns:
            `str`: The generated summary text.

        Raises:
            [`InferenceTimeoutError`]:
                If the model is unavailable or the request times out.
            `HTTPError`:
                If the request fails with an HTTP error status code other than HTTP 503.

        Example:
        ```py
        >>> from huggingface_hub import InferenceClient
        >>> client = InferenceClient()
        >>> client.summarization("The Eiffel tower...")
        'The Eiffel tower is one of the most famous landmarks in the world....'
        ```
        """
        payload: Dict[str, Any] = {"inputs": text}
        if parameters is not None:
            payload["parameters"] = parameters
        response = self.post(json=payload, model=model, task="summarization")
        return _bytes_to_dict(response)[0]["summary_text"]

<<<<<<< HEAD
    def tabular_regression(
        self, table: Dict[str, Any], model: str, *, parameters: Optional[Dict[str, Any]] = None
    ) -> List[float]:
        """
        Predicting a numerical target value given a set of attributes/features in a table.

        Args:
            table (`Dict[str, Any]`):
                Set of attributes stored in a table. The attributes used to predict the target can be both numerical and categorical.
            model (`str`):
                The model to use for the tabular-regression task. Can be a model ID hosted on the Hugging Face Hub or a URL to
                a deployed Inference Endpoint.
            parameters (`Dict[str, Any]`, *optional*):
                Additional parameters for the tabular-regression task. Defaults to None. For more details about the available
                parameters, please refer to [this page](https://huggingface.co/docs/api-inference/detailed_parameters#tabular-regression-task)

        Returns:
            `List`: a list of predicted numerical target values.
=======
    def table_question_answering(
        self, table: Dict[str, Any], query: str, *, model: Optional[str] = None
    ) -> TableQuestionAnsweringOutput:
        """
        Retrieve the answer to a question from information given in a table.

        Args:
            table (`str`):
                A table of data represented as a dict of lists where entries are headers and the lists are all the
                values, all lists must have the same size.
            query (`str`):
                The query in plain text that you want to ask the table.
            model (`str`):
                The model to use for the table-question-answering task. Can be a model ID hosted on the Hugging Face
                Hub or a URL to a deployed Inference Endpoint.

        Returns:
            `Dict`: a dictionary of table question answering output containing the answer, coordinates, cells and the aggregator used.
>>>>>>> a9d65524

        Raises:
            [`InferenceTimeoutError`]:
                If the model is unavailable or the request times out.
            `HTTPError`:
                If the request fails with an HTTP error status code other than HTTP 503.

        Example:
        ```py
        >>> from huggingface_hub import InferenceClient
        >>> client = InferenceClient()
<<<<<<< HEAD
        >>> data = {
        "Height": ["11.52", "12.48", "12.3778"],
        "Length1": ["23.2", "24", "23.9"],
        "Length2": ["25.4", "26.3", "26.5"],
        "Length3": ["30", "31.2", "31.1"],
        "Species": ["Bream", "Bream", "Bream"],
        "Width": ["4.02", "4.3056", "4.6961"],
        }
        >>> model = "scikit-learn/Fish-Weight"
        >>> output = client.tabular_regression(data=data, model=model, parameters={"wait_for_model":"true"})
        >>> output
        [110, 120, 130]
        ```
        """
        payload: Dict[str, Any] = {"table": table}
        if parameters is not None:
            payload["parameters"] = parameters
        response = self.post(
            json=payload,
            model=model,
            task="tabular-regression",
        )
        return _bytes_to_dict(response)
=======
        >>> query = "How many stars does the transformers repository have?"
        >>> table = {"Repository": ["Transformers", "Datasets", "Tokenizers"], "Stars": ["36542", "4512", "3934"]}
        >>> client.table_question_answering(table, query, model="google/tapas-base-finetuned-wtq")
        {'answer': 'AVERAGE > 36542', 'coordinates': [[0, 1]], 'cells': ['36542'], 'aggregator': 'AVERAGE'}
        ```
        """
        response = self.post(
            json={
                "query": query,
                "table": table,
            },
            model=model,
            task="table-question-answering",
        )
        return _bytes_to_dict(response)  # type: ignore

    def tabular_classification(self, table: Dict[str, Any], *, model: str) -> List[str]:
        """
        Classifying a target category (a group) based on a set of attributes.

        Args:
            table (`Dict[str, Any]`):
                Set of attributes to classify.
            model (`str`):
                The model to use for the tabular-classification task. Can be a model ID hosted on the Hugging Face Hub or a URL to
                a deployed Inference Endpoint.

        Returns:
            `List`: a list of labels, one per row in the initial table.

        Raises:
            [`InferenceTimeoutError`]:
                If the model is unavailable or the request times out.
            `HTTPError`:
                If the request fails with an HTTP error status code other than HTTP 503.

        Example:
        ```py
        >>> from huggingface_hub import InferenceClient
        >>> client = InferenceClient()
        >>> table = {
        ...     "fixed_acidity": ["7.4", "7.8", "10.3"],
        ...     "volatile_acidity": ["0.7", "0.88", "0.32"],
        ...     "citric_acid": ["0", "0", "0.45"],
        ...     "residual_sugar": ["1.9", "2.6", "6.4"],
        ...     "chlorides": ["0.076", "0.098", "0.073"],
        ...     "free_sulfur_dioxide": ["11", "25", "5"],
        ...     "total_sulfur_dioxide": ["34", "67", "13"],
        ...     "density": ["0.9978", "0.9968", "0.9976"],
        ...     "pH": ["3.51", "3.2", "3.23"],
        ...     "sulphates": ["0.56", "0.68", "0.82"],
        ...     "alcohol": ["9.4", "9.8", "12.6"],
        ... }
        >>> client.tabular_classification(table=table, model="julien-c/wine-quality")
        ["5", "5", "5"]
        ```
        """
        response = self.post(json={"table": table}, model=model, task="tabular-classification")
        return _bytes_to_list(response)

    def text_classification(self, text: str, *, model: Optional[str] = None) -> List[ClassificationOutput]:
        """
        Perform text classification (e.g. sentiment-analysis) on the given text.

        Args:
            text (`str`):
                A string to be classified.
            model (`str`, *optional*):
                The model to use for the text classification task. Can be a model ID hosted on the Hugging Face Hub or a URL to
                a deployed Inference Endpoint. If not provided, the default recommended text classification model will be used.
                Defaults to None.

        Returns:
            `List[Dict]`: a list of dictionaries containing the predicted label and associated probability.

        Raises:
            [`InferenceTimeoutError`]:
                If the model is unavailable or the request times out.
            `HTTPError`:
                If the request fails with an HTTP error status code other than HTTP 503.

        Example:
        ```py
        >>> from huggingface_hub import InferenceClient
        >>> client = InferenceClient()
        >>> client.text_classification("I like you")
        [{'label': 'POSITIVE', 'score': 0.9998695850372314}, {'label': 'NEGATIVE', 'score': 0.0001304351753788069}]
        ```
        """
        response = self.post(json={"inputs": text}, model=model, task="text-classification")
        return _bytes_to_list(response)[0]
>>>>>>> a9d65524

    @overload
    def text_generation(  # type: ignore
        self,
        prompt: str,
        *,
        details: Literal[False] = ...,
        stream: Literal[False] = ...,
        model: Optional[str] = None,
        do_sample: bool = False,
        max_new_tokens: int = 20,
        best_of: Optional[int] = None,
        repetition_penalty: Optional[float] = None,
        return_full_text: bool = False,
        seed: Optional[int] = None,
        stop_sequences: Optional[List[str]] = None,
        temperature: Optional[float] = None,
        top_k: Optional[int] = None,
        top_p: Optional[float] = None,
        truncate: Optional[int] = None,
        typical_p: Optional[float] = None,
        watermark: bool = False,
    ) -> str:
        ...

    @overload
    def text_generation(  # type: ignore
        self,
        prompt: str,
        *,
        details: Literal[True] = ...,
        stream: Literal[False] = ...,
        model: Optional[str] = None,
        do_sample: bool = False,
        max_new_tokens: int = 20,
        best_of: Optional[int] = None,
        repetition_penalty: Optional[float] = None,
        return_full_text: bool = False,
        seed: Optional[int] = None,
        stop_sequences: Optional[List[str]] = None,
        temperature: Optional[float] = None,
        top_k: Optional[int] = None,
        top_p: Optional[float] = None,
        truncate: Optional[int] = None,
        typical_p: Optional[float] = None,
        watermark: bool = False,
    ) -> TextGenerationResponse:
        ...

    @overload
    def text_generation(  # type: ignore
        self,
        prompt: str,
        *,
        details: Literal[False] = ...,
        stream: Literal[True] = ...,
        model: Optional[str] = None,
        do_sample: bool = False,
        max_new_tokens: int = 20,
        best_of: Optional[int] = None,
        repetition_penalty: Optional[float] = None,
        return_full_text: bool = False,
        seed: Optional[int] = None,
        stop_sequences: Optional[List[str]] = None,
        temperature: Optional[float] = None,
        top_k: Optional[int] = None,
        top_p: Optional[float] = None,
        truncate: Optional[int] = None,
        typical_p: Optional[float] = None,
        watermark: bool = False,
    ) -> Iterable[str]:
        ...

    @overload
    def text_generation(
        self,
        prompt: str,
        *,
        details: Literal[True] = ...,
        stream: Literal[True] = ...,
        model: Optional[str] = None,
        do_sample: bool = False,
        max_new_tokens: int = 20,
        best_of: Optional[int] = None,
        repetition_penalty: Optional[float] = None,
        return_full_text: bool = False,
        seed: Optional[int] = None,
        stop_sequences: Optional[List[str]] = None,
        temperature: Optional[float] = None,
        top_k: Optional[int] = None,
        top_p: Optional[float] = None,
        truncate: Optional[int] = None,
        typical_p: Optional[float] = None,
        watermark: bool = False,
    ) -> Iterable[TextGenerationStreamResponse]:
        ...

    def text_generation(
        self,
        prompt: str,
        *,
        details: bool = False,
        stream: bool = False,
        model: Optional[str] = None,
        do_sample: bool = False,
        max_new_tokens: int = 20,
        best_of: Optional[int] = None,
        repetition_penalty: Optional[float] = None,
        return_full_text: bool = False,
        seed: Optional[int] = None,
        stop_sequences: Optional[List[str]] = None,
        temperature: Optional[float] = None,
        top_k: Optional[int] = None,
        top_p: Optional[float] = None,
        truncate: Optional[int] = None,
        typical_p: Optional[float] = None,
        watermark: bool = False,
        decoder_input_details: bool = False,
    ) -> Union[str, TextGenerationResponse, Iterable[str], Iterable[TextGenerationStreamResponse]]:
        """
        Given a prompt, generate the following text.

        It is recommended to have Pydantic installed in order to get inputs validated. This is preferable as it allow
        early failures.

        API endpoint is supposed to run with the `text-generation-inference` backend (TGI). This backend is the
        go-to solution to run large language models at scale. However, for some smaller models (e.g. "gpt2") the
        default `transformers` + `api-inference` solution is still in use. Both approaches have very similar APIs, but
        not exactly the same. This method is compatible with both approaches but some parameters are only available for
        `text-generation-inference`. If some parameters are ignored, a warning message is triggered but the process
        continues correctly.

        To learn more about the TGI project, please refer to https://github.com/huggingface/text-generation-inference.

        Args:
            prompt (`str`):
                Input text.
            details (`bool`, *optional*):
                By default, text_generation returns a string. Pass `details=True` if you want a detailed output (tokens,
                probabilities, seed, finish reason, etc.). Only available for models running on with the
                `text-generation-inference` backend.
            stream (`bool`, *optional*):
                By default, text_generation returns the full generated text. Pass `stream=True` if you want a stream of
                tokens to be returned. Only available for models running on with the `text-generation-inference`
                backend.
            model (`str`, *optional*):
                The model to use for inference. Can be a model ID hosted on the Hugging Face Hub or a URL to a deployed
                Inference Endpoint. This parameter overrides the model defined at the instance level. Defaults to None.
            do_sample (`bool`):
                Activate logits sampling
            max_new_tokens (`int`):
                Maximum number of generated tokens
            best_of (`int`):
                Generate best_of sequences and return the one if the highest token logprobs
            repetition_penalty (`float`):
                The parameter for repetition penalty. 1.0 means no penalty. See [this
                paper](https://arxiv.org/pdf/1909.05858.pdf) for more details.
            return_full_text (`bool`):
                Whether to prepend the prompt to the generated text
            seed (`int`):
                Random sampling seed
            stop_sequences (`List[str]`):
                Stop generating tokens if a member of `stop_sequences` is generated
            temperature (`float`):
                The value used to module the logits distribution.
            top_k (`int`):
                The number of highest probability vocabulary tokens to keep for top-k-filtering.
            top_p (`float`):
                If set to < 1, only the smallest set of most probable tokens with probabilities that add up to `top_p` or
                higher are kept for generation.
            truncate (`int`):
                Truncate inputs tokens to the given size
            typical_p (`float`):
                Typical Decoding mass
                See [Typical Decoding for Natural Language Generation](https://arxiv.org/abs/2202.00666) for more information
            watermark (`bool`):
                Watermarking with [A Watermark for Large Language Models](https://arxiv.org/abs/2301.10226)
            decoder_input_details (`bool`):
                Return the decoder input token logprobs and ids. You must set `details=True` as well for it to be taken
                into account. Defaults to `False`.

        Returns:
            `Union[str, TextGenerationResponse, Iterable[str], Iterable[TextGenerationStreamResponse]]`:
            Generated text returned from the server:
            - if `stream=False` and `details=False`, the generated text is returned as a `str` (default)
            - if `stream=True` and `details=False`, the generated text is returned token by token as a `Iterable[str]`
            - if `stream=False` and `details=True`, the generated text is returned with more details as a [`~huggingface_hub.inference._text_generation.TextGenerationResponse`]
            - if `details=True` and `stream=True`, the generated text is returned token by token as a iterable of [`~huggingface_hub.inference._text_generation.TextGenerationStreamResponse`]

        Raises:
            `ValidationError`:
                If input values are not valid. No HTTP call is made to the server.
            [`InferenceTimeoutError`]:
                If the model is unavailable or the request times out.
            `HTTPError`:
                If the request fails with an HTTP error status code other than HTTP 503.

        Example:
        ```py
        >>> from huggingface_hub import InferenceClient
        >>> client = InferenceClient()

        # Case 1: generate text
        >>> client.text_generation("The huggingface_hub library is ", max_new_tokens=12)
        '100% open source and built to be easy to use.'

        # Case 2: iterate over the generated tokens. Useful for large generation.
        >>> for token in client.text_generation("The huggingface_hub library is ", max_new_tokens=12, stream=True):
        ...     print(token)
        100
        %
        open
        source
        and
        built
        to
        be
        easy
        to
        use
        .

        # Case 3: get more details about the generation process.
        >>> client.text_generation("The huggingface_hub library is ", max_new_tokens=12, details=True)
        TextGenerationResponse(
            generated_text='100% open source and built to be easy to use.',
            details=Details(
                finish_reason=<FinishReason.Length: 'length'>,
                generated_tokens=12,
                seed=None,
                prefill=[
                    InputToken(id=487, text='The', logprob=None),
                    InputToken(id=53789, text=' hugging', logprob=-13.171875),
                    (...)
                    InputToken(id=204, text=' ', logprob=-7.0390625)
                ],
                tokens=[
                    Token(id=1425, text='100', logprob=-1.0175781, special=False),
                    Token(id=16, text='%', logprob=-0.0463562, special=False),
                    (...)
                    Token(id=25, text='.', logprob=-0.5703125, special=False)
                ],
                best_of_sequences=None
            )
        )

        # Case 4: iterate over the generated tokens with more details.
        # Last object is more complete, containing the full generated text and the finish reason.
        >>> for details in client.text_generation("The huggingface_hub library is ", max_new_tokens=12, details=True, stream=True):
        ...     print(details)
        ...
        TextGenerationStreamResponse(token=Token(id=1425, text='100', logprob=-1.0175781, special=False), generated_text=None, details=None)
        TextGenerationStreamResponse(token=Token(id=16, text='%', logprob=-0.0463562, special=False), generated_text=None, details=None)
        TextGenerationStreamResponse(token=Token(id=1314, text=' open', logprob=-1.3359375, special=False), generated_text=None, details=None)
        TextGenerationStreamResponse(token=Token(id=3178, text=' source', logprob=-0.28100586, special=False), generated_text=None, details=None)
        TextGenerationStreamResponse(token=Token(id=273, text=' and', logprob=-0.5961914, special=False), generated_text=None, details=None)
        TextGenerationStreamResponse(token=Token(id=3426, text=' built', logprob=-1.9423828, special=False), generated_text=None, details=None)
        TextGenerationStreamResponse(token=Token(id=271, text=' to', logprob=-1.4121094, special=False), generated_text=None, details=None)
        TextGenerationStreamResponse(token=Token(id=314, text=' be', logprob=-1.5224609, special=False), generated_text=None, details=None)
        TextGenerationStreamResponse(token=Token(id=1833, text=' easy', logprob=-2.1132812, special=False), generated_text=None, details=None)
        TextGenerationStreamResponse(token=Token(id=271, text=' to', logprob=-0.08520508, special=False), generated_text=None, details=None)
        TextGenerationStreamResponse(token=Token(id=745, text=' use', logprob=-0.39453125, special=False), generated_text=None, details=None)
        TextGenerationStreamResponse(token=Token(
            id=25,
            text='.',
            logprob=-0.5703125,
            special=False),
            generated_text='100% open source and built to be easy to use.',
            details=StreamDetails(finish_reason=<FinishReason.Length: 'length'>, generated_tokens=12, seed=None)
        )
        ```
        """
        # NOTE: Text-generation integration is taken from the text-generation-inference project. It has more features
        # like input/output validation (if Pydantic is installed). See `_text_generation.py` header for more details.

        if decoder_input_details and not details:
            warnings.warn(
                "`decoder_input_details=True` has been passed to the server but `details=False` is set meaning that"
                " the output from the server will be truncated."
            )
            decoder_input_details = False

        # Validate parameters
        parameters = TextGenerationParameters(
            best_of=best_of,
            details=details,
            do_sample=do_sample,
            max_new_tokens=max_new_tokens,
            repetition_penalty=repetition_penalty,
            return_full_text=return_full_text,
            seed=seed,
            stop=stop_sequences if stop_sequences is not None else [],
            temperature=temperature,
            top_k=top_k,
            top_p=top_p,
            truncate=truncate,
            typical_p=typical_p,
            watermark=watermark,
            decoder_input_details=decoder_input_details,
        )
        request = TextGenerationRequest(inputs=prompt, stream=stream, parameters=parameters)
        payload = asdict(request)

        # Remove some parameters if not a TGI server
        if not _is_tgi_server(model):
            ignored_parameters = []
            for key in "watermark", "stop", "details", "decoder_input_details":
                if payload["parameters"][key] is not None:
                    ignored_parameters.append(key)
                del payload["parameters"][key]
            if len(ignored_parameters) > 0:
                warnings.warn(
                    "API endpoint/model for text-generation is not served via TGI. Ignoring parameters"
                    f" {ignored_parameters}.",
                    UserWarning,
                )
            if details:
                warnings.warn(
                    "API endpoint/model for text-generation is not served via TGI. Parameter `details=True` will"
                    " be ignored meaning only the generated text will be returned.",
                    UserWarning,
                )
                details = False
            if stream:
                raise ValueError(
                    "API endpoint/model for text-generation is not served via TGI. Cannot return output as a stream."
                    " Please pass `stream=False` as input."
                )

        # Handle errors separately for more precise error messages
        try:
            bytes_output = self.post(json=payload, model=model, task="text-generation", stream=stream)  # type: ignore
        except HTTPError as e:
            if isinstance(e, BadRequestError) and "The following `model_kwargs` are not used by the model" in str(e):
                _set_as_non_tgi(model)
                return self.text_generation(  # type: ignore
                    prompt=prompt,
                    details=details,
                    stream=stream,
                    model=model,
                    do_sample=do_sample,
                    max_new_tokens=max_new_tokens,
                    best_of=best_of,
                    repetition_penalty=repetition_penalty,
                    return_full_text=return_full_text,
                    seed=seed,
                    stop_sequences=stop_sequences,
                    temperature=temperature,
                    top_k=top_k,
                    top_p=top_p,
                    truncate=truncate,
                    typical_p=typical_p,
                    watermark=watermark,
                    decoder_input_details=decoder_input_details,
                )
            raise_text_generation_error(e)

        # Parse output
        if stream:
            return _stream_text_generation_response(bytes_output, details)  # type: ignore

        data = _bytes_to_dict(bytes_output)[0]
        return TextGenerationResponse(**data) if details else data["generated_text"]

    def text_to_image(
        self,
        prompt: str,
        *,
        negative_prompt: Optional[str] = None,
        height: Optional[float] = None,
        width: Optional[float] = None,
        num_inference_steps: Optional[float] = None,
        guidance_scale: Optional[float] = None,
        model: Optional[str] = None,
        **kwargs,
    ) -> "Image":
        """
        Generate an image based on a given text using a specified model.

        <Tip warning={true}>

        You must have `PIL` installed if you want to work with images (`pip install Pillow`).

        </Tip>

        Args:
            prompt (`str`):
                The prompt to generate an image from.
            negative_prompt (`str`, *optional*):
                An optional negative prompt for the image generation.
            height (`float`, *optional*):
                The height in pixels of the image to generate.
            width (`float`, *optional*):
                The width in pixels of the image to generate.
            num_inference_steps (`int`, *optional*):
                The number of denoising steps. More denoising steps usually lead to a higher quality image at the
                expense of slower inference.
            guidance_scale (`float`, *optional*):
                Higher guidance scale encourages to generate images that are closely linked to the text `prompt`,
                usually at the expense of lower image quality.
            model (`str`, *optional*):
                The model to use for inference. Can be a model ID hosted on the Hugging Face Hub or a URL to a deployed
                Inference Endpoint. This parameter overrides the model defined at the instance level. Defaults to None.

        Returns:
            `Image`: The generated image.

        Raises:
            [`InferenceTimeoutError`]:
                If the model is unavailable or the request times out.
            `HTTPError`:
                If the request fails with an HTTP error status code other than HTTP 503.

        Example:
        ```py
        >>> from huggingface_hub import InferenceClient
        >>> client = InferenceClient()

        >>> image = client.text_to_image("An astronaut riding a horse on the moon.")
        >>> image.save("astronaut.png")

        >>> image = client.text_to_image(
        ...     "An astronaut riding a horse on the moon.",
        ...     negative_prompt="low resolution, blurry",
        ...     model="stabilityai/stable-diffusion-2-1",
        ... )
        >>> image.save("better_astronaut.png")
        ```
        """
        payload = {"inputs": prompt}
        parameters = {
            "negative_prompt": negative_prompt,
            "height": height,
            "width": width,
            "num_inference_steps": num_inference_steps,
            "guidance_scale": guidance_scale,
            **kwargs,
        }
        for key, value in parameters.items():
            if value is not None:
                payload.setdefault("parameters", {})[key] = value  # type: ignore
        response = self.post(json=payload, model=model, task="text-to-image")
        return _bytes_to_image(response)

    def text_to_speech(self, text: str, *, model: Optional[str] = None) -> bytes:
        """
        Synthesize an audio of a voice pronouncing a given text.

        Args:
            text (`str`):
                The text to synthesize.
            model (`str`, *optional*):
                The model to use for inference. Can be a model ID hosted on the Hugging Face Hub or a URL to a deployed
                Inference Endpoint. This parameter overrides the model defined at the instance level. Defaults to None.

        Returns:
            `bytes`: The generated audio.

        Raises:
            [`InferenceTimeoutError`]:
                If the model is unavailable or the request times out.
            `HTTPError`:
                If the request fails with an HTTP error status code other than HTTP 503.

        Example:
        ```py
        >>> from pathlib import Path
        >>> from huggingface_hub import InferenceClient
        >>> client = InferenceClient()

        >>> audio = client.text_to_speech("Hello world")
        >>> Path("hello_world.flac").write_bytes(audio)
        ```
        """
        return self.post(json={"inputs": text}, model=model, task="text-to-speech")

    def token_classification(self, text: str, *, model: Optional[str] = None) -> List[TokenClassificationOutput]:
        """
        Perform token classification on the given text.
        Usually used for sentence parsing, either grammatical, or Named Entity Recognition (NER) to understand keywords contained within text.

        Args:
            text (`str`):
                A string to be classified.
            model (`str`, *optional*):
                The model to use for the token classification task. Can be a model ID hosted on the Hugging Face Hub or a URL to
                a deployed Inference Endpoint. If not provided, the default recommended token classification model will be used.
                Defaults to None.

        Returns:
            `List[Dict]`: List of token classification outputs containing the entity group, confidence score, word, start and end index.

        Raises:
            [`InferenceTimeoutError`]:
                If the model is unavailable or the request times out.
            `HTTPError`:
                If the request fails with an HTTP error status code other than HTTP 503.

        Example:
        ```py
        >>> from huggingface_hub import InferenceClient
        >>> client = InferenceClient()
        >>> client.token_classification("My name is Sarah Jessica Parker but you can call me Jessica")
        [{'entity_group': 'PER',
        'score': 0.9971321225166321,
        'word': 'Sarah Jessica Parker',
        'start': 11,
        'end': 31},
        {'entity_group': 'PER',
        'score': 0.9773476123809814,
        'word': 'Jessica',
        'start': 52,
        'end': 59}]
        ```
        """
        payload: Dict[str, Any] = {"inputs": text}
        response = self.post(
            json=payload,
            model=model,
            task="token-classification",
        )
        return _bytes_to_list(response)

    def translation(self, text: str, *, model: Optional[str] = None) -> str:
        """
        Convert text from one language to another.

        Check out https://huggingface.co/tasks/translation for more information on how to choose the best model for
        your specific use case. Source and target languages usually depends on the model.

        Args:
            text (`str`):
                A string to be translated.
            model (`str`, *optional*):
                The model to use for the translation task. Can be a model ID hosted on the Hugging Face Hub or a URL to
                a deployed Inference Endpoint. If not provided, the default recommended translation model will be used.
                Defaults to None.

        Returns:
            `str`: The generated translated text.

        Raises:
            [`InferenceTimeoutError`]:
                If the model is unavailable or the request times out.
            `HTTPError`:
                If the request fails with an HTTP error status code other than HTTP 503.

        Example:
        ```py
        >>> from huggingface_hub import InferenceClient
        >>> client = InferenceClient()
        >>> client.translation("My name is Wolfgang and I live in Berlin")
        'Mein Name ist Wolfgang und ich lebe in Berlin.'
        >>> client.translation("My name is Wolfgang and I live in Berlin", model="Helsinki-NLP/opus-mt-en-fr")
        "Je m'appelle Wolfgang et je vis à Berlin."
        ```
        """
        response = self.post(json={"inputs": text}, model=model, task="translation")
        return _bytes_to_dict(response)[0]["translation_text"]

    def zero_shot_image_classification(
        self, image: ContentT, labels: List[str], *, model: Optional[str] = None
    ) -> List[ClassificationOutput]:
        """
        Provide input image and text labels to predict text labels for the image.

        Args:
            image (`Union[str, Path, bytes, BinaryIO]`):
                The input image to caption. It can be raw bytes, an image file, or a URL to an online image.
            labels (`List[str]`):
                List of string possible labels. The `len(labels)` must be greater than 1.
            model (`str`, *optional*):
                The model to use for inference. Can be a model ID hosted on the Hugging Face Hub or a URL to a deployed
                Inference Endpoint. This parameter overrides the model defined at the instance level. Defaults to None.

        Returns:
            `List[Dict]`: List of classification outputs containing the predicted labels and their confidence.

        Raises:
            [`InferenceTimeoutError`]:
                If the model is unavailable or the request times out.
            `HTTPError`:
                If the request fails with an HTTP error status code other than HTTP 503.

        Example:
        ```py
        >>> from huggingface_hub import InferenceClient
        >>> client = InferenceClient()

        >>> client.zero_shot_image_classification(
        ...     "https://upload.wikimedia.org/wikipedia/commons/thumb/4/43/Cute_dog.jpg/320px-Cute_dog.jpg",
        ...     labels=["dog", "cat", "horse"],
        ... )
        [{"label": "dog", "score": 0.956}, ...]
        ```
        """

        # Raise valueerror if input is less than 2 labels
        if len(labels) < 2:
            raise ValueError("You must specify at least 2 classes to compare. Please specify more than 1 class.")

        response = self.post(
            json={"image": _b64_encode(image), "parameters": {"candidate_labels": ",".join(labels)}},
            model=model,
            task="zero-shot-image-classification",
        )
        return _bytes_to_list(response)

    def _resolve_url(self, model: Optional[str] = None, task: Optional[str] = None) -> str:
        model = model or self.model

        # If model is already a URL, ignore `task` and return directly
        if model is not None and (model.startswith("http://") or model.startswith("https://")):
            return model

        # # If no model but task is set => fetch the recommended one for this task
        if model is None:
            if task is None:
                raise ValueError(
                    "You must specify at least a model (repo_id or URL) or a task, either when instantiating"
                    " `InferenceClient` or when making a request."
                )
            model = _get_recommended_model(task)

        # Compute InferenceAPI url
        return (
            # Feature-extraction and sentence-similarity are the only cases where we handle models with several tasks.
            f"{INFERENCE_ENDPOINT}/pipeline/{task}/{model}"
            if task in ("feature-extraction", "sentence-similarity")
            # Otherwise, we use the default endpoint
            else f"{INFERENCE_ENDPOINT}/models/{model}"
        )

    def get_model_status(self, model: Optional[str] = None) -> ModelStatus:
        """
        A function which returns the status of a specific model, from the Inference API.

        Args:
            model (`str`, *optional*):
                Identifier of the model for witch the status gonna be checked. If model is not provided,
                the model associated with this instance of [`InferenceClient`] will be used. Only InferenceAPI service can be checked so the
                identifier cannot be a URL.


        Returns:
            [`ModelStatus`]: An instance of ModelStatus dataclass, containing information,
                         about the state of the model: load, state, compute type and framework.
        """
        model = model or self.model
        if model is None:
            raise ValueError("Model id not provided.")
        if model.startswith("https://"):
            raise NotImplementedError("Model status is only available for Inference API endpoints.")
        url = f"{INFERENCE_ENDPOINT}/status/{model}"

        response = get_session().get(url, headers=self.headers)
        hf_raise_for_status(response)
        response_data = response.json()

        if "error" in response_data:
            raise ValueError(response_data["error"])

        return ModelStatus(
            loaded=response_data["loaded"],
            state=response_data["state"],
            compute_type=response_data["compute_type"],
            framework=response_data["framework"],
        )<|MERGE_RESOLUTION|>--- conflicted
+++ resolved
@@ -935,26 +935,6 @@
         response = self.post(json=payload, model=model, task="summarization")
         return _bytes_to_dict(response)[0]["summary_text"]
 
-<<<<<<< HEAD
-    def tabular_regression(
-        self, table: Dict[str, Any], model: str, *, parameters: Optional[Dict[str, Any]] = None
-    ) -> List[float]:
-        """
-        Predicting a numerical target value given a set of attributes/features in a table.
-
-        Args:
-            table (`Dict[str, Any]`):
-                Set of attributes stored in a table. The attributes used to predict the target can be both numerical and categorical.
-            model (`str`):
-                The model to use for the tabular-regression task. Can be a model ID hosted on the Hugging Face Hub or a URL to
-                a deployed Inference Endpoint.
-            parameters (`Dict[str, Any]`, *optional*):
-                Additional parameters for the tabular-regression task. Defaults to None. For more details about the available
-                parameters, please refer to [this page](https://huggingface.co/docs/api-inference/detailed_parameters#tabular-regression-task)
-
-        Returns:
-            `List`: a list of predicted numerical target values.
-=======
     def table_question_answering(
         self, table: Dict[str, Any], query: str, *, model: Optional[str] = None
     ) -> TableQuestionAnsweringOutput:
@@ -973,43 +953,17 @@
 
         Returns:
             `Dict`: a dictionary of table question answering output containing the answer, coordinates, cells and the aggregator used.
->>>>>>> a9d65524
-
-        Raises:
-            [`InferenceTimeoutError`]:
-                If the model is unavailable or the request times out.
-            `HTTPError`:
-                If the request fails with an HTTP error status code other than HTTP 503.
-
-        Example:
-        ```py
-        >>> from huggingface_hub import InferenceClient
-        >>> client = InferenceClient()
-<<<<<<< HEAD
-        >>> data = {
-        "Height": ["11.52", "12.48", "12.3778"],
-        "Length1": ["23.2", "24", "23.9"],
-        "Length2": ["25.4", "26.3", "26.5"],
-        "Length3": ["30", "31.2", "31.1"],
-        "Species": ["Bream", "Bream", "Bream"],
-        "Width": ["4.02", "4.3056", "4.6961"],
-        }
-        >>> model = "scikit-learn/Fish-Weight"
-        >>> output = client.tabular_regression(data=data, model=model, parameters={"wait_for_model":"true"})
-        >>> output
-        [110, 120, 130]
-        ```
-        """
-        payload: Dict[str, Any] = {"table": table}
-        if parameters is not None:
-            payload["parameters"] = parameters
-        response = self.post(
-            json=payload,
-            model=model,
-            task="tabular-regression",
-        )
-        return _bytes_to_dict(response)
-=======
+
+        Raises:
+            [`InferenceTimeoutError`]:
+                If the model is unavailable or the request times out.
+            `HTTPError`:
+                If the request fails with an HTTP error status code other than HTTP 503.
+
+        Example:
+        ```py
+        >>> from huggingface_hub import InferenceClient
+        >>> client = InferenceClient()
         >>> query = "How many stars does the transformers repository have?"
         >>> table = {"Repository": ["Transformers", "Datasets", "Tokenizers"], "Stars": ["36542", "4512", "3934"]}
         >>> client.table_question_answering(table, query, model="google/tapas-base-finetuned-wtq")
@@ -1070,6 +1024,45 @@
         response = self.post(json={"table": table}, model=model, task="tabular-classification")
         return _bytes_to_list(response)
 
+    def tabular_regression(self, table: Dict[str, Any], *, model: str) -> List[float]:
+        """
+        Predicting a numerical target value given a set of attributes/features in a table.
+
+        Args:
+            table (`Dict[str, Any]`):
+                Set of attributes stored in a table. The attributes used to predict the target can be both numerical and categorical.
+            model (`str`):
+                The model to use for the tabular-regression task. Can be a model ID hosted on the Hugging Face Hub or a URL to
+                a deployed Inference Endpoint.
+
+        Returns:
+            `List`: a list of predicted numerical target values.
+
+        Raises:
+            [`InferenceTimeoutError`]:
+                If the model is unavailable or the request times out.
+            `HTTPError`:
+                If the request fails with an HTTP error status code other than HTTP 503.
+
+        Example:
+        ```py
+        >>> from huggingface_hub import InferenceClient
+        >>> client = InferenceClient()
+        >>> table = {
+        ...     "Height": ["11.52", "12.48", "12.3778"],
+        ...     "Length1": ["23.2", "24", "23.9"],
+        ...     "Length2": ["25.4", "26.3", "26.5"],
+        ...     "Length3": ["30", "31.2", "31.1"],
+        ...     "Species": ["Bream", "Bream", "Bream"],
+        ...     "Width": ["4.02", "4.3056", "4.6961"],
+        ... }
+        >>> client.tabular_regression(table, model="scikit-learn/Fish-Weight")
+        [110, 120, 130]
+        ```
+        """
+        response = self.post(json={"table": table}, model=model, task="tabular-regression")
+        return _bytes_to_list(response)
+
     def text_classification(self, text: str, *, model: Optional[str] = None) -> List[ClassificationOutput]:
         """
         Perform text classification (e.g. sentiment-analysis) on the given text.
@@ -1101,7 +1094,6 @@
         """
         response = self.post(json={"inputs": text}, model=model, task="text-classification")
         return _bytes_to_list(response)[0]
->>>>>>> a9d65524
 
     @overload
     def text_generation(  # type: ignore
