--- conflicted
+++ resolved
@@ -935,26 +935,6 @@
         response = self.post(json=payload, model=model, task="summarization")
         return _bytes_to_dict(response)[0]["summary_text"]
 
-<<<<<<< HEAD
-    def tabular_classification(
-        self, table: Dict[str, Any], model: str, *, parameters: Optional[Dict[str, Any]] = None
-    ) -> List[ClassificationOutput]:
-        """
-        Classifying a target category (a group) based on a set of attributes.
-
-        Args:
-            data (`Dict[str, Any]`):
-                Set of attributes to classify.
-            model (`str`):
-                The model to use for the tabular-classification task. Can be a model ID hosted on the Hugging Face Hub or a URL to
-                a deployed Inference Endpoint.
-            parameters (`Dict[str, Any]`, *optional*):
-                Additional parameters for the tabular-classification task. Defaults to None. For more details about the available
-                parameters, please refer to [this page](https://huggingface.co/docs/api-inference/detailed_parameters#tabular-classification-task)
-
-        Returns:
-            `List[Dict]`: a list of dictionaries containing the predicted label and associated probability.
-=======
     def table_question_answering(
         self, table: Dict[str, Any], query: str, *, model: Optional[str] = None
     ) -> TableQuestionAnsweringOutput:
@@ -973,48 +953,17 @@
 
         Returns:
             `Dict`: a dictionary of table question answering output containing the answer, coordinates, cells and the aggregator used.
->>>>>>> 816fc20b
-
-        Raises:
-            [`InferenceTimeoutError`]:
-                If the model is unavailable or the request times out.
-            `HTTPError`:
-                If the request fails with an HTTP error status code other than HTTP 503.
-
-        Example:
-        ```py
-        >>> from huggingface_hub import InferenceClient
-        >>> client = InferenceClient()
-<<<<<<< HEAD
-        >>> data = {
-        "fixed_acidity": ["7.4", "7.8", "10.3"],
-        "volatile_acidity": ["0.7", "0.88", "0.32"],
-        "citric_acid": ["0", "0", "0.45"],
-        "residual_sugar": ["1.9", "2.6", "6.4"],
-        "chlorides": ["0.076", "0.098", "0.073"],
-        "free_sulfur_dioxide": ["11", "25", "5"],
-        "total_sulfur_dioxide": ["34", "67", "13"],
-        "density": ["0.9978", "0.9968", "0.9976"],
-        "pH": ["3.51", "3.2", "3.23"],
-        "sulphates": ["0.56", "0.68", "0.82"],
-        "alcohol": ["9.4", "9.8", "12.6"],
-        }
-        >>> model = "julien-c/wine-quality"
-        >>> output = await client.tabular_classification(data=data, model=model, parameters={"wait_for_model":"true"})
-        >>> output
-        ["5", "5", "5"]
-        ```
-        """
-        payload: Dict[str, Any] = {"table": table}
-        if parameters is not None:
-            payload["parameters"] = parameters
-        response = self.post(
-            json=payload,
-            model=model,
-            task="tabular-classification",
-        )
-        return _bytes_to_dict(response)
-=======
+
+        Raises:
+            [`InferenceTimeoutError`]:
+                If the model is unavailable or the request times out.
+            `HTTPError`:
+                If the request fails with an HTTP error status code other than HTTP 503.
+
+        Example:
+        ```py
+        >>> from huggingface_hub import InferenceClient
+        >>> client = InferenceClient()
         >>> query = "How many stars does the transformers repository have?"
         >>> table = {"Repository": ["Transformers", "Datasets", "Tokenizers"], "Stars": ["36542", "4512", "3934"]}
         >>> client.table_question_answering(table, query, model="google/tapas-base-finetuned-wtq")
@@ -1031,9 +980,53 @@
         )
         return _bytes_to_dict(response)  # type: ignore
 
+    def tabular_classification(self, table: Dict[str, Any], *, model: str) -> List[str]:
+        """
+        Classifying a target category (a group) based on a set of attributes.
+
+        Args:
+            data (`Dict[str, Any]`):
+                Set of attributes to classify.
+            model (`str`):
+                The model to use for the tabular-classification task. Can be a model ID hosted on the Hugging Face Hub or a URL to
+                a deployed Inference Endpoint.
+
+        Returns:
+            `List`: a list of labels, one per row in the initial table.
+
+        Raises:
+            [`InferenceTimeoutError`]:
+                If the model is unavailable or the request times out.
+            `HTTPError`:
+                If the request fails with an HTTP error status code other than HTTP 503.
+
+        Example:
+        ```py
+        >>> from huggingface_hub import InferenceClient
+        >>> client = InferenceClient()
+        >>> table = {
+        ...     "fixed_acidity": ["7.4", "7.8", "10.3"],
+        ...     "volatile_acidity": ["0.7", "0.88", "0.32"],
+        ...     "citric_acid": ["0", "0", "0.45"],
+        ...     "residual_sugar": ["1.9", "2.6", "6.4"],
+        ...     "chlorides": ["0.076", "0.098", "0.073"],
+        ...     "free_sulfur_dioxide": ["11", "25", "5"],
+        ...     "total_sulfur_dioxide": ["34", "67", "13"],
+        ...     "density": ["0.9978", "0.9968", "0.9976"],
+        ...     "pH": ["3.51", "3.2", "3.23"],
+        ...     "sulphates": ["0.56", "0.68", "0.82"],
+        ...     "alcohol": ["9.4", "9.8", "12.6"],
+        ... }
+        >>> client.tabular_classification(table=table, model="julien-c/wine-quality")
+        ["5", "5", "5"]
+        ```
+        """
+        response = self.post(json={"table": table}, model=model, task="tabular-classification")
+        return _bytes_to_list(response)
+
     def text_classification(self, text: str, *, model: Optional[str] = None) -> List[ClassificationOutput]:
         """
-        Perform sentiment-analysis on the given text.
+        Perform text classification (e.g. sentiment-analysis) on the given text.
 
         Args:
             text (`str`):
@@ -1056,13 +1049,12 @@
         ```py
         >>> from huggingface_hub import InferenceClient
         >>> client = InferenceClient()
-        >>> output = client.text_classification("I like you")
+        >>> client.text_classification("I like you")
         [{'label': 'POSITIVE', 'score': 0.9998695850372314}, {'label': 'NEGATIVE', 'score': 0.0001304351753788069}]
         ```
         """
         response = self.post(json={"inputs": text}, model=model, task="text-classification")
         return _bytes_to_list(response)[0]
->>>>>>> 816fc20b
 
     @overload
     def text_generation(  # type: ignore
