--- conflicted
+++ resolved
@@ -82,11 +82,8 @@
     ConversationalOutput,
     ImageSegmentationOutput,
     ObjectDetectionOutput,
-<<<<<<< HEAD
     TableQuestionAnsweringOutput,
-=======
     TokenClassificationOutput,
->>>>>>> e6f67609
 )
 from huggingface_hub.utils import (
     BadRequestError,
@@ -770,28 +767,51 @@
         response = self.post(json=payload, model=model, task="summarization")
         return _bytes_to_dict(response)[0]["summary_text"]
 
-<<<<<<< HEAD
     def table_question_answering(
-        self,
-        query: str,
-        table: Dict[str, Any],
-        model: str,
+        self, table: Dict[str, Any], query: str, *, model: Optional[str] = None
     ) -> TableQuestionAnsweringOutput:
         """
         Retrieve the answer to a question from information given in a table.
 
         Args:
+            table (`str`):
+                A table of data represented as a dict of lists where entries are headers and the lists are all the
+                values, all lists must have the same size.
             query (`str`):
                 The query in plain text that you want to ask the table.
-            table (`str`):
-                A table of data represented as a dict of lists where entries are headers and the lists are all the values, all lists must have the same size.
             model (`str`):
-                The model to use for the table-question-answering task. Can be a model ID hosted on the Hugging Face Hub or a URL to
-                a deployed Inference Endpoint.
+                The model to use for the table-question-answering task. Can be a model ID hosted on the Hugging Face
+                Hub or a URL to a deployed Inference Endpoint.
 
         Returns:
             `Dict`: a dictionary of table question answering output containing the answer, coordinates, cells and the aggregator used.
-=======
+
+        Raises:
+            [`InferenceTimeoutError`]:
+                If the model is unavailable or the request times out.
+            `HTTPError`:
+                If the request fails with an HTTP error status code other than HTTP 503.
+
+        Example:
+        ```py
+        >>> from huggingface_hub import InferenceClient
+        >>> client = InferenceClient()
+        >>> query = "How many stars does the transformers repository have?"
+        >>> table = {"Repository": ["Transformers", "Datasets", "Tokenizers"], "Stars": ["36542", "4512", "3934"]}
+        >>> client.table_question_answering(table, query, model="google/tapas-base-finetuned-wtq")
+        {'answer': 'AVERAGE > 36542', 'coordinates': [[0, 1]], 'cells': ['36542'], 'aggregator': 'AVERAGE'}
+        ```
+        """
+        response = self.post(
+            json={
+                "query": query,
+                "table": table,
+            },
+            model=model,
+            task="table-question-answering",
+        )
+        return _bytes_to_dict(response)
+
     def text_classification(self, text: str, *, model: Optional[str] = None) -> List[ClassificationOutput]:
         """
         Perform sentiment-analysis on the given text.
@@ -806,52 +826,23 @@
 
         Returns:
             `List[Dict]`: a list of dictionaries containing the predicted label and associated probability.
->>>>>>> e6f67609
-
-        Raises:
-            [`InferenceTimeoutError`]:
-                If the model is unavailable or the request times out.
-            `HTTPError`:
-                If the request fails with an HTTP error status code other than HTTP 503.
-
-        Example:
-        ```py
-        >>> from huggingface_hub import InferenceClient
-        >>> client = InferenceClient()
-<<<<<<< HEAD
-        >>> query = "How many stars does the transformers repository have?"
-        >>> table = {
-            "Repository": ["Transformers", "Datasets", "Tokenizers"],
-            "Stars": ["36542", "4512", "3934"],
-        }
-        >>> output = client.table_question_answering(query=query, table=table, model="google/tapas-base-finetuned-wtq")
-        >>> output
-        {'answer': 'AVERAGE > 36542',
-        'coordinates': [[0, 1]],
-        'cells': ['36542'],
-        'aggregator': 'AVERAGE'}
-        ```
-        """
-        if model is None:
-            raise ValueError(
-                "You must specify a model. Task table-question-answering has no recommended standard model."
-            )
-
-        payload: Dict[str, Any] = {"query": query, "table": table}
-        response = self.post(
-            json=payload,
-            model=model,
-            task="table-question-answering",
-        )
-        return _bytes_to_dict(response)[0]
-=======
+
+        Raises:
+            [`InferenceTimeoutError`]:
+                If the model is unavailable or the request times out.
+            `HTTPError`:
+                If the request fails with an HTTP error status code other than HTTP 503.
+
+        Example:
+        ```py
+        >>> from huggingface_hub import InferenceClient
+        >>> client = InferenceClient()
         >>> output = client.text_classification("I like you")
         [{'label': 'POSITIVE', 'score': 0.9998695850372314}, {'label': 'NEGATIVE', 'score': 0.0001304351753788069}]
         ```
         """
         response = self.post(json={"inputs": text}, model=model, task="text-classification")
         return _bytes_to_list(response)[0]
->>>>>>> e6f67609
 
     @overload
     def text_generation(  # type: ignore
