--- conflicted
+++ resolved
@@ -42,11 +42,5 @@
 class SummarizationOutput(BaseInferenceType):
     """Outputs of inference for the Summarization task"""
 
-<<<<<<< HEAD
     summary_text: str
-    """The summarized text."""
-=======
-    summary_text: Any
-    summarization_output_summary_text: Optional[str] = None
-    """The generated text."""
->>>>>>> fc0e179c
+    """The summarized text."""