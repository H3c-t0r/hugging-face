--- conflicted
+++ resolved
@@ -100,7 +100,6 @@
     score: float
 
 
-<<<<<<< HEAD
 class QuestionAnsweringOutput(TypedDict):
     """Dictionary containing information about a [`~InferenceClient.question_answering`] task.
 
@@ -119,7 +118,8 @@
     start: int
     end: int
     answer: str
-=======
+
+
 class TokenClassificationOutput(TypedDict):
     """Dictionary containing the output of a [`~InferenceClient.token_classification`] task.
 
@@ -140,5 +140,4 @@
     score: float
     word: str
     start: int
-    end: int
->>>>>>> e6f67609
+    end: int