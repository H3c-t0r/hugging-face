# Copyright 2020 The HuggingFace Team. All rights reserved.
#
# Licensed under the Apache License, Version 2.0 (the "License");
# you may not use this file except in compliance with the License.
# You may obtain a copy of the License at
#
#     http://www.apache.org/licenses/LICENSE-2.0
#
# Unless required by applicable law or agreed to in writing, software
# distributed under the License is distributed on an "AS IS" BASIS,
# WITHOUT WARRANTIES OR CONDITIONS OF ANY KIND, either express or implied.
# See the License for the specific language governing permissions and
# limitations under the License.

# ***********
# `huggingface_hub` init has 2 modes:
# - Normal usage:
#       If imported to use it, all modules and functions are lazy-loaded. This means
#       they exist at top level in module but are imported only the first time they are
#       used. This way, `from huggingface_hub import something` will import `something`
#       quickly without the hassle of importing all the features from `huggingface_hub`.
# - Static check:
#       If statically analyzed, all modules and functions are loaded normally. This way
#       static typing check works properly as well as autocomplete in text editors and
#       IDEs.
#
# The static model imports are done inside the `if TYPE_CHECKING:` statement at
# the bottom of this file. Since module/functions imports are duplicated, it is
# mandatory to make sure to add them twice when adding one. This is checked in the
# `make quality` command.
#
# To update the static imports, please run the following command and commit the changes.
# ```
# # Use script
# python utils/check_static_imports.py --update-file
#
# # Or run style on codebase
# make style
# ```
#
# ***********
# Lazy loader vendored from https://github.com/scientific-python/lazy_loader
import importlib
import os
import sys
from typing import TYPE_CHECKING


__version__ = "0.10.0.dev0"

# Alphabetical order of definitions is ensured in tests
# WARNING: any comment added in this dictionary definition will be lost when
# re-generating the file !
_SUBMOD_ATTRS = {
    "_snapshot_download": [
        "snapshot_download",
    ],
    "commands.user": [
        "notebook_login",
    ],
    "community": [
        "Discussion",
        "DiscussionComment",
        "DiscussionCommit",
        "DiscussionEvent",
        "DiscussionStatusChange",
        "DiscussionTitleChange",
        "DiscussionWithDetails",
    ],
    "constants": [
        "CONFIG_NAME",
        "FLAX_WEIGHTS_NAME",
        "HUGGINGFACE_CO_URL_HOME",
        "HUGGINGFACE_CO_URL_TEMPLATE",
        "PYTORCH_WEIGHTS_NAME",
        "REPO_TYPE_DATASET",
        "REPO_TYPE_MODEL",
        "REPO_TYPE_SPACE",
        "TF2_WEIGHTS_NAME",
        "TF_WEIGHTS_NAME",
    ],
    "fastai_utils": [
        "_save_pretrained_fastai",
        "from_pretrained_fastai",
        "push_to_hub_fastai",
    ],
    "file_download": [
        "cached_download",
        "hf_hub_download",
        "hf_hub_url",
        "try_to_load_from_cache",
    ],
    "hf_api": [
        "CommitOperation",
        "CommitOperationAdd",
        "CommitOperationDelete",
        "DatasetSearchArguments",
        "HfApi",
        "HfFolder",
        "ModelSearchArguments",
        "change_discussion_status",
        "comment_discussion",
        "create_commit",
        "create_discussion",
        "create_pull_request",
        "create_repo",
        "dataset_info",
        "delete_file",
        "delete_repo",
        "edit_discussion_comment",
        "get_dataset_tags",
        "get_discussion_details",
        "get_full_repo_name",
        "get_model_tags",
        "get_repo_discussions",
        "list_datasets",
        "list_metrics",
        "list_models",
        "list_repo_files",
        "merge_pull_request",
        "model_info",
        "move_repo",
        "rename_discussion",
        "repo_type_and_id_from_hf_id",
        "set_access_token",
        "space_info",
        "unset_access_token",
        "update_repo_visibility",
        "upload_file",
        "upload_folder",
        "whoami",
    ],
    "hub_mixin": [
        "ModelHubMixin",
        "PyTorchModelHubMixin",
    ],
    "inference_api": [
        "InferenceApi",
    ],
    "keras_mixin": [
        "KerasModelHubMixin",
        "from_pretrained_keras",
        "push_to_hub_keras",
        "save_pretrained_keras",
    ],
    "repocard": [
        "DatasetCard",
        "ModelCard",
        "metadata_eval_result",
        "metadata_load",
        "metadata_save",
        "metadata_update",
    ],
    "repocard_data": [
        "CardData",
        "DatasetCardData",
        "EvalResult",
        "ModelCardData",
    ],
    "repository": [
        "Repository",
    ],
    "utils": [
        "CachedFileInfo",
        "CachedRepoInfo",
        "CachedRevisionInfo",
        "CorruptedCacheException",
        "HFCacheInfo",
        "logging",
        "scan_cache_dir",
    ],
    "utils.endpoint_helpers": [
        "DatasetFilter",
        "ModelFilter",
    ],
}


def _attach(package_name, submodules=None, submod_attrs=None):
    """Attach lazily loaded submodules, functions, or other attributes.

    Typically, modules import submodules and attributes as follows:

    ```py
    import mysubmodule
    import anothersubmodule

    from .foo import someattr
    ```

    The idea is to replace a package's `__getattr__`, `__dir__`, and
    `__all__`, such that all imports work exactly the way they would
    with normal imports, except that the import occurs upon first use.

    The typical way to call this function, replacing the above imports, is:

    ```python
    __getattr__, __dir__, __all__ = lazy.attach(
        __name__,
        ['mysubmodule', 'anothersubmodule'],
        {'foo': ['someattr']}
    )
    ```
    This functionality requires Python 3.7 or higher.

    Args:
        package_name (`str`):
            Typically use `__name__`.
        submodules (`set`):
            List of submodules to attach.
        submod_attrs (`dict`):
            Dictionary of submodule -> list of attributes / functions.
            These attributes are imported as they are used.

    Returns:
        __getattr__, __dir__, __all__

    """
    if submod_attrs is None:
        submod_attrs = {}

    if submodules is None:
        submodules = set()
    else:
        submodules = set(submodules)

    attr_to_modules = {
        attr: mod for mod, attrs in submod_attrs.items() for attr in attrs
    }

    __all__ = list(submodules | attr_to_modules.keys())

    def __getattr__(name):
        if name in submodules:
            return importlib.import_module(f"{package_name}.{name}")
        elif name in attr_to_modules:
            submod_path = f"{package_name}.{attr_to_modules[name]}"
            submod = importlib.import_module(submod_path)
            attr = getattr(submod, name)

            # If the attribute lives in a file (module) with the same
            # name as the attribute, ensure that the attribute and *not*
            # the module is accessible on the package.
            if name == attr_to_modules[name]:
                pkg = sys.modules[package_name]
                pkg.__dict__[name] = attr

            return attr
        else:
            raise AttributeError(f"No {package_name} attribute {name}")

    def __dir__():
        return __all__

    if os.environ.get("EAGER_IMPORT", ""):
        for attr in set(attr_to_modules.keys()) | submodules:
            __getattr__(attr)

    return __getattr__, __dir__, list(__all__)


__getattr__, __dir__, __all__ = _attach(
<<<<<<< HEAD
    __name__, submodules=[], submod_attrs=_SUBMOD_ATTRS
)

# WARNING: any content below this statement is generated automatically. Any manual edit
# will be lost when re-generating this file !
#
# To update the static imports, please run the following command and commit the changes.
# ```
# # Use script
# python utils/check_static_imports.py --update-file
#
# # Or run style on codebase
# make style
# ```
if TYPE_CHECKING:
    from ._snapshot_download import snapshot_download  # noqa: F401
    from .commands.user import notebook_login  # noqa: F401
    from .community import Discussion  # noqa: F401
    from .community import DiscussionComment  # noqa: F401
    from .community import DiscussionCommit  # noqa: F401
    from .community import DiscussionEvent  # noqa: F401
    from .community import DiscussionStatusChange  # noqa: F401
    from .community import DiscussionTitleChange  # noqa: F401
    from .community import DiscussionWithDetails  # noqa: F401
    from .constants import CONFIG_NAME  # noqa: F401
    from .constants import FLAX_WEIGHTS_NAME  # noqa: F401
    from .constants import HUGGINGFACE_CO_URL_HOME  # noqa: F401
    from .constants import HUGGINGFACE_CO_URL_TEMPLATE  # noqa: F401
    from .constants import PYTORCH_WEIGHTS_NAME  # noqa: F401
    from .constants import REPO_TYPE_DATASET  # noqa: F401
    from .constants import REPO_TYPE_MODEL  # noqa: F401
    from .constants import REPO_TYPE_SPACE  # noqa: F401
    from .constants import TF2_WEIGHTS_NAME  # noqa: F401
    from .constants import TF_WEIGHTS_NAME  # noqa: F401
    from .fastai_utils import _save_pretrained_fastai  # noqa: F401
    from .fastai_utils import from_pretrained_fastai  # noqa: F401
    from .fastai_utils import push_to_hub_fastai  # noqa: F401
    from .file_download import cached_download  # noqa: F401
    from .file_download import hf_hub_download  # noqa: F401
    from .file_download import hf_hub_url  # noqa: F401
    from .file_download import try_to_load_from_cache  # noqa: F401
    from .hf_api import CommitOperation  # noqa: F401
    from .hf_api import CommitOperationAdd  # noqa: F401
    from .hf_api import CommitOperationDelete  # noqa: F401
    from .hf_api import DatasetSearchArguments  # noqa: F401
    from .hf_api import HfApi  # noqa: F401
    from .hf_api import HfFolder  # noqa: F401
    from .hf_api import ModelSearchArguments  # noqa: F401
    from .hf_api import change_discussion_status  # noqa: F401
    from .hf_api import comment_discussion  # noqa: F401
    from .hf_api import create_commit  # noqa: F401
    from .hf_api import create_discussion  # noqa: F401
    from .hf_api import create_pull_request  # noqa: F401
    from .hf_api import create_repo  # noqa: F401
    from .hf_api import dataset_info  # noqa: F401
    from .hf_api import delete_file  # noqa: F401
    from .hf_api import delete_repo  # noqa: F401
    from .hf_api import edit_discussion_comment  # noqa: F401
    from .hf_api import get_dataset_tags  # noqa: F401
    from .hf_api import get_discussion_details  # noqa: F401
    from .hf_api import get_full_repo_name  # noqa: F401
    from .hf_api import get_model_tags  # noqa: F401
    from .hf_api import get_repo_discussions  # noqa: F401
    from .hf_api import list_datasets  # noqa: F401
    from .hf_api import list_metrics  # noqa: F401
    from .hf_api import list_models  # noqa: F401
    from .hf_api import list_repo_files  # noqa: F401
    from .hf_api import merge_pull_request  # noqa: F401
    from .hf_api import model_info  # noqa: F401
    from .hf_api import move_repo  # noqa: F401
    from .hf_api import rename_discussion  # noqa: F401
    from .hf_api import repo_type_and_id_from_hf_id  # noqa: F401
    from .hf_api import set_access_token  # noqa: F401
    from .hf_api import space_info  # noqa: F401
    from .hf_api import unset_access_token  # noqa: F401
    from .hf_api import update_repo_visibility  # noqa: F401
    from .hf_api import upload_file  # noqa: F401
    from .hf_api import upload_folder  # noqa: F401
    from .hf_api import whoami  # noqa: F401
    from .hub_mixin import ModelHubMixin  # noqa: F401
    from .hub_mixin import PyTorchModelHubMixin  # noqa: F401
    from .inference_api import InferenceApi  # noqa: F401
    from .keras_mixin import KerasModelHubMixin  # noqa: F401
    from .keras_mixin import from_pretrained_keras  # noqa: F401
    from .keras_mixin import push_to_hub_keras  # noqa: F401
    from .keras_mixin import save_pretrained_keras  # noqa: F401
    from .repocard import DatasetCard  # noqa: F401
    from .repocard import ModelCard  # noqa: F401
    from .repocard import metadata_eval_result  # noqa: F401
    from .repocard import metadata_load  # noqa: F401
    from .repocard import metadata_save  # noqa: F401
    from .repocard import metadata_update  # noqa: F401
    from .repocard_data import CardData  # noqa: F401
    from .repocard_data import DatasetCardData  # noqa: F401
    from .repocard_data import EvalResult  # noqa: F401
    from .repocard_data import ModelCardData  # noqa: F401
    from .repository import Repository  # noqa: F401
    from .utils import CachedFileInfo  # noqa: F401
    from .utils import CachedRepoInfo  # noqa: F401
    from .utils import CachedRevisionInfo  # noqa: F401
    from .utils import CorruptedCacheException  # noqa: F401
    from .utils import HFCacheInfo  # noqa: F401
    from .utils import logging  # noqa: F401
    from .utils import scan_cache_dir  # noqa: F401
    from .utils.endpoint_helpers import DatasetFilter  # noqa: F401
    from .utils.endpoint_helpers import ModelFilter  # noqa: F401
=======
    __name__,
    submodules=[],
    submod_attrs={
        "commands.user": ["notebook_login"],
        "constants": [
            "CONFIG_NAME",
            "FLAX_WEIGHTS_NAME",
            "HUGGINGFACE_CO_URL_HOME",
            "HUGGINGFACE_CO_URL_TEMPLATE",
            "PYTORCH_WEIGHTS_NAME",
            "REPO_TYPE_DATASET",
            "REPO_TYPE_MODEL",
            "REPO_TYPE_SPACE",
            "TF2_WEIGHTS_NAME",
            "TF_WEIGHTS_NAME",
        ],
        "fastai_utils": [
            "_save_pretrained_fastai",
            "from_pretrained_fastai",
            "push_to_hub_fastai",
        ],
        "file_download": [
            "cached_download",
            "hf_hub_download",
            "hf_hub_url",
            "try_to_load_from_cache",
        ],
        "hf_api": [
            "CommitOperation",
            "CommitOperationAdd",
            "CommitOperationDelete",
            "DatasetSearchArguments",
            "HfApi",
            "HfFolder",
            "ModelSearchArguments",
            "change_discussion_status",
            "comment_discussion",
            "create_commit",
            "create_discussion",
            "create_pull_request",
            "create_repo",
            "dataset_info",
            "delete_file",
            "delete_repo",
            "edit_discussion_comment",
            "get_dataset_tags",
            "get_discussion_details",
            "get_full_repo_name",
            "get_model_tags",
            "get_repo_discussions",
            "list_datasets",
            "list_metrics",
            "list_models",
            "list_repo_files",
            "login",
            "logout",
            "merge_pull_request",
            "model_info",
            "move_repo",
            "rename_discussion",
            "repo_type_and_id_from_hf_id",
            "set_access_token",
            "space_info",
            "unset_access_token",
            "update_repo_visibility",
            "upload_file",
            "upload_folder",
            "whoami",
        ],
        "hub_mixin": ["ModelHubMixin", "PyTorchModelHubMixin"],
        "inference_api": ["InferenceApi"],
        "keras_mixin": [
            "KerasModelHubMixin",
            "from_pretrained_keras",
            "push_to_hub_keras",
            "save_pretrained_keras",
        ],
        "repository": ["Repository"],
        "_snapshot_download": ["snapshot_download"],
        "utils": [
            "logging",
            "CachedFileInfo",
            "CachedRepoInfo",
            "CachedRevisionInfo",
            "CorruptedCacheException",
            "DeleteCacheStrategy",
            "HFCacheInfo",
            "scan_cache_dir",
        ],
        "utils.endpoint_helpers": ["DatasetFilter", "ModelFilter"],
        "repocard": [
            "metadata_eval_result",
            "metadata_load",
            "metadata_save",
            "metadata_update",
            "ModelCard",
            "DatasetCard",
        ],
        "community": [
            "Discussion",
            "DiscussionWithDetails",
            "DiscussionEvent",
            "DiscussionComment",
            "DiscussionStatusChange",
            "DiscussionCommit",
            "DiscussionTitleChange",
        ],
        "repocard_data": ["CardData", "ModelCardData", "DatasetCardData", "EvalResult"],
    },
)
>>>>>>> 59873e73
<|MERGE_RESOLUTION|>--- conflicted
+++ resolved
@@ -165,6 +165,7 @@
         "CachedRepoInfo",
         "CachedRevisionInfo",
         "CorruptedCacheException",
+        "DeleteCacheStrategy",
         "HFCacheInfo",
         "logging",
         "scan_cache_dir",
@@ -260,7 +261,6 @@
 
 
 __getattr__, __dir__, __all__ = _attach(
-<<<<<<< HEAD
     __name__, submodules=[], submod_attrs=_SUBMOD_ATTRS
 )
 
@@ -362,120 +362,9 @@
     from .utils import CachedRepoInfo  # noqa: F401
     from .utils import CachedRevisionInfo  # noqa: F401
     from .utils import CorruptedCacheException  # noqa: F401
+    from .utils import DeleteCacheStrategy  # noqa: F401
     from .utils import HFCacheInfo  # noqa: F401
     from .utils import logging  # noqa: F401
     from .utils import scan_cache_dir  # noqa: F401
     from .utils.endpoint_helpers import DatasetFilter  # noqa: F401
-    from .utils.endpoint_helpers import ModelFilter  # noqa: F401
-=======
-    __name__,
-    submodules=[],
-    submod_attrs={
-        "commands.user": ["notebook_login"],
-        "constants": [
-            "CONFIG_NAME",
-            "FLAX_WEIGHTS_NAME",
-            "HUGGINGFACE_CO_URL_HOME",
-            "HUGGINGFACE_CO_URL_TEMPLATE",
-            "PYTORCH_WEIGHTS_NAME",
-            "REPO_TYPE_DATASET",
-            "REPO_TYPE_MODEL",
-            "REPO_TYPE_SPACE",
-            "TF2_WEIGHTS_NAME",
-            "TF_WEIGHTS_NAME",
-        ],
-        "fastai_utils": [
-            "_save_pretrained_fastai",
-            "from_pretrained_fastai",
-            "push_to_hub_fastai",
-        ],
-        "file_download": [
-            "cached_download",
-            "hf_hub_download",
-            "hf_hub_url",
-            "try_to_load_from_cache",
-        ],
-        "hf_api": [
-            "CommitOperation",
-            "CommitOperationAdd",
-            "CommitOperationDelete",
-            "DatasetSearchArguments",
-            "HfApi",
-            "HfFolder",
-            "ModelSearchArguments",
-            "change_discussion_status",
-            "comment_discussion",
-            "create_commit",
-            "create_discussion",
-            "create_pull_request",
-            "create_repo",
-            "dataset_info",
-            "delete_file",
-            "delete_repo",
-            "edit_discussion_comment",
-            "get_dataset_tags",
-            "get_discussion_details",
-            "get_full_repo_name",
-            "get_model_tags",
-            "get_repo_discussions",
-            "list_datasets",
-            "list_metrics",
-            "list_models",
-            "list_repo_files",
-            "login",
-            "logout",
-            "merge_pull_request",
-            "model_info",
-            "move_repo",
-            "rename_discussion",
-            "repo_type_and_id_from_hf_id",
-            "set_access_token",
-            "space_info",
-            "unset_access_token",
-            "update_repo_visibility",
-            "upload_file",
-            "upload_folder",
-            "whoami",
-        ],
-        "hub_mixin": ["ModelHubMixin", "PyTorchModelHubMixin"],
-        "inference_api": ["InferenceApi"],
-        "keras_mixin": [
-            "KerasModelHubMixin",
-            "from_pretrained_keras",
-            "push_to_hub_keras",
-            "save_pretrained_keras",
-        ],
-        "repository": ["Repository"],
-        "_snapshot_download": ["snapshot_download"],
-        "utils": [
-            "logging",
-            "CachedFileInfo",
-            "CachedRepoInfo",
-            "CachedRevisionInfo",
-            "CorruptedCacheException",
-            "DeleteCacheStrategy",
-            "HFCacheInfo",
-            "scan_cache_dir",
-        ],
-        "utils.endpoint_helpers": ["DatasetFilter", "ModelFilter"],
-        "repocard": [
-            "metadata_eval_result",
-            "metadata_load",
-            "metadata_save",
-            "metadata_update",
-            "ModelCard",
-            "DatasetCard",
-        ],
-        "community": [
-            "Discussion",
-            "DiscussionWithDetails",
-            "DiscussionEvent",
-            "DiscussionComment",
-            "DiscussionStatusChange",
-            "DiscussionCommit",
-            "DiscussionTitleChange",
-        ],
-        "repocard_data": ["CardData", "ModelCardData", "DatasetCardData", "EvalResult"],
-    },
-)
->>>>>>> 59873e73
+    from .utils.endpoint_helpers import ModelFilter  # noqa: F401