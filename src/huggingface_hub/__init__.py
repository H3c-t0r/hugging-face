--- conflicted
+++ resolved
@@ -270,7 +270,6 @@
         "AutomaticSpeechRecognitionOutput",
         "AutomaticSpeechRecognitionOutputChunk",
         "AutomaticSpeechRecognitionParameters",
-<<<<<<< HEAD
         "BoundingBox",
         "ChatCompletionInput",
         "ChatCompletionInputMessage",
@@ -280,8 +279,6 @@
         "ChatCompletionStreamOutput",
         "ChatCompletionStreamOutputChoice",
         "ChatCompletionStreamOutputDelta",
-=======
->>>>>>> 965f7086
         "DepthEstimationInput",
         "DepthEstimationOutput",
         "DocumentQuestionAnsweringInput",
@@ -334,27 +331,21 @@
         "TextGenerationOutputSequenceDetails",
         "TextGenerationOutputToken",
         "TextGenerationParameters",
-<<<<<<< HEAD
         "TextGenerationPrefillToken",
+        "TextGenerationSequenceDetails",
         "TextGenerationStreamDetails",
         "TextGenerationStreamOutput",
-=======
-        "TextGenerationSequenceDetails",
         "TextToAudioGenerationParameters",
->>>>>>> 965f7086
         "TextToAudioInput",
         "TextToAudioOutput",
         "TextToAudioParameters",
         "TextToImageInput",
         "TextToImageOutput",
         "TextToImageParameters",
-<<<<<<< HEAD
+        "TextToImageTargetSize",
         "TextToSpeechInput",
         "TextToSpeechOutput",
-=======
-        "TextToImageTargetSize",
         "Token",
->>>>>>> 965f7086
         "TokenClassificationInput",
         "TokenClassificationOutputElement",
         "TokenClassificationParameters",
@@ -746,7 +737,6 @@
         AutomaticSpeechRecognitionOutput,  # noqa: F401
         AutomaticSpeechRecognitionOutputChunk,  # noqa: F401
         AutomaticSpeechRecognitionParameters,  # noqa: F401
-<<<<<<< HEAD
         BoundingBox,  # noqa: F401
         ChatCompletionInput,  # noqa: F401
         ChatCompletionInputMessage,  # noqa: F401
@@ -756,8 +746,6 @@
         ChatCompletionStreamOutput,  # noqa: F401
         ChatCompletionStreamOutputChoice,  # noqa: F401
         ChatCompletionStreamOutputDelta,  # noqa: F401
-=======
->>>>>>> 965f7086
         DepthEstimationInput,  # noqa: F401
         DepthEstimationOutput,  # noqa: F401
         DocumentQuestionAnsweringInput,  # noqa: F401
@@ -810,27 +798,21 @@
         TextGenerationOutputSequenceDetails,  # noqa: F401
         TextGenerationOutputToken,  # noqa: F401
         TextGenerationParameters,  # noqa: F401
-<<<<<<< HEAD
         TextGenerationPrefillToken,  # noqa: F401
+        TextGenerationSequenceDetails,  # noqa: F401
         TextGenerationStreamDetails,  # noqa: F401
         TextGenerationStreamOutput,  # noqa: F401
-=======
-        TextGenerationSequenceDetails,  # noqa: F401
         TextToAudioGenerationParameters,  # noqa: F401
->>>>>>> 965f7086
         TextToAudioInput,  # noqa: F401
         TextToAudioOutput,  # noqa: F401
         TextToAudioParameters,  # noqa: F401
         TextToImageInput,  # noqa: F401
         TextToImageOutput,  # noqa: F401
         TextToImageParameters,  # noqa: F401
-<<<<<<< HEAD
+        TextToImageTargetSize,  # noqa: F401
         TextToSpeechInput,  # noqa: F401
         TextToSpeechOutput,  # noqa: F401
-=======
-        TextToImageTargetSize,  # noqa: F401
         Token,  # noqa: F401
->>>>>>> 965f7086
         TokenClassificationInput,  # noqa: F401
         TokenClassificationOutputElement,  # noqa: F401
         TokenClassificationParameters,  # noqa: F401
