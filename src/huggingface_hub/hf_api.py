--- conflicted
+++ resolved
@@ -1929,7 +1929,7 @@
             json=commit_payload,
             params={"create_pr": 1} if create_pr else None,
         )
-        commit_resp.raise_for_status()
+        _raise_for_status(commit_resp)
         return commit_resp.json().get("pullRequestUrl", None)
 
     @_deprecate_positional_args
@@ -2350,7 +2350,6 @@
             else f"Delete {path_in_repo} with huggingface_hub"
         )
 
-<<<<<<< HEAD
         operations = [CommitOperationDelete(path_in_repo=path_in_repo)]
         return self.create_commit(
             repo_id=repo_id,
@@ -2362,9 +2361,6 @@
             commit_description=commit_description,
             create_pr=create_pr,
         )
-=======
-        _raise_for_status(r)
->>>>>>> d61d6ec2
 
     @_deprecate_positional_args
     def get_full_repo_name(
