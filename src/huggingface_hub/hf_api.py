--- conflicted
+++ resolved
@@ -50,11 +50,13 @@
     REPO_TYPES_URL_PREFIXES,
     SPACES_SDK_TYPES,
 )
-<<<<<<< HEAD
-from .utils import filter_repo_objects, hf_raise_for_status, logging, parse_datetime
-=======
-from .utils import filter_repo_objects, logging, parse_datetime, validate_hf_hub_args
->>>>>>> b5d2d690
+from .utils import (
+    filter_repo_objects,
+    hf_raise_for_status,
+    logging,
+    parse_datetime,
+    validate_hf_hub_args,
+)
 from .utils._deprecation import _deprecate_positional_args
 from .utils._typing import Literal, TypedDict
 from .utils.endpoint_helpers import (
