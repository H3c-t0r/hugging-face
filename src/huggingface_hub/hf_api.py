# coding=utf-8
# Copyright 2019-present, the HuggingFace Inc. team.
#
# Licensed under the Apache License, Version 2.0 (the "License");
# you may not use this file except in compliance with the License.
# You may obtain a copy of the License at
#
#     http://www.apache.org/licenses/LICENSE-2.0
#
# Unless required by applicable law or agreed to in writing, software
# distributed under the License is distributed on an "AS IS" BASIS,
# WITHOUT WARRANTIES OR CONDITIONS OF ANY KIND, either express or implied.
# See the License for the specific language governing permissions and
# limitations under the License.
import os
import re
import subprocess
import sys
import warnings
from os.path import expanduser
from typing import BinaryIO, Dict, Iterable, Iterator, List, Optional, Tuple, Union
from urllib.parse import quote

import requests
from dateutil.parser import parse as parse_datetime
from requests.exceptions import HTTPError

from ._commit_api import (
    CommitOperation,
    CommitOperationAdd,
    CommitOperationDelete,
    fetch_upload_modes,
    prepare_commit_payload,
    upload_lfs_files,
)
from .community import (
    Discussion,
    DiscussionComment,
    DiscussionStatusChange,
    DiscussionTitleChange,
    DiscussionWithDetails,
    deserialize_event,
)
from .constants import (
    DEFAULT_REVISION,
    ENDPOINT,
    REPO_TYPE_MODEL,
    REPO_TYPES,
    REPO_TYPES_MAPPING,
    REPO_TYPES_URL_PREFIXES,
    SPACES_SDK_TYPES,
)
from .utils import logging
from .utils._deprecation import _deprecate_positional_args
from .utils._errors import (
    _raise_convert_bad_request,
    _raise_for_status,
    _raise_with_request_id,
)
from .utils.endpoint_helpers import (
    AttributeDictionary,
    DatasetFilter,
    DatasetTags,
    ModelFilter,
    ModelTags,
    _filter_emissions,
)


if sys.version_info >= (3, 8):
    from typing import Literal, TypedDict
else:
    from typing_extensions import Literal, TypedDict


REGEX_DISCUSSION_URL = re.compile(r".*/discussions/(\d+)$")
USERNAME_PLACEHOLDER = "hf_user"

logger = logging.get_logger(__name__)


# TODO: remove after deprecation period is over (v0.10)
def _validate_repo_id_deprecation(repo_id, name, organization):
    """Returns (name, organization) from the input."""
    if repo_id and not name and organization:
        # this means the user had passed name as positional, now mapped to
        # repo_id and is passing organization as well. This wouldn't be an
        # issue if they pass everything as kwarg. So we switch the parameters
        # here:
        repo_id, name = name, repo_id

    if not (repo_id or name):
        raise ValueError(
            "No name provided. Please pass `repo_id` with a valid repository name."
        )

    if repo_id and (name or organization):
        raise ValueError(
            "Only pass `repo_id` and leave deprecated `name` and "
            "`organization` to be None."
        )
    elif name or organization:
        warnings.warn(
            "`name` and `organization` input arguments are deprecated and "
            "will be removed in v0.10. Pass `repo_id` instead.",
            FutureWarning,
        )
    else:
        if "/" in repo_id:
            organization, name = repo_id.split("/")
        else:
            organization, name = None, repo_id
    return name, organization


def repo_type_and_id_from_hf_id(
    hf_id: str, hub_url: Optional[str] = None
) -> Tuple[Optional[str], Optional[str], str]:
    """
    Returns the repo type and ID from a huggingface.co URL linking to a
    repository

    Args:
        hf_id (`str`):
            An URL or ID of a repository on the HF hub. Accepted values are:

            - https://huggingface.co/<repo_type>/<namespace>/<repo_id>
            - https://huggingface.co/<namespace>/<repo_id>
            - <repo_type>/<namespace>/<repo_id>
            - <namespace>/<repo_id>
            - <repo_id>
        hub_url (`str`, *optional*):
            The URL of the HuggingFace Hub, defaults to https://huggingface.co
    """
    hub_url = re.sub(r"https?://", "", hub_url if hub_url is not None else ENDPOINT)
    is_hf_url = hub_url in hf_id and "@" not in hf_id
    url_segments = hf_id.split("/")
    is_hf_id = len(url_segments) <= 3

    if is_hf_url:
        namespace, repo_id = url_segments[-2:]
        if namespace == hub_url:
            namespace = None
        if len(url_segments) > 2 and hub_url not in url_segments[-3]:
            repo_type = url_segments[-3]
        else:
            repo_type = None
    elif is_hf_id:
        if len(url_segments) == 3:
            # Passed <repo_type>/<user>/<model_id> or <repo_type>/<org>/<model_id>
            repo_type, namespace, repo_id = url_segments[-3:]
        elif len(url_segments) == 2:
            # Passed <user>/<model_id> or <org>/<model_id>
            namespace, repo_id = hf_id.split("/")[-2:]
            repo_type = None
        else:
            # Passed <model_id>
            repo_id = url_segments[0]
            namespace, repo_type = None, None
    else:
        raise ValueError(
            f"Unable to retrieve user and repo ID from the passed HF ID: {hf_id}"
        )

    repo_type = (
        repo_type if repo_type in REPO_TYPES else REPO_TYPES_MAPPING.get(repo_type)
    )

    return repo_type, namespace, repo_id


class BlobLfsInfo(TypedDict, total=False):
    size: int
    sha256: str


class RepoFile:
    """
    Data structure that represents a public file inside a repo, accessible from
    huggingface.co

    Args:
        rfilename (str):
            file name, relative to the repo root. This is the only attribute
            that's guaranteed to be here, but under certain conditions there can
            certain other stuff.
        size (`int`, *optional*):
            The file's size, in bytes. This attribute is present when `files_metadata` argument
            of [`repo_info`] is set to `True`. It's `None` otherwise.
        blob_id (`str`, *optional*):
            The file's git OID. This attribute is present when `files_metadata` argument
            of [`repo_info`] is set to `True`. It's `None` otherwise.
        lfs (`BlobLfsInfo`, *optional*):
            The file's LFS metadata. This attribute is present when`files_metadata` argument
            of [`repo_info`] is set to `True` and the file is stored with Git LFS. It's `None` otherwise.
    """

    def __init__(
        self,
        rfilename: str,
        size: Optional[int] = None,
        blobId: Optional[str] = None,
        lfs: Optional[BlobLfsInfo] = None,
        **kwargs,
    ):
        self.rfilename = rfilename  # filename relative to the repo root

        # Optional file metadata
        self.size = size
        self.blob_id = blobId
        self.lfs = lfs

        # Hack to ensure backward compatibility with future versions of the API.
        # See discussion in https://github.com/huggingface/huggingface_hub/pull/951#discussion_r926460408
        for k, v in kwargs.items():
            setattr(self, k, v)

    def __repr__(self):
        items = (f"{k}='{v}'" for k, v in self.__dict__.items())
        return f"{self.__class__.__name__}({', '.join(items)})"


class ModelInfo:
    """
    Info about a model accessible from huggingface.co

    Attributes:
        modelId (`str`, *optional*):
            ID of model repository.
        sha (`str`, *optional*):
            repo sha at this particular revision
        lastModified (`str`, *optional*):
            date of last commit to repo
        tags (`Listr[str]`, *optional*):
            List of tags.
        pipeline_tag (`str`, *optional*):
            Pipeline tag to identify the correct widget.
        siblings (`List[RepoFile]`, *optional*):
            list of ([`huggingface_hub.hf_api.RepoFile`]) objects that constitute the model.
        private (`bool`, *optional*):
            is the repo private
        author (`str`, *optional*):
            repo author
        config (`Dict`, *optional*):
            Model configuration information
        kwargs (`Dict`, *optional*):
            Kwargs that will be become attributes of the class.
    """

    def __init__(
        self,
        *,
        modelId: Optional[str] = None,
        sha: Optional[str] = None,
        lastModified: Optional[str] = None,
        tags: Optional[List[str]] = None,
        pipeline_tag: Optional[str] = None,
        siblings: Optional[List[Dict]] = None,
        private: Optional[bool] = None,
        author: Optional[str] = None,
        config: Optional[Dict] = None,
        **kwargs,
    ):
        self.modelId = modelId
        self.sha = sha
        self.lastModified = lastModified
        self.tags = tags
        self.pipeline_tag = pipeline_tag
        self.siblings = (
            [RepoFile(**x) for x in siblings] if siblings is not None else None
        )
        self.private = private
        self.author = author
        self.config = config
        for k, v in kwargs.items():
            setattr(self, k, v)

    def __repr__(self):
        s = f"{self.__class__.__name__}:" + " {"
        for key, val in self.__dict__.items():
            s += f"\n\t{key}: {val}"
        return s + "\n}"

    def __str__(self):
        r = f"Model Name: {self.modelId}, Tags: {self.tags}"
        if self.pipeline_tag:
            r += f", Task: {self.pipeline_tag}"
        return r


class DatasetInfo:
    """
    Info about a dataset accessible from huggingface.co

    Attributes:
        id (`str`, *optional*):
            ID of dataset repository.
        sha (`str`, *optional*):
            repo sha at this particular revision
        lastModified (`str`, *optional*):
            date of last commit to repo
        tags (`Listr[str]`, *optional*):
            List of tags.
        siblings (`List[RepoFile]`, *optional*):
            list of [`huggingface_hub.hf_api.RepoFile`] objects that constitute the dataset.
        private (`bool`, *optional*):
            is the repo private
        author (`str`, *optional*):
            repo author
        description (`str`, *optional*):
            Description of the dataset
        citation (`str`, *optional*):
            Dataset citation
        cardData (`Dict`, *optional*):
            Metadata of the model card as a dictionary.
        kwargs (`Dict`, *optional*):
            Kwargs that will be become attributes of the class.
    """

    def __init__(
        self,
        *,
        id: Optional[str] = None,
        sha: Optional[str] = None,
        lastModified: Optional[str] = None,
        tags: Optional[List[str]] = None,
        siblings: Optional[List[Dict]] = None,
        private: Optional[bool] = None,
        author: Optional[str] = None,
        description: Optional[str] = None,
        citation: Optional[str] = None,
        cardData: Optional[dict] = None,
        **kwargs,
    ):
        self.id = id
        self.sha = sha
        self.lastModified = lastModified
        self.tags = tags
        self.private = private
        self.author = author
        self.description = description
        self.citation = citation
        self.cardData = cardData
        self.siblings = (
            [RepoFile(**x) for x in siblings] if siblings is not None else None
        )
        # Legacy stuff, "key" is always returned with an empty string
        # because of old versions of the datasets lib that need this field
        kwargs.pop("key", None)
        # Store all the other fields returned by the API
        for k, v in kwargs.items():
            setattr(self, k, v)

    def __repr__(self):
        s = f"{self.__class__.__name__}:" + " {"
        for key, val in self.__dict__.items():
            s += f"\n\t{key}: {val}"
        return s + "\n}"

    def __str__(self):
        r = f"Dataset Name: {self.id}, Tags: {self.tags}"
        return r


class SpaceInfo:
    """
    Info about a Space accessible from huggingface.co

    This is a "dataclass" like container that just sets on itself any attribute
    passed by the server.

    Attributes:
        id (`str`, *optional*):
            id of space
        sha (`str`, *optional*):
            repo sha at this particular revision
        lastModified (`str`, *optional*):
            date of last commit to repo
        siblings (`List[RepoFile]`, *optional*):
            list of [`huggingface_hub.hf_api.RepoFIle`] objects that constitute the Space
        private (`bool`, *optional*):
            is the repo private
        author (`str`, *optional*):
            repo author
        kwargs (`Dict`, *optional*):
            Kwargs that will be become attributes of the class.
    """

    def __init__(
        self,
        *,
        id: Optional[str] = None,
        sha: Optional[str] = None,
        lastModified: Optional[str] = None,
        siblings: Optional[List[Dict]] = None,
        private: Optional[bool] = None,
        author: Optional[str] = None,
        **kwargs,
    ):
        self.id = id
        self.sha = sha
        self.lastModified = lastModified
        self.siblings = (
            [RepoFile(**x) for x in siblings] if siblings is not None else None
        )
        self.private = private
        self.author = author
        for k, v in kwargs.items():
            setattr(self, k, v)

    def __repr__(self):
        s = f"{self.__class__.__name__}:" + " {"
        for key, val in self.__dict__.items():
            s += f"\n\t{key}: {val}"
        return s + "\n}"


class MetricInfo:
    """
    Info about a public metric accessible from huggingface.co
    """

    def __init__(
        self,
        *,
        id: Optional[str] = None,  # id of metric
        description: Optional[str] = None,
        citation: Optional[str] = None,
        **kwargs,
    ):
        self.id = id
        self.description = description
        self.citation = citation
        # Legacy stuff, "key" is always returned with an empty string
        # because of old versions of the datasets lib that need this field
        kwargs.pop("key", None)
        # Store all the other fields returned by the API
        for k, v in kwargs.items():
            setattr(self, k, v)

    def __repr__(self):
        s = f"{self.__class__.__name__}:" + " {"
        for key, val in self.__dict__.items():
            s += f"\n\t{key}: {val}"
        return s + "\n}"

    def __str__(self):
        r = f"Metric Name: {self.id}"
        return r


class ModelSearchArguments(AttributeDictionary):
    """
    A nested namespace object holding all possible values for properties of
    models currently hosted in the Hub with tab-completion. If a value starts
    with a number, it will only exist in the dictionary

    Example:

    ```python
    >>> args = ModelSearchArguments()
    >>> args.author_or_organization.huggingface
    >>> args.language.en
    ```
    """

    def __init__(self):
        self._api = HfApi()
        tags = self._api.get_model_tags()
        super().__init__(tags)
        self._process_models()

    def _process_models(self):
        def clean(s: str):
            return s.replace(" ", "").replace("-", "_").replace(".", "_")

        models = self._api.list_models()
        author_dict, model_name_dict = AttributeDictionary(), AttributeDictionary()
        for model in models:
            if "/" in model.modelId:
                author, name = model.modelId.split("/")
                author_dict[author] = clean(author)
            else:
                name = model.modelId
            model_name_dict[name] = clean(name)
        self["model_name"] = model_name_dict
        self["author"] = author_dict


class DatasetSearchArguments(AttributeDictionary):
    """
    A nested namespace object holding all possible values for properties of
    datasets currently hosted in the Hub with tab-completion. If a value starts
    with a number, it will only exist in the dictionary

    Example:

    ```python
    >>> args = DatasetSearchArguments()
    >>> args.author_or_organization.huggingface
    >>> args.language.en
    ```
    """

    def __init__(self):
        self._api = HfApi()
        tags = self._api.get_dataset_tags()
        super().__init__(tags)
        self._process_models()

    def _process_models(self):
        def clean(s: str):
            return s.replace(" ", "").replace("-", "_").replace(".", "_")

        datasets = self._api.list_datasets()
        author_dict, dataset_name_dict = AttributeDictionary(), AttributeDictionary()
        for dataset in datasets:
            if "/" in dataset.id:
                author, name = dataset.id.split("/")
                author_dict[author] = clean(author)
            else:
                name = dataset.id
            dataset_name_dict[name] = clean(name)
        self["dataset_name"] = dataset_name_dict
        self["author"] = author_dict


def write_to_credential_store(username: str, password: str):
    with subprocess.Popen(
        "git credential-store store".split(),
        stdin=subprocess.PIPE,
        stdout=subprocess.PIPE,
        stderr=subprocess.STDOUT,
    ) as process:
        input_username = f"username={username.lower()}"
        input_password = f"password={password}"

        process.stdin.write(
            f"url={ENDPOINT}\n{input_username}\n{input_password}\n\n".encode("utf-8")
        )
        process.stdin.flush()


def read_from_credential_store(
    username=None,
) -> Tuple[Union[str, None], Union[str, None]]:
    """
    Reads the credential store relative to huggingface.co. If no `username` is
    specified, will read the first entry for huggingface.co, otherwise will read
    the entry corresponding to the username specified.

    The username returned will be all lowercase.
    """
    with subprocess.Popen(
        "git credential-store get".split(),
        stdin=subprocess.PIPE,
        stdout=subprocess.PIPE,
        stderr=subprocess.STDOUT,
    ) as process:
        standard_input = f"url={ENDPOINT}\n"

        if username is not None:
            standard_input += f"username={username.lower()}\n"

        standard_input += "\n"

        process.stdin.write(standard_input.encode("utf-8"))
        process.stdin.flush()
        output = process.stdout.read()
        output = output.decode("utf-8")

    if len(output) == 0:
        return None, None

    username, password = [line for line in output.split("\n") if len(line) != 0]
    return username.split("=")[1], password.split("=")[1]


def erase_from_credential_store(username=None):
    """
    Erases the credential store relative to huggingface.co. If no `username` is
    specified, will erase the first entry for huggingface.co, otherwise will
    erase the entry corresponding to the username specified.
    """
    with subprocess.Popen(
        "git credential-store erase".split(),
        stdin=subprocess.PIPE,
        stdout=subprocess.PIPE,
        stderr=subprocess.STDOUT,
    ) as process:
        standard_input = f"url={ENDPOINT}\n"

        if username is not None:
            standard_input += f"username={username.lower()}\n"

        standard_input += "\n"

        process.stdin.write(standard_input.encode("utf-8"))
        process.stdin.flush()


class HfApi:
    def __init__(self, endpoint=None):
        self.endpoint = endpoint if endpoint is not None else ENDPOINT

    def whoami(self, token: Optional[str] = None) -> Dict:
        """
        Call HF API to know "whoami".

        Args:
            token (`str`, *optional*):
                Hugging Face token. Will default to the locally saved token if
                not provided.
        """
        if token is None:
            token = HfFolder.get_token()
        if token is None:
            raise ValueError(
                "You need to pass a valid `token` or login by using `huggingface-cli "
                "login`"
            )
        path = f"{self.endpoint}/api/whoami-v2"
        r = requests.get(path, headers={"authorization": f"Bearer {token}"})
        try:
            _raise_with_request_id(r)
        except HTTPError as e:
            raise HTTPError(
                "Invalid user token. If you didn't pass a user token, make sure you "
                "are properly logged in by executing `huggingface-cli login`, and "
                "if you did pass a user token, double-check it's correct."
            ) from e
        return r.json()

    def _is_valid_token(self, token: str):
        """
        Determines whether `token` is a valid token or not.

        Args:
            token (`str`):
                The token to check for validity.

        Returns:
            `bool`: `True` if valid, `False` otherwise.
        """
        try:
            self.whoami(token=token)
            return True
        except HTTPError:
            return False

    def _validate_or_retrieve_token(
        self,
        token: Optional[str] = None,
        name: Optional[str] = None,
        function_name: Optional[str] = None,
    ):
        """
        Retrieves and validates stored token or validates passed token.
        Args:
            token (``str``, `optional`):
                Hugging Face token. Will default to the locally saved token if not provided.
            name (``str``, `optional`):
                Name of the repository. This is deprecated in favor of repo_id and will be removed in v0.8.
            function_name (``str``, `optional`):
                If _validate_or_retrieve_token is called from a function, name of that function to be passed inside deprecation warning.
        Returns:
            Validated token and the name of the repository.
        Raises:
            :class:`EnvironmentError`: If the token is not passed and there's no token saved locally.
            :class:`ValueError`: If organization token or invalid token is passed.
        """
        if token is None or token is True:
            token = HfFolder.get_token()
            if token is None:
                raise EnvironmentError(
                    "You need to provide a `token` or be logged in to Hugging "
                    "Face with `huggingface-cli login`."
                )
        if name is not None:
            if self._is_valid_token(name):
                # TODO(0.6) REMOVE
                warnings.warn(
                    f"`{function_name}` now takes `token` as an optional positional"
                    " argument. Be sure to adapt your code!",
                    FutureWarning,
                )
                token, name = name, token
        if isinstance(token, str):
            if token.startswith("api_org"):
                raise ValueError("You must use your personal account token.")
            if not self._is_valid_token(token):
                raise ValueError("Invalid token passed!")

        return token, name

    @staticmethod
    def set_access_token(access_token: str):
        """
        Saves the passed access token so git can correctly authenticate the
        user.

        Args:
            access_token (`str`):
                The access token to save.
        """
        write_to_credential_store(USERNAME_PLACEHOLDER, access_token)

    @staticmethod
    def unset_access_token():
        """
        Resets the user's access token.
        """
        erase_from_credential_store(USERNAME_PLACEHOLDER)

    def get_model_tags(self) -> ModelTags:
        "Gets all valid model tags as a nested namespace object"
        path = f"{self.endpoint}/api/models-tags-by-type"
        r = requests.get(path)
        _raise_with_request_id(r)
        d = r.json()
        return ModelTags(d)

    def get_dataset_tags(self) -> DatasetTags:
        """
        Gets all valid dataset tags as a nested namespace object.
        """
        path = f"{self.endpoint}/api/datasets-tags-by-type"
        r = requests.get(path)
        _raise_with_request_id(r)
        d = r.json()
        return DatasetTags(d)

    def list_models(
        self,
        *,
        filter: Union[ModelFilter, str, Iterable[str], None] = None,
        author: Optional[str] = None,
        search: Optional[str] = None,
        emissions_thresholds: Optional[Tuple[float, float]] = None,
        sort: Union[Literal["lastModified"], str, None] = None,
        direction: Optional[Literal[-1]] = None,
        limit: Optional[int] = None,
        full: Optional[bool] = None,
        cardData: Optional[bool] = None,
        fetch_config: Optional[bool] = None,
        use_auth_token: Optional[Union[bool, str]] = None,
    ) -> List[ModelInfo]:
        """
        Get the public list of all the models on huggingface.co

        Args:
            filter ([`ModelFilter`] or `str` or `Iterable`, *optional*):
                A string or [`ModelFilter`] which can be used to identify models
                on the Hub.
            author (`str`, *optional*):
                A string which identify the author (user or organization) of the
                returned models
            search (`str`, *optional*):
                A string that will be contained in the returned models Example
                usage:
            emissions_thresholds (`Tuple`, *optional*):
                A tuple of two ints or floats representing a minimum and maximum
                carbon footprint to filter the resulting models with in grams.
            sort (`Literal["lastModified"]` or `str`, *optional*):
                The key with which to sort the resulting models. Possible values
                are the properties of the [`huggingface_hub.hf_api.ModelInfo`] class.
            direction (`Literal[-1]` or `int`, *optional*):
                Direction in which to sort. The value `-1` sorts by descending
                order while all other values sort by ascending order.
            limit (`int`, *optional*):
                The limit on the number of models fetched. Leaving this option
                to `None` fetches all models.
            full (`bool`, *optional*):
                Whether to fetch all model data, including the `lastModified`,
                the `sha`, the files and the `tags`. This is set to `True` by
                default when using a filter.
            cardData (`bool`, *optional*):
                Whether to grab the metadata for the model as well. Can contain
                useful information such as carbon emissions, metrics, and
                datasets trained on.
            fetch_config (`bool`, *optional*):
                Whether to fetch the model configs as well. This is not included
                in `full` due to its size.
            use_auth_token (`bool` or `str`, *optional*):
                Whether to use the `auth_token` provided from the
                `huggingface_hub` cli. If not logged in, a valid `auth_token`
                can be passed in as a string.

        Returns: List of [`huggingface_hub.hf_api.ModelInfo`] objects

        Example usage with the `filter` argument:

        ```python
        >>> from huggingface_hub import HfApi

        >>> api = HfApi()

        >>> # List all models
        >>> api.list_models()

        >>> # Get all valid search arguments
        >>> args = ModelSearchArguments()

        >>> # List only the text classification models
        >>> api.list_models(filter="text-classification")
        >>> # Using the `ModelFilter`
        >>> filt = ModelFilter(task="text-classification")
        >>> # With `ModelSearchArguments`
        >>> filt = ModelFilter(task=args.pipeline_tags.TextClassification)
        >>> api.list_models(filter=filt)

        >>> # Using `ModelFilter` and `ModelSearchArguments` to find text classification in both PyTorch and TensorFlow
        >>> filt = ModelFilter(
        ...     task=args.pipeline_tags.TextClassification,
        ...     library=[args.library.PyTorch, args.library.TensorFlow],
        ... )
        >>> api.list_models(filter=filt)

        >>> # List only models from the AllenNLP library
        >>> api.list_models(filter="allennlp")
        >>> # Using `ModelFilter` and `ModelSearchArguments`
        >>> filt = ModelFilter(library=args.library.allennlp)
        ```

        Example usage with the `search` argument:

        ```python
        >>> from huggingface_hub import HfApi

        >>> api = HfApi()

        >>> # List all models with "bert" in their name
        >>> api.list_models(search="bert")

        >>> # List all models with "bert" in their name made by google
        >>> api.list_models(search="bert", author="google")
        ```
        """
        path = f"{self.endpoint}/api/models"
        if use_auth_token:
            token, name = self._validate_or_retrieve_token(use_auth_token)
        headers = {"authorization": f"Bearer {token}"} if use_auth_token else None
        params = {}
        if filter is not None:
            if isinstance(filter, ModelFilter):
                params = self._unpack_model_filter(filter)
            else:
                params.update({"filter": filter})
            params.update({"full": True})
        if author is not None:
            params.update({"author": author})
        if search is not None:
            params.update({"search": search})
        if sort is not None:
            params.update({"sort": sort})
        if direction is not None:
            params.update({"direction": direction})
        if limit is not None:
            params.update({"limit": limit})
        if full is not None:
            if full:
                params.update({"full": True})
            elif "full" in params:
                del params["full"]
        if fetch_config is not None:
            params.update({"config": fetch_config})
        if cardData is not None:
            params.update({"cardData": cardData})
        r = requests.get(path, params=params, headers=headers)
        _raise_with_request_id(r)
        d = r.json()
        res = [ModelInfo(**x) for x in d]
        if emissions_thresholds is not None:
            if cardData is None:
                raise ValueError(
                    "`emissions_thresholds` were passed without setting"
                    " `cardData=True`."
                )
            else:
                return _filter_emissions(res, *emissions_thresholds)
        return res

    def _unpack_model_filter(self, model_filter: ModelFilter):
        """
        Unpacks a [`ModelFilter`] into something readable for `list_models`
        """
        model_str = ""
        tags = []

        # Handling author
        if model_filter.author is not None:
            model_str = f"{model_filter.author}/"

        # Handling model_name
        if model_filter.model_name is not None:
            model_str += model_filter.model_name

        filter_tuple = []

        # Handling tasks
        if model_filter.task is not None:
            filter_tuple.extend(
                [model_filter.task]
                if isinstance(model_filter.task, str)
                else model_filter.task
            )

        # Handling dataset
        if model_filter.trained_dataset is not None:
            if not isinstance(model_filter.trained_dataset, (list, tuple)):
                model_filter.trained_dataset = [model_filter.trained_dataset]
            for dataset in model_filter.trained_dataset:
                if "dataset:" not in dataset:
                    dataset = f"dataset:{dataset}"
                filter_tuple.append(dataset)

        # Handling library
        if model_filter.library:
            filter_tuple.extend(
                [model_filter.library]
                if isinstance(model_filter.library, str)
                else model_filter.library
            )

        # Handling tags
        if model_filter.tags:
            tags.extend(
                [model_filter.tags]
                if isinstance(model_filter.tags, str)
                else model_filter.tags
            )

        query_dict = {}
        if model_str is not None:
            query_dict["search"] = model_str
        if len(tags) > 0:
            query_dict["tags"] = tags
        if model_filter.language is not None:
            filter_tuple.append(model_filter.language)
        query_dict["filter"] = tuple(filter_tuple)
        return query_dict

    def list_datasets(
        self,
        *,
        filter: Union[DatasetFilter, str, Iterable[str], None] = None,
        author: Optional[str] = None,
        search: Optional[str] = None,
        sort: Union[Literal["lastModified"], str, None] = None,
        direction: Optional[Literal[-1]] = None,
        limit: Optional[int] = None,
        cardData: Optional[bool] = None,
        full: Optional[bool] = None,
        use_auth_token: Optional[str] = None,
    ) -> List[DatasetInfo]:
        """
        Get the public list of all the datasets on huggingface.co

        Args:
            filter ([`DatasetFilter`] or `str` or `Iterable`, *optional*):
                A string or [`DatasetFilter`] which can be used to identify
                datasets on the hub.
            author (`str`, *optional*):
                A string which identify the author of the returned models
            search (`str`, *optional*):
                A string that will be contained in the returned models.
            sort (`Literal["lastModified"]` or `str`, *optional*):
                The key with which to sort the resulting datasets. Possible
                values are the properties of the [`huggingface_hub.hf_api.DatasetInfo`] class.
            direction (`Literal[-1]` or `int`, *optional*):
                Direction in which to sort. The value `-1` sorts by descending
                order while all other values sort by ascending order.
            limit (`int`, *optional*):
                The limit on the number of datasets fetched. Leaving this option
                to `None` fetches all datasets.
            cardData (`bool`, *optional*):
                Whether to grab the metadata for the dataset as well. Can
                contain useful information such as the PapersWithCode ID.
            full (`bool`, *optional*):
                Whether to fetch all dataset data, including the `lastModified`
                and the `cardData`.
            use_auth_token (`bool` or `str`, *optional*):
                Whether to use the `auth_token` provided from the
                `huggingface_hub` cli. If not logged in, a valid `auth_token`
                can be passed in as a string.

        Example usage with the `filter` argument:

        ```python
        >>> from huggingface_hub import HfApi

        >>> api = HfApi()

        >>> # List all datasets
        >>> api.list_datasets()

        >>> # Get all valid search arguments
        >>> args = DatasetSearchArguments()

        >>> # List only the text classification datasets
        >>> api.list_datasets(filter="task_categories:text-classification")
        >>> # Using the `DatasetFilter`
        >>> filt = DatasetFilter(task_categories="text-classification")
        >>> # With `DatasetSearchArguments`
        >>> filt = DatasetFilter(task=args.task_categories.text_classification)
        >>> api.list_models(filter=filt)

        >>> # List only the datasets in russian for language modeling
        >>> api.list_datasets(
        ...     filter=("languages:ru", "task_ids:language-modeling")
        ... )
        >>> # Using the `DatasetFilter`
        >>> filt = DatasetFilter(languages="ru", task_ids="language-modeling")
        >>> # With `DatasetSearchArguments`
        >>> filt = DatasetFilter(
        ...     languages=args.languages.ru,
        ...     task_ids=args.task_ids.language_modeling,
        ... )
        >>> api.list_datasets(filter=filt)
        ```

        Example usage with the `search` argument:

        ```python
        >>> from huggingface_hub import HfApi

        >>> api = HfApi()

        >>> # List all datasets with "text" in their name
        >>> api.list_datasets(search="text")

        >>> # List all datasets with "text" in their name made by google
        >>> api.list_datasets(search="text", author="google")
        ```
        """
        path = f"{self.endpoint}/api/datasets"
        if use_auth_token:
            token, name = self._validate_or_retrieve_token(use_auth_token)
        headers = {"authorization": f"Bearer {token}"} if use_auth_token else None
        params = {}
        if filter is not None:
            if isinstance(filter, DatasetFilter):
                params = self._unpack_dataset_filter(filter)
            else:
                params.update({"filter": filter})
        if author is not None:
            params.update({"author": author})
        if search is not None:
            params.update({"search": search})
        if sort is not None:
            params.update({"sort": sort})
        if direction is not None:
            params.update({"direction": direction})
        if limit is not None:
            params.update({"limit": limit})
        if full is not None:
            if full:
                params.update({"full": True})
        if cardData is not None:
            if cardData:
                params.update({"full": True})
        r = requests.get(path, params=params, headers=headers)
        _raise_with_request_id(r)
        d = r.json()
        return [DatasetInfo(**x) for x in d]

    def _unpack_dataset_filter(self, dataset_filter: DatasetFilter):
        """
        Unpacks a [`DatasetFilter`] into something readable for `list_datasets`
        """
        dataset_str = ""

        # Handling author
        if dataset_filter.author is not None:
            dataset_str = f"{dataset_filter.author}/"

        # Handling dataset_name
        if dataset_filter.dataset_name is not None:
            dataset_str += dataset_filter.dataset_name

        filter_tuple = []
        data_attributes = [
            "benchmark",
            "language_creators",
            "languages",
            "multilinguality",
            "size_categories",
            "task_categories",
            "task_ids",
        ]

        for attr in data_attributes:
            curr_attr = getattr(dataset_filter, attr)
            if curr_attr is not None:
                if not isinstance(curr_attr, (list, tuple)):
                    curr_attr = [curr_attr]
                for data in curr_attr:
                    if f"{attr}:" not in data:
                        data = f"{attr}:{data}"
                    filter_tuple.append(data)

        query_dict = {}
        if dataset_str is not None:
            query_dict["search"] = dataset_str
        query_dict["filter"] = tuple(filter_tuple)
        return query_dict

    def list_metrics(self) -> List[MetricInfo]:
        """
        Get the public list of all the metrics on huggingface.co

        Returns:
            `List[MetricInfo]`: a list of [`MetricInfo`] objects which.
        """
        path = f"{self.endpoint}/api/metrics"
        params = {}
        r = requests.get(path, params=params)
        _raise_with_request_id(r)
        d = r.json()
        return [MetricInfo(**x) for x in d]

    def list_spaces(
        self,
        *,
        filter: Union[str, Iterable[str], None] = None,
        author: Optional[str] = None,
        search: Optional[str] = None,
        sort: Union[Literal["lastModified"], str, None] = None,
        direction: Optional[Literal[-1]] = None,
        limit: Optional[int] = None,
        datasets: Union[str, Iterable[str], None] = None,
        models: Union[str, Iterable[str], None] = None,
        linked: Optional[bool] = None,
        full: Optional[bool] = None,
        use_auth_token: Optional[str] = None,
    ) -> List[SpaceInfo]:
        """
        Get the public list of all Spaces on huggingface.co

        Args:
            filter `str` or `Iterable`, *optional*):
                A string tag or list of tags that can be used to identify Spaces on the Hub.
            author (`str`, *optional*):
                A string which identify the author of the returned Spaces.
            search (`str`, *optional*):
                A string that will be contained in the returned Spaces.
            sort (`Literal["lastModified"]` or `str`, *optional*):
                The key with which to sort the resulting Spaces. Possible
                values are the properties of the [`huggingface_hub.hf_api.SpaceInfo`]` class.
            direction (`Literal[-1]` or `int`, *optional*):
                Direction in which to sort. The value `-1` sorts by descending
                order while all other values sort by ascending order.
            limit (`int`, *optional*):
                The limit on the number of Spaces fetched. Leaving this option
                to `None` fetches all Spaces.
            datasets (`str` or `Iterable`, *optional*):
                Whether to return Spaces that make use of a dataset.
                The name of a specific dataset can be passed as a string.
            models (`str` or `Iterable`, *optional*):
                Whether to return Spaces that make use of a model.
                The name of a specific model can be passed as a string.
            linked (`bool`, *optional*):
                Whether to return Spaces that make use of either a model or a dataset.
            full (`bool`, *optional*):
                Whether to fetch all Spaces data, including the `lastModified`
                and the `cardData`.
            use_auth_token (`bool` or `str`, *optional*):
                Whether to use the `auth_token` provided from the
                `huggingface_hub` cli. If not logged in, a valid `auth_token`
                can be passed in as a string.

        Returns:
            `List[SpaceInfo]`: a list of [`huggingface_hub.hf_api.SpaceInfo`] objects
        """
        path = f"{self.endpoint}/api/spaces"
        if use_auth_token:
            token, name = self._validate_or_retrieve_token(use_auth_token)
        headers = {"authorization": f"Bearer {token}"} if use_auth_token else None
        params = {}
        if filter is not None:
            params.update({"filter": filter})
        if author is not None:
            params.update({"author": author})
        if search is not None:
            params.update({"search": search})
        if sort is not None:
            params.update({"sort": sort})
        if direction is not None:
            params.update({"direction": direction})
        if limit is not None:
            params.update({"limit": limit})
        if full is not None:
            if full:
                params.update({"full": True})
        if linked is not None:
            if linked:
                params.update({"linked": True})
        if datasets is not None:
            params.update({"datasets": datasets})
        if models is not None:
            params.update({"models": models})
        r = requests.get(path, params=params, headers=headers)
        r.raise_for_status()
        d = r.json()
        return [SpaceInfo(**x) for x in d]

    def model_info(
        self,
        repo_id: str,
        *,
        revision: Optional[str] = None,
        token: Optional[str] = None,
        timeout: Optional[float] = None,
        securityStatus: Optional[bool] = None,
        files_metadata: bool = False,
    ) -> ModelInfo:
        """
        Get info on one specific model on huggingface.co

        Model can be private if you pass an acceptable token or are logged in.

        Args:
            repo_id (`str`):
                A namespace (user or an organization) and a repo name separated
                by a `/`.
            revision (`str`, *optional*):
                The revision of the model repository from which to get the
                information.
            token (`str`, *optional*):
                An authentication token (See https://huggingface.co/settings/token)
            timeout (`float`, *optional*):
                Whether to set a timeout for the request to the Hub.
            securityStatus (`bool`, *optional*):
                Whether to retrieve the security status from the model
                repository as well.
            files_metadata (`bool`, *optional*):
                Whether or not to retrieve metadata for files in the repository
                (size, LFS metadata, etc). Defaults to `False`.

        Returns:
            [`huggingface_hub.hf_api.ModelInfo`]: The model repository information.

        <Tip>

        Raises the following errors:

            - [`~huggingface_hub.utils.RepositoryNotFoundError`]
              If the repository to download from cannot be found. This may be because it doesn't exist,
              or because it is set to `private` and you do not have access.
            - [`~huggingface_hub.utils.RevisionNotFoundError`]
              If the revision to download from cannot be found.

        </Tip>
        """
        if token is None:
            token = HfFolder.get_token()

        path = (
            f"{self.endpoint}/api/models/{repo_id}"
            if revision is None
            else (
                f"{self.endpoint}/api/models/{repo_id}/revision/{quote(revision, safe='')}"
            )
        )
        headers = {"authorization": f"Bearer {token}"} if token is not None else None
        params = {}
        if securityStatus:
            params["securityStatus"] = True
        if files_metadata:
            params["blobs"] = True
        r = requests.get(
            path,
            headers=headers,
            timeout=timeout,
            params=params,
        )
        _raise_for_status(r)
        d = r.json()
        return ModelInfo(**d)

    def dataset_info(
        self,
        repo_id: str,
        *,
        revision: Optional[str] = None,
        token: Optional[str] = None,
        timeout: Optional[float] = None,
        files_metadata: bool = False,
    ) -> DatasetInfo:
        """
        Get info on one specific dataset on huggingface.co.

        Dataset can be private if you pass an acceptable token.

        Args:
            repo_id (`str`):
                A namespace (user or an organization) and a repo name separated
                by a `/`.
            revision (`str`, *optional*):
                The revision of the dataset repository from which to get the
                information.
            token (`str`, *optional*):
                An authentication token (See https://huggingface.co/settings/token)
            timeout (`float`, *optional*):
                Whether to set a timeout for the request to the Hub.
            files_metadata (`bool`, *optional*):
                Whether or not to retrieve metadata for files in the repository
                (size, LFS metadata, etc). Defaults to `False`.

        Returns:
            [`huggingface_hub.hf_api.DatasetInfo`]: The dataset repository information.

        <Tip>

        Raises the following errors:

            - [`~huggingface_hub.utils.RepositoryNotFoundError`]
              If the repository to download from cannot be found. This may be because it doesn't exist,
              or because it is set to `private` and you do not have access.
            - [`~huggingface_hub.utils.RevisionNotFoundError`]
              If the revision to download from cannot be found.

        </Tip>
        """
        if token is None:
            token = HfFolder.get_token()

        path = (
            f"{self.endpoint}/api/datasets/{repo_id}"
            if revision is None
            else (
                f"{self.endpoint}/api/datasets/{repo_id}/revision/{quote(revision, safe='')}"
            )
        )
        headers = {"authorization": f"Bearer {token}"} if token is not None else None
        params = {}
        if files_metadata:
            params["blobs"] = True

        r = requests.get(path, headers=headers, timeout=timeout, params=params)
        _raise_for_status(r)
        d = r.json()
        return DatasetInfo(**d)

    def space_info(
        self,
        repo_id: str,
        *,
        revision: Optional[str] = None,
        token: Optional[str] = None,
        timeout: Optional[float] = None,
        files_metadata: bool = False,
    ) -> SpaceInfo:
        """
        Get info on one specific Space on huggingface.co.

        Space can be private if you pass an acceptable token.

        Args:
            repo_id (`str`):
                A namespace (user or an organization) and a repo name separated
                by a `/`.
            revision (`str`, *optional*):
                The revision of the space repository from which to get the
                information.
            token (`str`, *optional*):
                An authentication token (See https://huggingface.co/settings/token)
            timeout (`float`, *optional*):
                Whether to set a timeout for the request to the Hub.
            files_metadata (`bool`, *optional*):
                Whether or not to retrieve metadata for files in the repository
                (size, LFS metadata, etc). Defaults to `False`.

        Returns:
            [`huggingface_hub.hf_api.SpaceInfo`]: The space repository information.

        <Tip>

        Raises the following errors:

            - [`~huggingface_hub.utils.RepositoryNotFoundError`]
              If the repository to download from cannot be found. This may be because it doesn't exist,
              or because it is set to `private` and you do not have access.
            - [`~huggingface_hub.utils.RevisionNotFoundError`]
              If the revision to download from cannot be found.

        </Tip>
        """
        if token is None:
            token = HfFolder.get_token()

        path = (
            f"{self.endpoint}/api/spaces/{repo_id}"
            if revision is None
            else (
                f"{self.endpoint}/api/spaces/{repo_id}/revision/{quote(revision, safe='')}"
            )
        )
        headers = {"authorization": f"Bearer {token}"} if token is not None else None
        params = {}
        if files_metadata:
            params["blobs"] = True

        r = requests.get(path, headers=headers, timeout=timeout, params=params)
        _raise_for_status(r)
        d = r.json()
        return SpaceInfo(**d)

    def repo_info(
        self,
        repo_id: str,
        *,
        revision: Optional[str] = None,
        repo_type: Optional[str] = None,
        token: Optional[str] = None,
        timeout: Optional[float] = None,
        files_metadata: bool = False,
    ) -> Union[ModelInfo, DatasetInfo, SpaceInfo]:
        """
        Get the info object for a given repo of a given type.

        Args:
            repo_id (`str`):
                A namespace (user or an organization) and a repo name separated
                by a `/`.
            revision (`str`, *optional*):
                The revision of the repository from which to get the
                information.
            token (`str`, *optional*):
                An authentication token (See https://huggingface.co/settings/token)
            timeout (`float`, *optional*):
                Whether to set a timeout for the request to the Hub.
            files_metadata (`bool`, *optional*):
                Whether or not to retrieve metadata for files in the repository
                (size, LFS metadata, etc). Defaults to `False`.

        Returns:
            `Union[SpaceInfo, DatasetInfo, ModelInfo]`: The repository information, as a
            [`huggingface_hub.hf_api.DatasetInfo`], [`huggingface_hub.hf_api.ModelInfo`]
            or [`huggingface_hub.hf_api.SpaceInfo`] object.

        <Tip>

        Raises the following errors:

            - [`~huggingface_hub.utils.RepositoryNotFoundError`]
              If the repository to download from cannot be found. This may be because it doesn't exist,
              or because it is set to `private` and you do not have access.
            - [`~huggingface_hub.utils.RevisionNotFoundError`]
              If the revision to download from cannot be found.

        </Tip>
        """
        if repo_type is None or repo_type == "model":
            return self.model_info(
                repo_id,
                revision=revision,
                token=token,
                timeout=timeout,
                files_metadata=files_metadata,
            )
        elif repo_type == "dataset":
            return self.dataset_info(
                repo_id,
                revision=revision,
                token=token,
                timeout=timeout,
                files_metadata=files_metadata,
            )
        elif repo_type == "space":
            return self.space_info(
                repo_id,
                revision=revision,
                token=token,
                timeout=timeout,
                files_metadata=files_metadata,
            )
        else:
            raise ValueError("Unsupported repo type.")

    def list_repo_files(
        self,
        repo_id: str,
        *,
        revision: Optional[str] = None,
        repo_type: Optional[str] = None,
        token: Optional[str] = None,
        timeout: Optional[float] = None,
    ) -> List[str]:
        """
        Get the list of files in a given repo.

        Args:
            repo_id (`str`):
                A namespace (user or an organization) and a repo name separated
                by a `/`.
            revision (`str`, *optional*):
                The revision of the model repository from which to get the
                information.
            repo_type (`str`, *optional*):
                Set to `"dataset"` or `"space"` if uploading to a dataset or
                space, `None` or `"model"` if uploading to a model. Default is
                `None`.
            token (`str`, *optional*):
                An authentication token (See https://huggingface.co/settings/token)
            timeout (`float`, *optional*):
                Whether to set a timeout for the request to the Hub.

        Returns:
            `List[str]`: the list of files in a given repository.
        """
        repo_info = self.repo_info(
            repo_id,
            revision=revision,
            repo_type=repo_type,
            token=token,
            timeout=timeout,
        )
        return [f.rfilename for f in repo_info.siblings]

    @_deprecate_positional_args
    def create_repo(
        self,
        repo_id: str = None,
        *,
        token: Optional[str] = None,
        organization: Optional[str] = None,
        private: Optional[bool] = None,
        repo_type: Optional[str] = None,
        exist_ok: Optional[bool] = False,
        space_sdk: Optional[str] = None,
        name: Optional[str] = None,
    ) -> str:
        """Create an empty repo on the HuggingFace Hub.

        Args:
            repo_id (`str`):
                A namespace (user or an organization) and a repo name separated
                by a `/`.

                <Tip>

                Version added: 0.5

                </Tip>

            token (`str`, *optional*):
                An authentication token (See https://huggingface.co/settings/token)
            private (`bool`, *optional*):
                Whether the model repo should be private.
            repo_type (`str`, *optional*):
                Set to `"dataset"` or `"space"` if uploading to a dataset or
                space, `None` or `"model"` if uploading to a model. Default is
                `None`.
            exist_ok (`bool`, *optional*, defaults to `False`):
                If `True`, do not raise an error if repo already exists.
            space_sdk (`str`, *optional*):
                Choice of SDK to use if repo_type is "space". Can be
                "streamlit", "gradio", or "static".

        Returns:
            `str`: URL to the newly created repo.
        """
        name, organization = _validate_repo_id_deprecation(repo_id, name, organization)

        path = f"{self.endpoint}/api/repos/create"

        token, name = self._validate_or_retrieve_token(
            token, name, function_name="create_repo"
        )

        checked_name = repo_type_and_id_from_hf_id(name)

        if (
            repo_type is not None
            and checked_name[0] is not None
            and repo_type != checked_name[0]
        ):
            raise ValueError(
                f"""Passed `repo_type` and found `repo_type` are not the same ({repo_type},
{checked_name[0]}).
            Please make sure you are expecting the right type of repository to
            exist."""
            )

        if (
            organization is not None
            and checked_name[1] is not None
            and organization != checked_name[1]
        ):
            raise ValueError(
                f"""Passed `organization` and `name` organization are not the same ({organization},
{checked_name[1]}).
            Please either include the organization in only `name` or the
            `organization` parameter, such as
            `api.create_repo({checked_name[0]}, organization={organization})` or
            `api.create_repo({checked_name[1]}/{checked_name[2]})`"""
            )

        repo_type = repo_type or checked_name[0]
        organization = organization or checked_name[1]
        name = checked_name[2]

        if repo_type not in REPO_TYPES:
            raise ValueError("Invalid repo type")

        json = {"name": name, "organization": organization, "private": private}
        if repo_type is not None:
            json["type"] = repo_type
        if repo_type == "space":
            if space_sdk is None:
                raise ValueError(
                    "No space_sdk provided. `create_repo` expects space_sdk to be one"
                    f" of {SPACES_SDK_TYPES} when repo_type is 'space'`"
                )
            if space_sdk not in SPACES_SDK_TYPES:
                raise ValueError(
                    f"Invalid space_sdk. Please choose one of {SPACES_SDK_TYPES}."
                )
            json["sdk"] = space_sdk
        if space_sdk is not None and repo_type != "space":
            warnings.warn(
                "Ignoring provided space_sdk because repo_type is not 'space'."
            )

        if getattr(self, "_lfsmultipartthresh", None):
            json["lfsmultipartthresh"] = self._lfsmultipartthresh
        r = requests.post(
            path,
            headers={"authorization": f"Bearer {token}"},
            json=json,
        )

        try:
            _raise_with_request_id(r)
        except HTTPError as err:
            if not (exist_ok and err.response.status_code == 409):
                try:
                    additional_info = r.json().get("error", None)
                    if additional_info:
                        new_err = f"{err.args[0]} - {additional_info}"
                        err.args = (new_err,) + err.args[1:]
                except ValueError:
                    pass

                raise err

        d = r.json()
        return d["url"]

    def delete_repo(
        self,
        repo_id: str = None,
        *,
        token: Optional[str] = None,
        repo_type: Optional[str] = None,
    ):
        """
        Delete a repo from the HuggingFace Hub. CAUTION: this is irreversible.

        Args:
            repo_id (`str`):
                A namespace (user or an organization) and a repo name separated
                by a `/`.

                <Tip>

                Version added: 0.5

                </Tip>

            token (`str`, *optional*):
                An authentication token (See https://huggingface.co/settings/token)
            repo_type (`str`, *optional*):
                Set to `"dataset"` or `"space"` if uploading to a dataset or
                space, `None` or `"model"` if uploading to a model.

        <Tip>

        Raises the following errors:

            - [`~huggingface_hub.utils.RepositoryNotFoundError`]
              If the repository to download from cannot be found. This may be because it doesn't exist,
              or because it is set to `private` and you do not have access.

        </Tip>
        """
        organization, name = repo_id.split("/") if "/" in repo_id else (None, repo_id)

        path = f"{self.endpoint}/api/repos/delete"

        token, name = self._validate_or_retrieve_token(
            token, name, function_name="delete_repo"
        )

        checked_name = repo_type_and_id_from_hf_id(name)

        if (
            repo_type is not None
            and checked_name[0] is not None
            and repo_type != checked_name[0]
        ):
            raise ValueError(
                f"""Passed `repo_type` and found `repo_type` are not the same ({repo_type},
{checked_name[0]}).
            Please make sure you are expecting the right type of repository to
            exist."""
            )

        if (
            organization is not None
            and checked_name[1] is not None
            and organization != checked_name[1]
        ):
            raise ValueError(
                "Passed `organization` and `name` organization are not the same"
                f" ({organization}, {checked_name[1]})."
                "\nPlease either include the organization in only `name` or the"
                " `organization` parameter, such as "
                f"`api.create_repo({checked_name[0]}, organization={organization})` "
                f"or `api.create_repo({checked_name[1]}/{checked_name[2]})`"
            )

        repo_type = repo_type or checked_name[0]
        organization = organization or checked_name[1]
        name = checked_name[2]

        if repo_type not in REPO_TYPES:
            raise ValueError("Invalid repo type")

        json = {"name": name, "organization": organization}
        if repo_type is not None:
            json["type"] = repo_type

        r = requests.delete(
            path,
            headers={"authorization": f"Bearer {token}"},
            json=json,
        )
        _raise_for_status(r)

    def update_repo_visibility(
        self,
        repo_id: str = None,
        private: bool = False,
        *,
        token: Optional[str] = None,
        organization: Optional[str] = None,
        repo_type: Optional[str] = None,
        name: str = None,
    ) -> Dict[str, bool]:
        """Update the visibility setting of a repository.

        Args:
            repo_id (`str`, *optional*):
                A namespace (user or an organization) and a repo name separated
                by a `/`.

                <Tip>

                Version added: 0.5

                </Tip>

            private (`bool`, *optional*, defaults to `False`):
                Whether the model repo should be private.
            token (`str`, *optional*):
                An authentication token (See https://huggingface.co/settings/token)
            repo_type (`str`, *optional*):
                Set to `"dataset"` or `"space"` if uploading to a dataset or
                space, `None` or `"model"` if uploading to a model. Default is
                `None`.

        Returns:
            The HTTP response in json.

        <Tip>

        Raises the following errors:

            - [`~huggingface_hub.utils.RepositoryNotFoundError`]
              If the repository to download from cannot be found. This may be because it doesn't exist,
              or because it is set to `private` and you do not have access.

        </Tip>
        """
        if repo_type not in REPO_TYPES:
            raise ValueError("Invalid repo type")

        organization, name = repo_id.split("/") if "/" in repo_id else (None, repo_id)

        token, name = self._validate_or_retrieve_token(
            token, name, function_name="update_repo_visibility"
        )

        if organization is None:
            namespace = self.whoami(token)["name"]
        else:
            namespace = organization

        path_prefix = f"{self.endpoint}/api/"
        if repo_type in REPO_TYPES_URL_PREFIXES:
            path_prefix += REPO_TYPES_URL_PREFIXES[repo_type]

        path = f"{path_prefix}{namespace}/{name}/settings"

        json = {"private": private}

        r = requests.put(
            path,
            headers={"authorization": f"Bearer {token}"},
            json=json,
        )
        _raise_for_status(r)
        return r.json()

    def move_repo(
        self,
        from_id: str,
        to_id: str,
        *,
        repo_type: Optional[str] = None,
        token: Optional[str] = None,
    ):
        """
        Moving a repository from namespace1/repo_name1 to namespace2/repo_name2

        Note there are certain limitations. For more information about moving
        repositories, please see
        https://hf.co/docs/hub/main#how-can-i-rename-or-transfer-a-repo.

        Args:
            from_id (`str`):
                A namespace (user or an organization) and a repo name separated
                by a `/`. Original repository identifier.
            to_id (`str`):
                A namespace (user or an organization) and a repo name separated
                by a `/`. Final repository identifier.
            repo_type (`str`, *optional*):
                Set to `"dataset"` or `"space"` if uploading to a dataset or
                space, `None` or `"model"` if uploading to a model. Default is
                `None`.
            token (`str`, *optional*):
                An authentication token (See https://huggingface.co/settings/token)

        <Tip>

        Raises the following errors:

            - [`~huggingface_hub.utils.RepositoryNotFoundError`]
              If the repository to download from cannot be found. This may be because it doesn't exist,
              or because it is set to `private` and you do not have access.

        </Tip>
        """

        token, name = self._validate_or_retrieve_token(token)

        if len(from_id.split("/")) != 2:
            raise ValueError(
                f"Invalid repo_id: {from_id}. It should have a namespace"
                " (:namespace:/:repo_name:)"
            )

        if len(to_id.split("/")) != 2:
            raise ValueError(
                f"Invalid repo_id: {to_id}. It should have a namespace"
                " (:namespace:/:repo_name:)"
            )

        json = {"fromRepo": from_id, "toRepo": to_id, "type": repo_type}

        path = f"{self.endpoint}/api/repos/move"
        r = requests.post(
            path,
            headers={"authorization": f"Bearer {token}"},
            json=json,
        )
        try:
            _raise_for_status(r)
        except HTTPError as e:
            if r.text:
                raise HTTPError(
                    f"{r.status_code} Error Message: {r.text}. For additional"
                    " documentation please see"
                    " https://hf.co/docs/hub/main#how-can-i-rename-or-transfer-a-repo."
                ) from e
            else:
                raise e
        logger.info(
            "Accepted transfer request. You will get an email once this is successfully"
            " completed."
        )

    def create_commit(
        self,
        repo_id: str,
        operations: Iterable[CommitOperation],
        *,
        commit_message: str,
        commit_description: Optional[str] = None,
        token: Optional[str] = None,
        repo_type: Optional[str] = None,
        revision: Optional[str] = None,
        create_pr: Optional[bool] = None,
        num_threads: int = 5,
    ) -> Optional[str]:
        """
        Creates a commit in the given repo, deleting & uploading files as needed.

        Args:
            repo_id (`str`):
                The repository in which the commit will be created, for example:
                `"username/custom_transformers"`

            operations (`Iterable` of `CommitOperation`):
                An iterable of operations to include in the commit, either:

                    - `CommitOperationAdd` to upload a file
                    - `CommitOperationDelete` to delete a file

            commit_message (`str`):
                The summary (first line) of the commit that will be created.

            commit_description (`str`, *optional*):
                The description of the commit that will be created

            token (`str`, *optional*):
                Authentication token, obtained with `HfApi.login` method. Will
                default to the stored token.

            repo_type (`str`, *optional*):
                Set to `"dataset"` or `"space"` if uploading to a dataset or
                space, `None` or `"model"` if uploading to a model. Default is
                `None`.

            revision (`str`, *optional*):
                The git revision to commit from. Defaults to the head of the
                `"main"` branch.

            create_pr (`boolean`, *optional*):
                Whether or not to create a Pull Request from `revision` with that commit.
                Defaults to `False`. If set to `True`, this function will return the URL
                to the newly created Pull Request on the Hub.

            num_threads (`int`, *optional*):
                Number of concurrent threads for uploading files. Defaults to 5.
                Setting it to 2 means at most 2 files will be uploaded concurrently.

        Raises: `ValueError` if `create_pr` is `True` and revision is neither `None` nor `"main"`

        Returns:
            `str` or `None`:
                If `create_pr` is `True`, returns the URL to the newly created Pull Request
                on the Hub. Otherwise returns `None`.

        Raises:
            :class:`ValueError`:
                If the Hub API returns an HTTP 400 error (bad request)
        """
        if commit_message is None or len(commit_message) == 0:
            raise ValueError("`commit_message` can't be empty, please pass a value.")
        commit_description = (
            commit_description if commit_description is not None else ""
        )
        repo_type = repo_type if repo_type is not None else REPO_TYPE_MODEL
        if repo_type not in REPO_TYPES:
            raise ValueError(f"Invalid repo type, must be one of {REPO_TYPES}")
        token, name = self._validate_or_retrieve_token(token)
        revision = (
            quote(revision, safe="") if revision is not None else DEFAULT_REVISION
        )
        create_pr = create_pr if create_pr is not None else False

        if create_pr and revision != DEFAULT_REVISION:
            raise ValueError("Can only create pull requests against {DEFAULT_REVISION}")

        operations = list(operations)
        additions = [op for op in operations if isinstance(op, CommitOperationAdd)]
        deletions = [op for op in operations if isinstance(op, CommitOperationDelete)]

        if len(additions) + len(deletions) != len(operations):
            raise ValueError(
                "Unknown operation, must be one of `CommitOperationAdd` or"
                " `CommitOperationDelete`"
            )

        for addition in additions:
            addition.validate()

        additions_with_upload_mode = fetch_upload_modes(
            additions=additions,
            repo_type=repo_type,
            repo_id=repo_id,
            token=token,
            revision=revision,
            endpoint=self.endpoint,
            create_pr=create_pr,
        )
        upload_lfs_files(
            additions=[
                addition
                for (addition, upload_mode) in additions_with_upload_mode
                if upload_mode == "lfs"
            ],
            repo_type=repo_type,
            repo_id=repo_id,
            token=token,
            endpoint=self.endpoint,
            num_threads=num_threads,
        )
        commit_payload = prepare_commit_payload(
            additions=additions_with_upload_mode,
            deletions=deletions,
            commit_message=commit_message,
            commit_description=commit_description,
        )
        commit_url = f"{self.endpoint}/api/{repo_type}s/{repo_id}/commit/{revision}"

        commit_resp = requests.post(
            url=commit_url,
            headers={"Authorization": f"Bearer {token}"},
            json=commit_payload,
            params={"create_pr": "1"} if create_pr else None,
        )
<<<<<<< HEAD

        _raise_for_status(commit_resp)
=======
        _raise_convert_bad_request(commit_resp, endpoint_name="commit")
>>>>>>> dd215aa6
        return commit_resp.json().get("pullRequestUrl", None)

    def upload_file(
        self,
        *,
        path_or_fileobj: Union[str, bytes, BinaryIO],
        path_in_repo: str,
        repo_id: str,
        token: Optional[str] = None,
        repo_type: Optional[str] = None,
        revision: Optional[str] = None,
        identical_ok: Optional[bool] = None,
        commit_message: Optional[str] = None,
        commit_description: Optional[str] = None,
        create_pr: Optional[bool] = None,
    ) -> str:
        """
        Upload a local file (up to 50 GB) to the given repo. The upload is done
        through a HTTP post request, and doesn't require git or git-lfs to be
        installed.

        Args:
            path_or_fileobj (`str`, `bytes`, or `IO`):
                Path to a file on the local machine or binary data stream /
                fileobj / buffer.
            path_in_repo (`str`):
                Relative filepath in the repo, for example:
                `"checkpoints/1fec34a/weights.bin"`
            repo_id (`str`):
                The repository to which the file will be uploaded, for example:
                `"username/custom_transformers"`
            token (`str`, *optional*):
                Authentication token, obtained with `HfApi.login` method. Will
                default to the stored token.
            repo_type (`str`, *optional*):
                Set to `"dataset"` or `"space"` if uploading to a dataset or
                space, `None` or `"model"` if uploading to a model. Default is
                `None`.
            revision (`str`, *optional*):
                The git revision to commit from. Defaults to the head of the
                `"main"` branch.
            identical_ok (`bool`, *optional*, defaults to `True`):
                Deprecated: will be removed in 0.11.0.
                Changing this value has no effect.
            commit_message (`str`, *optional*):
                The summary / title / first line of the generated commit
            commit_description (`str` *optional*)
                The description of the generated commit
            create_pr (`boolean`, *optional*):
                Whether or not to create a Pull Request from `revision` with that commit.
                Defaults to `False`.

        Returns:
            `str`: The URL to visualize the uploaded file on the hub

        <Tip>

        Raises the following errors:

            - [`HTTPError`](https://2.python-requests.org/en/master/api/#requests.HTTPError)
              if the HuggingFace API returned an error
            - [`ValueError`](https://docs.python.org/3/library/exceptions.html#ValueError)
              if some parameter value is invalid
            - [`~huggingface_hub.utils.RepositoryNotFoundError`]
              If the repository to download from cannot be found. This may be because it doesn't exist,
              or because it is set to `private` and you do not have access.
            - [`~huggingface_hub.utils.RevisionNotFoundError`]
              If the revision to download from cannot be found.

        </Tip>

        Example usage:

        ```python
        >>> from huggingface_hub import upload_file

        >>> with open("./local/filepath", "rb") as fobj:
        ...     upload_file(
        ...         path_or_fileobj=fileobj,
        ...         path_in_repo="remote/file/path.h5",
        ...         repo_id="username/my-dataset",
        ...         repo_type="datasets",
        ...         token="my_token",
        ...     )
        "https://huggingface.co/datasets/username/my-dataset/blob/main/remote/file/path.h5"

        >>> upload_file(
        ...     path_or_fileobj=".\\\\local\\\\file\\\\path",
        ...     path_in_repo="remote/file/path.h5",
        ...     repo_id="username/my-model",
        ...     token="my_token",
        ... )
        "https://huggingface.co/username/my-model/blob/main/remote/file/path.h5"

        >>> upload_file(
        ...     path_or_fileobj=".\\\\local\\\\file\\\\path",
        ...     path_in_repo="remote/file/path.h5",
        ...     repo_id="username/my-model",
        ...     token="my_token",
        ...     create_pr=True,
        ... )
        "https://huggingface.co/username/my-model/blob/refs%2Fpr%2F1/remote/file/path.h5"
        ```
        """
        if identical_ok is not None:
            warnings.warn(
                "`identical_ok` has no effect and is deprecated. It will be removed in"
                " 0.11.0.",
                FutureWarning,
            )

        if repo_type not in REPO_TYPES:
            raise ValueError(f"Invalid repo type, must be one of {REPO_TYPES}")

        commit_message = (
            commit_message
            if commit_message is not None
            else f"Upload {path_in_repo} with huggingface_hub"
        )
        operation = CommitOperationAdd(
            path_or_fileobj=path_or_fileobj,
            path_in_repo=path_in_repo,
        )

        pr_url = self.create_commit(
            repo_id=repo_id,
            repo_type=repo_type,
            operations=[operation],
            commit_message=commit_message,
            commit_description=commit_description,
            token=token,
            revision=revision,
            create_pr=create_pr,
        )
        if pr_url is not None:
            re_match = re.match(REGEX_DISCUSSION_URL, pr_url)
            if re_match is None:
                raise RuntimeError(
                    "Unexpected response from the hub, expected a Pull Request URL but"
                    f" got: '{pr_url}'"
                )
            revision = quote(f"refs/pr/{re_match[1]}", safe="")

        if repo_type in REPO_TYPES_URL_PREFIXES:
            repo_id = REPO_TYPES_URL_PREFIXES[repo_type] + repo_id
        revision = revision if revision is not None else DEFAULT_REVISION
        return f"{self.endpoint}/{repo_id}/blob/{revision}/{path_in_repo}"
        # ^ Similar to `hf_hub_url` but it's "blob" instead of "resolve"

    def upload_folder(
        self,
        *,
        repo_id: str,
        folder_path: str,
        path_in_repo: str,
        commit_message: Optional[str] = None,
        commit_description: Optional[str] = None,
        token: Optional[str] = None,
        repo_type: Optional[str] = None,
        revision: Optional[str] = None,
        create_pr: Optional[bool] = None,
    ):
        """
        Upload a local folder to the given repo. The upload is done
        through a HTTP requests, and doesn't require git or git-lfs to be
        installed.

        The structure of the folder will be preserved. Files with the same name
        already present in the repository will be overwritten, others will be left untouched.

        Uses `HfApi.create_commit` under the hood.

        Args:
            repo_id (`str`):
                The repository to which the file will be uploaded, for example:
                `"username/custom_transformers"`
            folder_path (`str`):
                Path to the folder to upload on the local file system
            path_in_repo (`str`):
                Relative path of the directory in the repo, for example:
                `"checkpoints/1fec34a/results"`
            token (`str`, *optional*):
                Authentication token, obtained with `HfApi.login` method. Will
                default to the stored token.
            repo_type (`str`, *optional*):
                Set to `"dataset"` or `"space"` if uploading to a dataset or
                space, `None` or `"model"` if uploading to a model. Default is
                `None`.
            revision (`str`, *optional*):
                The git revision to commit from. Defaults to the head of the
                `"main"` branch.
            commit_message (`str`, *optional*):
                The summary / title / first line of the generated commit. Defaults to:
                `f"Upload {path_in_repo} with huggingface_hub"`
            commit_description (`str` *optional*):
                The description of the generated commit
            create_pr (`boolean`, *optional*):
                Whether or not to create a Pull Request from the pushed changes. Defaults
                to `False`.

        Returns:
            `str`: A URL to visualize the uploaded folder on the hub

        <Tip>

        Raises the following errors:

            - [`HTTPError`](https://2.python-requests.org/en/master/api/#requests.HTTPError)
            if the HuggingFace API returned an error
            - [`ValueError`](https://docs.python.org/3/library/exceptions.html#ValueError)
            if some parameter value is invalid

        </Tip>

        Example usage:

        ```python
        >>> upload_folder(
        ...     folder_path="local/checkpoints",
        ...     path_in_repo="remote/experiment/checkpoints",
        ...     repo_id="username/my-dataset",
        ...     repo_type="datasets",
        ...     token="my_token",
        ... )
        # "https://huggingface.co/datasets/username/my-dataset/tree/main/remote/experiment/checkpoints"

        >>> upload_folder(
        ...     folder_path="local/checkpoints",
        ...     path_in_repo="remote/experiment/checkpoints",
        ...     repo_id="username/my-dataset",
        ...     repo_type="datasets",
        ...     token="my_token",
        ...     create_pr=True,
        ... )
        # "https://huggingface.co/datasets/username/my-dataset/tree/refs%2Fpr%2F1/remote/experiment/checkpoints"

        ```
        """
        if repo_type not in REPO_TYPES:
            raise ValueError(f"Invalid repo type, must be one of {REPO_TYPES}")

        commit_message = (
            commit_message
            if commit_message is not None
            else f"Upload {path_in_repo} with huggingface_hub"
        )
        folder_path = os.path.normpath(os.path.expanduser(folder_path))
        if not os.path.isdir(folder_path):
            raise ValueError(f"Provided path: '{folder_path}' is not a directory")

        files_to_add: List[CommitOperationAdd] = []
        for dirpath, _, filenames in os.walk(folder_path):
            for filename in filenames:
                abs_path = os.path.join(dirpath, filename)
                rel_path = os.path.relpath(abs_path, folder_path)
                files_to_add.append(
                    CommitOperationAdd(
                        path_or_fileobj=abs_path,
                        path_in_repo=os.path.normpath(
                            os.path.join(path_in_repo, rel_path)
                        ).replace(os.sep, "/"),
                    )
                )

        logger.debug(f"About to upload / commit {len(files_to_add)} files to the Hub")

        pr_url = self.create_commit(
            repo_type=repo_type,
            repo_id=repo_id,
            operations=files_to_add,
            commit_message=commit_message,
            commit_description=commit_description,
            token=token,
            revision=revision,
            create_pr=create_pr,
        )

        if pr_url is not None:
            re_match = re.match(REGEX_DISCUSSION_URL, pr_url)
            if re_match is None:
                raise RuntimeError(
                    "Unexpected response from the hub, expected a Pull Request URL but"
                    f" got: '{pr_url}'"
                )
            revision = quote(f"refs/pr/{re_match[1]}", safe="")

        if repo_type in REPO_TYPES_URL_PREFIXES:
            repo_id = REPO_TYPES_URL_PREFIXES[repo_type] + repo_id

        revision = revision if revision is not None else DEFAULT_REVISION
        return f"{self.endpoint}/{repo_id}/tree/{revision}/{path_in_repo}"
        # ^ Similar to `hf_hub_url` but it's "tree" instead of "resolve"

    def delete_file(
        self,
        path_in_repo: str,
        repo_id: str,
        *,
        token: Optional[str] = None,
        repo_type: Optional[str] = None,
        revision: Optional[str] = None,
        commit_message: Optional[str] = None,
        commit_description: Optional[str] = None,
        create_pr: Optional[bool] = None,
    ):
        """
        Deletes a file in the given repo.

        Args:
            path_in_repo (`str`):
                Relative filepath in the repo, for example:
                `"checkpoints/1fec34a/weights.bin"`
            repo_id (`str`):
                The repository from which the file will be deleted, for example:
                `"username/custom_transformers"`
            token (`str`, *optional*):
                Authentication token, obtained with `HfApi.login` method. Will
                default to the stored token.
            repo_type (`str`, *optional*):
                Set to `"dataset"` or `"space"` if the file is in a dataset or
                space, `None` or `"model"` if in a model. Default is `None`.
            revision (`str`, *optional*):
                The git revision to commit from. Defaults to the head of the
                `"main"` branch.
            commit_message (`str`, *optional*):
                The summary / title / first line of the generated commit. Defaults to
                `f"Delete {path_in_repo} with huggingface_hub"`.
            commit_description (`str` *optional*)
                The description of the generated commit
            create_pr (`boolean`, *optional*):
                Whether or not to create a Pull Request from `revision` with the changes.
                Defaults to `False`.

        <Tip>

        Raises the following errors:

            - [`HTTPError`](https://2.python-requests.org/en/master/api/#requests.HTTPError)
              if the HuggingFace API returned an error
            - [`ValueError`](https://docs.python.org/3/library/exceptions.html#ValueError)
              if some parameter value is invalid
            - [`~huggingface_hub.utils.RepositoryNotFoundError`]
              If the repository to download from cannot be found. This may be because it doesn't exist,
              or because it is set to `private` and you do not have access.
            - [`~huggingface_hub.utils.RevisionNotFoundError`]
              If the revision to download from cannot be found.
            - [`~huggingface_hub.utils.EntryNotFoundError`]
              If the file to download cannot be found.

        </Tip>

        """
        commit_message = (
            commit_message
            if commit_message is not None
            else f"Delete {path_in_repo} with huggingface_hub"
        )

        operations = [CommitOperationDelete(path_in_repo=path_in_repo)]

        return self.create_commit(
            repo_id=repo_id,
            repo_type=repo_type,
            token=token,
            operations=operations,
            revision=revision,
            commit_message=commit_message,
            commit_description=commit_description,
            create_pr=create_pr,
        )

    def get_full_repo_name(
        self,
        model_id: str,
        *,
        organization: Optional[str] = None,
        token: Optional[str] = None,
    ):
        """
        Returns the repository name for a given model ID and optional
        organization.

        Args:
            model_id (`str`):
                The name of the model.
            organization (`str`, *optional*):
                If passed, the repository name will be in the organization
                namespace instead of the user namespace.
            token (`str`, *optional*):
                The Hugging Face authentication token

        Returns:
            `str`: The repository name in the user's namespace
            ({username}/{model_id}) if no organization is passed, and under the
            organization namespace ({organization}/{model_id}) otherwise.
        """
        if organization is None:
            if "/" in model_id:
                username = model_id.split("/")[0]
            else:
                username = self.whoami(token=token)["name"]
            return f"{username}/{model_id}"
        else:
            return f"{organization}/{model_id}"

    def get_repo_discussions(
        self,
        repo_id: str,
        *,
        repo_type: Optional[str] = None,
        token: Optional[str] = None,
    ) -> Iterator[Discussion]:
        """
        Fetches Discussions and Pull Requests for the given repo.

        Args:
            repo_id (`str`):
                A namespace (user or an organization) and a repo name separated
                by a `/`.
            repo_type (`str`, *optional*):
                Set to `"dataset"` or `"space"` if fetching from a dataset or
                space, `None` or `"model"` if fetching from a model. Default is
                `None`.
            token (`str`, *optional*):
                An authentication token (See https://huggingface.co/settings/token).

        Returns:
            `Iterator[Discussion]`: An iterator of [`Discussion`] objects.

        Example:
            Collecting all discussions of a repo in a list:

            ```python
            >>> from huggingface_hub import get_repo_discussions
            >>> discussions_list = list(get_repo_discussions(repo_id="bert-base-uncased"))
            ```

            Iterating over discussions of a repo:

            ```python
            >>> from huggingface_hub import get_repo_discussions
            >>> for discussion in get_repo_discussions(repo_id="bert-base-uncased"):
            ...     print(discussion.num, discussion.title)
            ```
        """
        if repo_type not in REPO_TYPES:
            raise ValueError(f"Invalid repo type, must be one of {REPO_TYPES}")
        if repo_type is None:
            repo_type = REPO_TYPE_MODEL
        repo_id = f"{repo_type}s/{repo_id}"
        if token is None:
            token = HfFolder.get_token()

        def _fetch_discussion_page(page_index: int):
            path = f"{self.endpoint}/api/{repo_id}/discussions?p={page_index}"
            resp = requests.get(
                path,
                headers={"Authorization": f"Bearer {token}"} if token else None,
            )
            _raise_for_status(resp)
            paginated_discussions = resp.json()
            total = paginated_discussions["count"]
            start = paginated_discussions["start"]
            discussions = paginated_discussions["discussions"]
            has_next = (start + len(discussions)) < total
            return discussions, has_next

        has_next, page_index = True, 0

        while has_next:
            discussions, has_next = _fetch_discussion_page(page_index=page_index)
            for discussion in discussions:
                yield Discussion(
                    title=discussion["title"],
                    num=discussion["num"],
                    author=discussion.get("author", {}).get("name", "deleted"),
                    created_at=parse_datetime(discussion["createdAt"]),
                    status=discussion["status"],
                    repo_id=discussion["repo"]["name"],
                    repo_type=discussion["repo"]["type"],
                    is_pull_request=discussion["isPullRequest"],
                )
            page_index = page_index + 1

    def get_discussion_details(
        self,
        repo_id: str,
        discussion_num: int,
        *,
        repo_type: Optional[str] = None,
        token: Optional[str] = None,
    ) -> DiscussionWithDetails:
        """Fetches a Discussion's / Pull Request 's details from the Hub.

        Args:
            repo_id (`str`):
                A namespace (user or an organization) and a repo name separated
                by a `/`.
            discussion_num (`int`):
                The number of the Discussion or Pull Request . Must be a strictly positive integer.
            repo_type (`str`, *optional*):
                Set to `"dataset"` or `"space"` if uploading to a dataset or
                space, `None` or `"model"` if uploading to a model. Default is
                `None`.
            token (`str`, *optional*):
                An authentication token (See https://huggingface.co/settings/token)

        Returns: [`DiscussionWithDetails`]

        <Tip>

        Raises the following errors:

            - [`HTTPError`](https://2.python-requests.org/en/master/api/#requests.HTTPError)
              if the HuggingFace API returned an error
            - [`ValueError`](https://docs.python.org/3/library/exceptions.html#ValueError)
              if some parameter value is invalid
            - [`~huggingface_hub.utils.RepositoryNotFoundError`]
              If the repository to download from cannot be found. This may be because it doesn't exist,
              or because it is set to `private` and you do not have access.

        </Tip>
        """
        if not isinstance(discussion_num, int) or discussion_num <= 0:
            raise ValueError("Invalid discussion_num, must be a positive integer")
        if repo_type not in REPO_TYPES:
            raise ValueError(f"Invalid repo type, must be one of {REPO_TYPES}")
        if repo_type is None:
            repo_type = REPO_TYPE_MODEL
        repo_id = f"{repo_type}s/{repo_id}"
        if token is None:
            token = HfFolder.get_token()

        path = f"{self.endpoint}/api/{repo_id}/discussions/{discussion_num}"

        resp = requests.get(
            path,
            params={"diff": "1"},
            headers={"Authorization": f"Bearer {token}"} if token else None,
        )
        _raise_for_status(resp)

        discussion_details = resp.json()
        is_pull_request = discussion_details["isPullRequest"]

        target_branch = (
            discussion_details["changes"]["base"] if is_pull_request else None
        )
        conflicting_files = (
            discussion_details["filesWithConflicts"] if is_pull_request else None
        )
        merge_commit_oid = (
            discussion_details["changes"].get("mergeCommitId", None)
            if is_pull_request
            else None
        )

        return DiscussionWithDetails(
            title=discussion_details["title"],
            num=discussion_details["num"],
            author=discussion_details.get("author", {}).get("name", "deleted"),
            created_at=parse_datetime(discussion_details["createdAt"]),
            status=discussion_details["status"],
            repo_id=discussion_details["repo"]["name"],
            repo_type=discussion_details["repo"]["type"],
            is_pull_request=discussion_details["isPullRequest"],
            events=[deserialize_event(evt) for evt in discussion_details["events"]],
            conflicting_files=conflicting_files,
            target_branch=target_branch,
            merge_commit_oid=merge_commit_oid,
            diff=discussion_details.get("diff"),
        )

    def create_discussion(
        self,
        repo_id: str,
        title: str,
        *,
        token: str,
        description: Optional[str] = None,
        repo_type: Optional[str] = None,
        pull_request: bool = False,
    ) -> DiscussionWithDetails:
        """Creates a Discussion or Pull Request.

        Pull Requests created programmatically will be in `"draft"` status.

        Creating a Pull Request with changes can also be done at once with [`HfApi.create_commit`].

        Args:
            repo_id (`str`):
                A namespace (user or an organization) and a repo name separated
                by a `/`.
            title (`str`):
                The title of the discussion. It can be up to 200 characters long,
                and must be at least 3 characters long. Leading and trailing whitespaces
                will be stripped.
            token (`str`):
                An authentication token (See https://huggingface.co/settings/token)
            description (`str`, *optional*):
                An optional description for the Pull Request.
                Defaults to `"Discussion opened with the huggingface_hub Python library"`
            pull_request (`bool`, *optional*):
                Whether to create a Pull Request or discussion. If `True`, creates a Pull Request.
                If `False`, creates a discussion. Defaults to `False`.
            repo_type (`str`, *optional*):
                Set to `"dataset"` or `"space"` if uploading to a dataset or
                space, `None` or `"model"` if uploading to a model. Default is
                `None`.

        Returns: [`DiscussionWithDetails`]

        <Tip>

        Raises the following errors:

            - [`HTTPError`](https://2.python-requests.org/en/master/api/#requests.HTTPError)
              if the HuggingFace API returned an error
            - [`ValueError`](https://docs.python.org/3/library/exceptions.html#ValueError)
              if some parameter value is invalid
            - [`~huggingface_hub.utils.RepositoryNotFoundError`]
              If the repository to download from cannot be found. This may be because it doesn't exist,
              or because it is set to `private` and you do not have access.

        </Tip>"""
        if repo_type not in REPO_TYPES:
            raise ValueError(f"Invalid repo type, must be one of {REPO_TYPES}")
        if repo_type is None:
            repo_type = REPO_TYPE_MODEL
        full_repo_id = f"{repo_type}s/{repo_id}"
        token, _ = self._validate_or_retrieve_token(token=token)
        if description is not None:
            description = description.strip()
        description = (
            description
            if description
            else (
                f"{'Pull Request' if pull_request else 'Discussion'} opened with the"
                " [huggingface_hub Python"
                " library](https://huggingface.co/docs/huggingface_hub)"
            )
        )

        resp = requests.post(
            f"{self.endpoint}/api/{full_repo_id}/discussions",
            json={
                "title": title.strip(),
                "description": description,
                "pullRequest": pull_request,
            },
            headers={"Authorization": f"Bearer {token}"},
        )
        _raise_for_status(resp)
        num = resp.json()["num"]
        return self.get_discussion_details(
            repo_id=repo_id,
            repo_type=repo_type,
            discussion_num=num,
            token=token,
        )

    def create_pull_request(
        self,
        repo_id: str,
        title: str,
        *,
        token: str,
        description: Optional[str] = None,
        repo_type: Optional[str] = None,
    ) -> DiscussionWithDetails:
        """Creates a Pull Request . Pull Requests created programmatically will be in `"draft"` status.

        Creating a Pull Request with changes can also be done at once with [`HfApi.create_commit`];

        This is a wrapper around [`HfApi.create_discusssion`].

        Args:
            repo_id (`str`):
                A namespace (user or an organization) and a repo name separated
                by a `/`.
            title (`str`):
                The title of the discussion. It can be up to 200 characters long,
                and must be at least 3 characters long. Leading and trailing whitespaces
                will be stripped.
            token (`str`):
                An authentication token (See https://huggingface.co/settings/token)
            description (`str`, *optional*):
                An optional description for the Pull Request.
                Defaults to `"Discussion opened with the huggingface_hub Python library"`
            repo_type (`str`, *optional*):
                Set to `"dataset"` or `"space"` if uploading to a dataset or
                space, `None` or `"model"` if uploading to a model. Default is
                `None`.

        Returns: [`DiscussionWithDetails`]

        <Tip>

        Raises the following errors:

            - [`HTTPError`](https://2.python-requests.org/en/master/api/#requests.HTTPError)
              if the HuggingFace API returned an error
            - [`ValueError`](https://docs.python.org/3/library/exceptions.html#ValueError)
              if some parameter value is invalid
            - [`~huggingface_hub.utils.RepositoryNotFoundError`]
              If the repository to download from cannot be found. This may be because it doesn't exist,
              or because it is set to `private` and you do not have access.

        </Tip>"""
        return self.create_discussion(
            repo_id=repo_id,
            title=title,
            token=token,
            description=description,
            repo_type=repo_type,
            pull_request=True,
        )

    def _post_discussion_changes(
        self,
        *,
        repo_id: str,
        discussion_num: int,
        resource: str,
        body: Optional[dict] = None,
        token: Optional[str] = None,
        repo_type: Optional[str] = None,
    ) -> requests.Response:
        """Internal utility to POST changes to a Discussion or Pull Request"""
        if not isinstance(discussion_num, int) or discussion_num <= 0:
            raise ValueError("Invalid discussion_num, must be a positive integer")
        if repo_type not in REPO_TYPES:
            raise ValueError(f"Invalid repo type, must be one of {REPO_TYPES}")
        if repo_type is None:
            repo_type = REPO_TYPE_MODEL
        repo_id = f"{repo_type}s/{repo_id}"
        token, _ = self._validate_or_retrieve_token(token=token)

        path = f"{self.endpoint}/api/{repo_id}/discussions/{discussion_num}/{resource}"

        resp = requests.post(
            path,
            headers={"Authorization": f"Bearer {token}"},
            json=body,
        )
        _raise_for_status(resp)
        return resp

    def comment_discussion(
        self,
        repo_id: str,
        discussion_num: int,
        comment: str,
        *,
        token: Optional[str] = None,
        repo_type: Optional[str] = None,
    ) -> DiscussionComment:
        """Creates a new comment on the given Discussion.

        Args:
            repo_id (`str`):
                A namespace (user or an organization) and a repo name separated
                by a `/`.
            discussion_num (`int`):
                The number of the Discussion or Pull Request . Must be a strictly positive integer.
            comment (`str`):
                The content of the comment to create. Comments support markdown formatting.
            repo_type (`str`, *optional*):
                Set to `"dataset"` or `"space"` if uploading to a dataset or
                space, `None` or `"model"` if uploading to a model. Default is
                `None`.
            token (`str`, *optional*):
                An authentication token (See https://huggingface.co/settings/token)

        Returns:
            [`DiscussionComment`]: the newly created comment


        Examples:
            ```python

            >>> comment = \"\"\"
            ... Hello @otheruser!
            ...
            ... # This is a title
            ...
            ... **This is bold**, *this is italic* and ~this is strikethrough~
            ... And [this](http://url) is a link
            ... \"\"\"

            >>> HfApi().comment_discussion(
            ...     repo_id="username/repo_name",
            ...     discussion_num=34
            ...     comment=comment
            ... )
            # DiscussionComment(id='deadbeef0000000', type='comment', ...)

            ```

        <Tip>

        Raises the following errors:

            - [`HTTPError`](https://2.python-requests.org/en/master/api/#requests.HTTPError)
              if the HuggingFace API returned an error
            - [`ValueError`](https://docs.python.org/3/library/exceptions.html#ValueError)
              if some parameter value is invalid
            - [`~huggingface_hub.utils.RepositoryNotFoundError`]
              If the repository to download from cannot be found. This may be because it doesn't exist,
              or because it is set to `private` and you do not have access.

        </Tip>
        """
        resp = self._post_discussion_changes(
            repo_id=repo_id,
            repo_type=repo_type,
            discussion_num=discussion_num,
            token=token,
            resource="comment",
            body={"comment": comment},
        )
        return deserialize_event(resp.json()["newMessage"])

    def rename_discussion(
        self,
        repo_id: str,
        discussion_num: int,
        new_title: str,
        *,
        token: Optional[str] = None,
        repo_type: Optional[str] = None,
    ) -> DiscussionTitleChange:
        """Renames a Discussion.

        Args:
            repo_id (`str`):
                A namespace (user or an organization) and a repo name separated
                by a `/`.
            discussion_num (`int`):
                The number of the Discussion or Pull Request . Must be a strictly positive integer.
            new_title (`str`):
                The new title for the discussion
            repo_type (`str`, *optional*):
                Set to `"dataset"` or `"space"` if uploading to a dataset or
                space, `None` or `"model"` if uploading to a model. Default is
                `None`.
            token (`str`, *optional*):
                An authentication token (See https://huggingface.co/settings/token)

        Returns:
            [`DiscussionTitleChange`]: the title change event


        Examples:
            ```python
            >>> new_title = "New title, fixing a typo"
            >>> HfApi().rename_discussion(
            ...     repo_id="username/repo_name",
            ...     discussion_num=34
            ...     new_title=new_title
            ... )
            # DiscussionTitleChange(id='deadbeef0000000', type='title-change', ...)

            ```

        <Tip>

        Raises the following errors:

            - [`HTTPError`](https://2.python-requests.org/en/master/api/#requests.HTTPError)
              if the HuggingFace API returned an error
            - [`ValueError`](https://docs.python.org/3/library/exceptions.html#ValueError)
              if some parameter value is invalid
            - [`~huggingface_hub.utils.RepositoryNotFoundError`]
              If the repository to download from cannot be found. This may be because it doesn't exist,
              or because it is set to `private` and you do not have access.

        </Tip>
        """
        resp = self._post_discussion_changes(
            repo_id=repo_id,
            repo_type=repo_type,
            discussion_num=discussion_num,
            token=token,
            resource="title",
            body={"title": new_title},
        )
        return deserialize_event(resp.json()["newTitle"])

    def change_discussion_status(
        self,
        repo_id: str,
        discussion_num: int,
        new_status: Literal["open", "closed"],
        *,
        token: Optional[str] = None,
        comment: Optional[str] = None,
        repo_type: Optional[str] = None,
    ) -> DiscussionStatusChange:
        """Closes or re-opens a Discussion or Pull Request.

        Args:
            repo_id (`str`):
                A namespace (user or an organization) and a repo name separated
                by a `/`.
            discussion_num (`int`):
                The number of the Discussion or Pull Request . Must be a strictly positive integer.
            new_status (`str`):
                The new status for the discussion, either `"open"` or `"closed"`.
            comment (`str`, *optional*):
                An optional comment to post with the status change.
            repo_type (`str`, *optional*):
                Set to `"dataset"` or `"space"` if uploading to a dataset or
                space, `None` or `"model"` if uploading to a model. Default is
                `None`.
            token (`str`, *optional*):
                An authentication token (See https://huggingface.co/settings/token)

        Returns:
            [`DiscussionStatusChange`]: the status change event


        Examples:
            ```python
            >>> new_title = "New title, fixing a typo"
            >>> HfApi().rename_discussion(
            ...     repo_id="username/repo_name",
            ...     discussion_num=34
            ...     new_title=new_title
            ... )
            # DiscussionStatusChange(id='deadbeef0000000', type='status-change', ...)

            ```

        <Tip>

        Raises the following errors:

            - [`HTTPError`](https://2.python-requests.org/en/master/api/#requests.HTTPError)
              if the HuggingFace API returned an error
            - [`ValueError`](https://docs.python.org/3/library/exceptions.html#ValueError)
              if some parameter value is invalid
            - [`~huggingface_hub.utils.RepositoryNotFoundError`]
              If the repository to download from cannot be found. This may be because it doesn't exist,
              or because it is set to `private` and you do not have access.

        </Tip>
        """
        if new_status not in ["open", "closed"]:
            raise ValueError("Invalid status, valid statuses are: 'open' and 'closed'")
        body = {"status": new_status}
        if comment and comment.strip():
            body["comment"] = comment.strip()
        resp = self._post_discussion_changes(
            repo_id=repo_id,
            repo_type=repo_type,
            discussion_num=discussion_num,
            token=token,
            resource="status",
            body=body,
        )
        return deserialize_event(resp.json()["newStatus"])

    def merge_pull_request(
        self,
        repo_id: str,
        discussion_num: int,
        *,
        token: str,
        comment: Optional[str] = None,
        repo_type: Optional[str] = None,
    ):
        """Merges a Pull Request.

        Args:
            repo_id (`str`):
                A namespace (user or an organization) and a repo name separated
                by a `/`.
            discussion_num (`int`):
                The number of the Discussion or Pull Request . Must be a strictly positive integer.
            comment (`str`, *optional*):
                An optional comment to post with the status change.
            repo_type (`str`, *optional*):
                Set to `"dataset"` or `"space"` if uploading to a dataset or
                space, `None` or `"model"` if uploading to a model. Default is
                `None`.
            token (`str`, *optional*):
                An authentication token (See https://huggingface.co/settings/token)

        Returns:
            [`DiscussionStatusChange`]: the status change event

        <Tip>

        Raises the following errors:

            - [`HTTPError`](https://2.python-requests.org/en/master/api/#requests.HTTPError)
              if the HuggingFace API returned an error
            - [`ValueError`](https://docs.python.org/3/library/exceptions.html#ValueError)
              if some parameter value is invalid
            - [`~huggingface_hub.utils.RepositoryNotFoundError`]
              If the repository to download from cannot be found. This may be because it doesn't exist,
              or because it is set to `private` and you do not have access.

        </Tip>
        """
        self._post_discussion_changes(
            repo_id=repo_id,
            repo_type=repo_type,
            discussion_num=discussion_num,
            token=token,
            resource="merge",
            body={"comment": comment.strip()} if comment and comment.strip() else None,
        )

    def edit_discussion_comment(
        self,
        repo_id: str,
        discussion_num: int,
        comment_id: str,
        new_content: str,
        *,
        token: Optional[str] = None,
        repo_type: Optional[str] = None,
    ) -> DiscussionComment:
        """Edits a comment on a Discussion / Pull Request.

        Args:
            repo_id (`str`):
                A namespace (user or an organization) and a repo name separated
                by a `/`.
            discussion_num (`int`):
                The number of the Discussion or Pull Request . Must be a strictly positive integer.
            comment_id (`str`):
                The ID of the comment to edit.
            new_content (`str`):
                The new content of the comment. Comments support markdown formatting.
            repo_type (`str`, *optional*):
                Set to `"dataset"` or `"space"` if uploading to a dataset or
                space, `None` or `"model"` if uploading to a model. Default is
                `None`.
            token (`str`, *optional*):
                An authentication token (See https://huggingface.co/settings/token)

        Returns:
            [`DiscussionComment`]: the edited comment

        <Tip>

        Raises the following errors:

            - [`HTTPError`](https://2.python-requests.org/en/master/api/#requests.HTTPError)
              if the HuggingFace API returned an error
            - [`ValueError`](https://docs.python.org/3/library/exceptions.html#ValueError)
              if some parameter value is invalid
            - [`~huggingface_hub.utils.RepositoryNotFoundError`]
              If the repository to download from cannot be found. This may be because it doesn't exist,
              or because it is set to `private` and you do not have access.

        </Tip>
        """
        resp = self._post_discussion_changes(
            repo_id=repo_id,
            repo_type=repo_type,
            discussion_num=discussion_num,
            token=token,
            resource=f"comment/{comment_id.lower()}/edit",
            body={"content": new_content},
        )
        return deserialize_event(resp.json()["updatedComment"])

    def hide_discussion_comment(
        self,
        repo_id: str,
        discussion_num: int,
        comment_id: str,
        *,
        token: str,
        repo_type: Optional[str] = None,
    ) -> DiscussionComment:
        """Hides a comment on a Discussion / Pull Request.

        <Tip warning={true}>
        Hidden comments' content cannot be retrieved anymore. Hiding a comment is irreversible.
        </Tip>

        Args:
            repo_id (`str`):
                A namespace (user or an organization) and a repo name separated
                by a `/`.
            discussion_num (`int`):
                The number of the Discussion or Pull Request . Must be a strictly positive integer.
            comment_id (`str`):
                The ID of the comment to edit.
            repo_type (`str`, *optional*):
                Set to `"dataset"` or `"space"` if uploading to a dataset or
                space, `None` or `"model"` if uploading to a model. Default is
                `None`.
            token (`str`, *optional*):
                An authentication token (See https://huggingface.co/settings/token)

        Returns:
            [`DiscussionComment`]: the hidden comment

        <Tip>

        Raises the following errors:

            - [`HTTPError`](https://2.python-requests.org/en/master/api/#requests.HTTPError)
              if the HuggingFace API returned an error
            - [`ValueError`](https://docs.python.org/3/library/exceptions.html#ValueError)
              if some parameter value is invalid
            - [`~huggingface_hub.utils.RepositoryNotFoundError`]
              If the repository to download from cannot be found. This may be because it doesn't exist,
              or because it is set to `private` and you do not have access.

        </Tip>
        """
        warnings.warn(
            "Hidden comments' content cannot be retrieved anymore. Hiding a comment is"
            " irreversible.",
            UserWarning,
        )
        resp = self._post_discussion_changes(
            repo_id=repo_id,
            repo_type=repo_type,
            discussion_num=discussion_num,
            token=token,
            resource=f"comment/{comment_id.lower()}/hide",
        )
        return deserialize_event(resp.json()["updatedComment"])


class HfFolder:
    path_token = expanduser("~/.huggingface/token")

    @classmethod
    def save_token(cls, token):
        """
        Save token, creating folder as needed.

        Args:
            token (`str`):
                The token to save to the [`HfFolder`]
        """
        os.makedirs(os.path.dirname(cls.path_token), exist_ok=True)
        with open(cls.path_token, "w+") as f:
            f.write(token)

    @classmethod
    def get_token(cls) -> Optional[str]:
        """
        Get token or None if not existent.

        Note that a token can be also provided using the `HUGGING_FACE_HUB_TOKEN`
        environment variable.

        Returns:
            `str` or `None`: The token, `None` if it doesn't exist.

        """
        token: Optional[str] = os.environ.get("HUGGING_FACE_HUB_TOKEN")
        if token is None:
            try:
                with open(cls.path_token, "r") as f:
                    token = f.read()
            except FileNotFoundError:
                pass
        return token

    @classmethod
    def delete_token(cls):
        """
        Deletes the token from storage. Does not fail if token does not exist.
        """
        try:
            os.remove(cls.path_token)
        except FileNotFoundError:
            pass


api = HfApi()

set_access_token = api.set_access_token
unset_access_token = api.unset_access_token

whoami = api.whoami

list_models = api.list_models
model_info = api.model_info

list_datasets = api.list_datasets
dataset_info = api.dataset_info

list_spaces = api.list_spaces
space_info = api.space_info

repo_info = api.repo_info
list_repo_files = api.list_repo_files

list_metrics = api.list_metrics

get_model_tags = api.get_model_tags
get_dataset_tags = api.get_dataset_tags

create_commit = api.create_commit
create_repo = api.create_repo
delete_repo = api.delete_repo
update_repo_visibility = api.update_repo_visibility
move_repo = api.move_repo
upload_file = api.upload_file
upload_folder = api.upload_folder
delete_file = api.delete_file
get_full_repo_name = api.get_full_repo_name

get_discussion_details = api.get_discussion_details
get_repo_discussions = api.get_repo_discussions
create_discussion = api.create_discussion
create_pull_request = api.create_pull_request
change_discussion_status = api.change_discussion_status
comment_discussion = api.comment_discussion
edit_discussion_comment = api.edit_discussion_comment
rename_discussion = api.rename_discussion
merge_pull_request = api.merge_pull_request<|MERGE_RESOLUTION|>--- conflicted
+++ resolved
@@ -2023,12 +2023,7 @@
             json=commit_payload,
             params={"create_pr": "1"} if create_pr else None,
         )
-<<<<<<< HEAD
-
-        _raise_for_status(commit_resp)
-=======
         _raise_convert_bad_request(commit_resp, endpoint_name="commit")
->>>>>>> dd215aa6
         return commit_resp.json().get("pullRequestUrl", None)
 
     def upload_file(
