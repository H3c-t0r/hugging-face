# coding=utf-8
# Copyright 2019-present, the HuggingFace Inc. team.
#
# Licensed under the Apache License, Version 2.0 (the "License");
# you may not use this file except in compliance with the License.
# You may obtain a copy of the License at
#
#     http://www.apache.org/licenses/LICENSE-2.0
#
# Unless required by applicable law or agreed to in writing, software
# distributed under the License is distributed on an "AS IS" BASIS,
# WITHOUT WARRANTIES OR CONDITIONS OF ANY KIND, either express or implied.
# See the License for the specific language governing permissions and
# limitations under the License.
import json
import os
import re
import warnings
from dataclasses import dataclass, field
from pathlib import Path
from typing import Any, BinaryIO, Dict, Iterable, Iterator, List, Optional, Tuple, Union
from urllib.parse import quote

import requests
from huggingface_hub.utils import RepositoryNotFoundError
from requests.exceptions import HTTPError

from ._commit_api import (
    CommitOperation,
    CommitOperationAdd,
    CommitOperationDelete,
    fetch_upload_modes,
    prepare_commit_payload,
    upload_lfs_files,
)
from .community import (
    Discussion,
    DiscussionComment,
    DiscussionStatusChange,
    DiscussionTitleChange,
    DiscussionWithDetails,
    deserialize_event,
)
from .constants import (
    DEFAULT_REVISION,
    ENDPOINT,
    REGEX_COMMIT_OID,
    REPO_TYPE_MODEL,
    REPO_TYPES,
    REPO_TYPES_MAPPING,
    REPO_TYPES_URL_PREFIXES,
    SPACES_SDK_TYPES,
)
from .utils import (  # noqa: F401 # imported for backward compatibility
    HfFolder,
    HfHubHTTPError,
    build_hf_headers,
    erase_from_credential_store,
    filter_repo_objects,
    hf_raise_for_status,
    logging,
    parse_datetime,
    read_from_credential_store,
    validate_hf_hub_args,
    write_to_credential_store,
)
<<<<<<< HEAD
from .utils._deprecation import _deprecate_arguments, _deprecate_positional_args
=======
from .utils._deprecation import _deprecate_method, _deprecate_positional_args
>>>>>>> e6464120
from .utils._typing import Literal, TypedDict
from .utils.endpoint_helpers import (
    AttributeDictionary,
    DatasetFilter,
    DatasetTags,
    ModelFilter,
    ModelTags,
    _filter_emissions,
)


USERNAME_PLACEHOLDER = "hf_user"
_REGEX_DISCUSSION_URL = re.compile(r".*/discussions/(\d+)$")

logger = logging.get_logger(__name__)


def repo_type_and_id_from_hf_id(
    hf_id: str, hub_url: Optional[str] = None
) -> Tuple[Optional[str], Optional[str], str]:
    """
    Returns the repo type and ID from a huggingface.co URL linking to a
    repository

    Args:
        hf_id (`str`):
            An URL or ID of a repository on the HF hub. Accepted values are:

            - https://huggingface.co/<repo_type>/<namespace>/<repo_id>
            - https://huggingface.co/<namespace>/<repo_id>
            - <repo_type>/<namespace>/<repo_id>
            - <namespace>/<repo_id>
            - <repo_id>
        hub_url (`str`, *optional*):
            The URL of the HuggingFace Hub, defaults to https://huggingface.co

    Returns:
        A tuple with three items: repo_type (`str` or `None`), namespace (`str` or
        `None`) and repo_id (`str`).
    """
    hub_url = re.sub(r"https?://", "", hub_url if hub_url is not None else ENDPOINT)
    is_hf_url = hub_url in hf_id and "@" not in hf_id
    url_segments = hf_id.split("/")
    is_hf_id = len(url_segments) <= 3

    namespace: Optional[str]
    if is_hf_url:
        namespace, repo_id = url_segments[-2:]
        if namespace == hub_url:
            namespace = None
        if len(url_segments) > 2 and hub_url not in url_segments[-3]:
            repo_type = url_segments[-3]
        else:
            repo_type = None
    elif is_hf_id:
        if len(url_segments) == 3:
            # Passed <repo_type>/<user>/<model_id> or <repo_type>/<org>/<model_id>
            repo_type, namespace, repo_id = url_segments[-3:]
        elif len(url_segments) == 2:
            # Passed <user>/<model_id> or <org>/<model_id>
            namespace, repo_id = hf_id.split("/")[-2:]
            repo_type = None
        else:
            # Passed <model_id>
            repo_id = url_segments[0]
            namespace, repo_type = None, None
    else:
        raise ValueError(
            f"Unable to retrieve user and repo ID from the passed HF ID: {hf_id}"
        )

    if repo_type not in REPO_TYPES:
        assert repo_type is not None, "repo_type `None` do not have mapping"
        repo_type = REPO_TYPES_MAPPING.get(repo_type)

    return repo_type, namespace, repo_id


class BlobLfsInfo(TypedDict, total=False):
    size: int
    sha256: str


@dataclass
class CommitInfo:
    """Data structure containing information about a newly created commit.

    Returned by [`create_commit`].

    Args:
        commit_url (`str`):
            Url where to find the commit.

        commit_message (`str`):
            The summary (first line) of the commit that has been created.

        commit_description (`str`):
            Description of the commit that has been created. Can be empty.

        oid (`str`):
            Commit hash id. Example: `"91c54ad1727ee830252e457677f467be0bfd8a57"`.

        pr_url (`str`, *optional*):
            Url to the PR that has been created, if any. Populated when `create_pr=True`
            is passed.

        pr_revision (`str`, *optional*):
            Revision of the PR that has been created, if any. Populated when
            `create_pr=True` is passed. Example: `"refs/pr/1"`.

        pr_num (`int`, *optional*):
            Number of the PR discussion that has been created, if any. Populated when
            `create_pr=True` is passed. Can be passed as `discussion_num` in
            [`get_discussion_details`]. Example: `1`.
    """

    commit_url: str
    commit_message: str
    commit_description: str
    oid: str
    pr_url: Optional[str] = None

    # Computed from `pr_url` in `__post_init__`
    pr_revision: Optional[str] = field(init=False)
    pr_num: Optional[str] = field(init=False)

    def __post_init__(self):
        """Populate pr-related fields after initialization.

        See https://docs.python.org/3.10/library/dataclasses.html#post-init-processing.
        """
        if self.pr_url is not None:
            self.pr_revision = _parse_revision_from_pr_url(self.pr_url)
            self.pr_num = int(self.pr_revision.split("/")[-1])
        else:
            self.pr_revision = None
            self.pr_num = None


class RepoFile:
    """
    Data structure that represents a public file inside a repo, accessible from
    huggingface.co

    Args:
        rfilename (str):
            file name, relative to the repo root. This is the only attribute
            that's guaranteed to be here, but under certain conditions there can
            certain other stuff.
        size (`int`, *optional*):
            The file's size, in bytes. This attribute is present when `files_metadata` argument
            of [`repo_info`] is set to `True`. It's `None` otherwise.
        blob_id (`str`, *optional*):
            The file's git OID. This attribute is present when `files_metadata` argument
            of [`repo_info`] is set to `True`. It's `None` otherwise.
        lfs (`BlobLfsInfo`, *optional*):
            The file's LFS metadata. This attribute is present when`files_metadata` argument
            of [`repo_info`] is set to `True` and the file is stored with Git LFS. It's `None` otherwise.
    """

    def __init__(
        self,
        rfilename: str,
        size: Optional[int] = None,
        blobId: Optional[str] = None,
        lfs: Optional[BlobLfsInfo] = None,
        **kwargs,
    ):
        self.rfilename = rfilename  # filename relative to the repo root

        # Optional file metadata
        self.size = size
        self.blob_id = blobId
        self.lfs = lfs

        # Hack to ensure backward compatibility with future versions of the API.
        # See discussion in https://github.com/huggingface/huggingface_hub/pull/951#discussion_r926460408
        for k, v in kwargs.items():
            setattr(self, k, v)

    def __repr__(self):
        items = (f"{k}='{v}'" for k, v in self.__dict__.items())
        return f"{self.__class__.__name__}({', '.join(items)})"


class ModelInfo:
    """
    Info about a model accessible from huggingface.co

    Attributes:
        modelId (`str`, *optional*):
            ID of model repository.
        sha (`str`, *optional*):
            repo sha at this particular revision
        lastModified (`str`, *optional*):
            date of last commit to repo
        tags (`List[str]`, *optional*):
            List of tags.
        pipeline_tag (`str`, *optional*):
            Pipeline tag to identify the correct widget.
        siblings (`List[RepoFile]`, *optional*):
            list of ([`huggingface_hub.hf_api.RepoFile`]) objects that constitute the model.
        private (`bool`, *optional*, defaults to `False`):
            is the repo private
        author (`str`, *optional*):
            repo author
        config (`Dict`, *optional*):
            Model configuration information
        securityStatus (`Dict`, *optional*):
            Security status of the model.
            Example: `{"containsInfected": False}`
        kwargs (`Dict`, *optional*):
            Kwargs that will be become attributes of the class.
    """

    def __init__(
        self,
        *,
        modelId: Optional[str] = None,
        sha: Optional[str] = None,
        lastModified: Optional[str] = None,
        tags: Optional[List[str]] = None,
        pipeline_tag: Optional[str] = None,
        siblings: Optional[List[Dict]] = None,
        private: bool = False,
        author: Optional[str] = None,
        config: Optional[Dict] = None,
        securityStatus: Optional[Dict] = None,
        **kwargs,
    ):
        self.modelId = modelId
        self.sha = sha
        self.lastModified = lastModified
        self.tags = tags
        self.pipeline_tag = pipeline_tag
        self.siblings = (
            [RepoFile(**x) for x in siblings] if siblings is not None else []
        )
        self.private = private
        self.author = author
        self.config = config
        self.securityStatus = securityStatus
        for k, v in kwargs.items():
            setattr(self, k, v)

    def __repr__(self):
        s = f"{self.__class__.__name__}:" + " {"
        for key, val in self.__dict__.items():
            s += f"\n\t{key}: {val}"
        return s + "\n}"

    def __str__(self):
        r = f"Model Name: {self.modelId}, Tags: {self.tags}"
        if self.pipeline_tag:
            r += f", Task: {self.pipeline_tag}"
        return r


class DatasetInfo:
    """
    Info about a dataset accessible from huggingface.co

    Attributes:
        id (`str`, *optional*):
            ID of dataset repository.
        sha (`str`, *optional*):
            repo sha at this particular revision
        lastModified (`str`, *optional*):
            date of last commit to repo
        tags (`Listr[str]`, *optional*):
            List of tags.
        siblings (`List[RepoFile]`, *optional*):
            list of [`huggingface_hub.hf_api.RepoFile`] objects that constitute the dataset.
        private (`bool`, *optional*, defaults to `False`):
            is the repo private
        author (`str`, *optional*):
            repo author
        description (`str`, *optional*):
            Description of the dataset
        citation (`str`, *optional*):
            Dataset citation
        cardData (`Dict`, *optional*):
            Metadata of the model card as a dictionary.
        kwargs (`Dict`, *optional*):
            Kwargs that will be become attributes of the class.
    """

    def __init__(
        self,
        *,
        id: Optional[str] = None,
        sha: Optional[str] = None,
        lastModified: Optional[str] = None,
        tags: Optional[List[str]] = None,
        siblings: Optional[List[Dict]] = None,
        private: bool = False,
        author: Optional[str] = None,
        description: Optional[str] = None,
        citation: Optional[str] = None,
        cardData: Optional[dict] = None,
        **kwargs,
    ):
        self.id = id
        self.sha = sha
        self.lastModified = lastModified
        self.tags = tags
        self.private = private
        self.author = author
        self.description = description
        self.citation = citation
        self.cardData = cardData
        self.siblings = (
            [RepoFile(**x) for x in siblings] if siblings is not None else []
        )
        # Legacy stuff, "key" is always returned with an empty string
        # because of old versions of the datasets lib that need this field
        kwargs.pop("key", None)
        # Store all the other fields returned by the API
        for k, v in kwargs.items():
            setattr(self, k, v)

    def __repr__(self):
        s = f"{self.__class__.__name__}:" + " {"
        for key, val in self.__dict__.items():
            s += f"\n\t{key}: {val}"
        return s + "\n}"

    def __str__(self):
        r = f"Dataset Name: {self.id}, Tags: {self.tags}"
        return r


class SpaceInfo:
    """
    Info about a Space accessible from huggingface.co

    This is a "dataclass" like container that just sets on itself any attribute
    passed by the server.

    Attributes:
        id (`str`, *optional*):
            id of space
        sha (`str`, *optional*):
            repo sha at this particular revision
        lastModified (`str`, *optional*):
            date of last commit to repo
        siblings (`List[RepoFile]`, *optional*):
            list of [`huggingface_hub.hf_api.RepoFIle`] objects that constitute the Space
        private (`bool`, *optional*, defaults to `False`):
            is the repo private
        author (`str`, *optional*):
            repo author
        kwargs (`Dict`, *optional*):
            Kwargs that will be become attributes of the class.
    """

    def __init__(
        self,
        *,
        id: Optional[str] = None,
        sha: Optional[str] = None,
        lastModified: Optional[str] = None,
        siblings: Optional[List[Dict]] = None,
        private: bool = False,
        author: Optional[str] = None,
        **kwargs,
    ):
        self.id = id
        self.sha = sha
        self.lastModified = lastModified
        self.siblings = (
            [RepoFile(**x) for x in siblings] if siblings is not None else []
        )
        self.private = private
        self.author = author
        for k, v in kwargs.items():
            setattr(self, k, v)

    def __repr__(self):
        s = f"{self.__class__.__name__}:" + " {"
        for key, val in self.__dict__.items():
            s += f"\n\t{key}: {val}"
        return s + "\n}"


class MetricInfo:
    """
    Info about a public metric accessible from huggingface.co
    """

    def __init__(
        self,
        *,
        id: Optional[str] = None,  # id of metric
        description: Optional[str] = None,
        citation: Optional[str] = None,
        **kwargs,
    ):
        self.id = id
        self.description = description
        self.citation = citation
        # Legacy stuff, "key" is always returned with an empty string
        # because of old versions of the datasets lib that need this field
        kwargs.pop("key", None)
        # Store all the other fields returned by the API
        for k, v in kwargs.items():
            setattr(self, k, v)

    def __repr__(self):
        s = f"{self.__class__.__name__}:" + " {"
        for key, val in self.__dict__.items():
            s += f"\n\t{key}: {val}"
        return s + "\n}"

    def __str__(self):
        r = f"Metric Name: {self.id}"
        return r


class ModelSearchArguments(AttributeDictionary):
    """
    A nested namespace object holding all possible values for properties of
    models currently hosted in the Hub with tab-completion. If a value starts
    with a number, it will only exist in the dictionary

    Example:

    ```python
    >>> args = ModelSearchArguments()
    >>> args.author_or_organization.huggingface
    >>> args.language.en
    ```
    """

    def __init__(self):
        self._api = HfApi()
        tags = self._api.get_model_tags()
        super().__init__(tags)
        self._process_models()

    def _process_models(self):
        def clean(s: str) -> str:
            return s.replace(" ", "").replace("-", "_").replace(".", "_")

        models = self._api.list_models()
        author_dict, model_name_dict = AttributeDictionary(), AttributeDictionary()
        for model in models:
            if "/" in model.modelId:
                author, name = model.modelId.split("/")
                author_dict[author] = clean(author)
            else:
                name = model.modelId
            model_name_dict[name] = clean(name)
        self["model_name"] = model_name_dict
        self["author"] = author_dict


class DatasetSearchArguments(AttributeDictionary):
    """
    A nested namespace object holding all possible values for properties of
    datasets currently hosted in the Hub with tab-completion. If a value starts
    with a number, it will only exist in the dictionary

    Example:

    ```python
    >>> args = DatasetSearchArguments()
    >>> args.author_or_organization.huggingface
    >>> args.language.en
    ```
    """

    def __init__(self):
        self._api = HfApi()
        tags = self._api.get_dataset_tags()
        super().__init__(tags)
        self._process_models()

    def _process_models(self):
        def clean(s: str):
            return s.replace(" ", "").replace("-", "_").replace(".", "_")

        datasets = self._api.list_datasets()
        author_dict, dataset_name_dict = AttributeDictionary(), AttributeDictionary()
        for dataset in datasets:
            if "/" in dataset.id:
                author, name = dataset.id.split("/")
                author_dict[author] = clean(author)
            else:
                name = dataset.id
            dataset_name_dict[name] = clean(name)
        self["dataset_name"] = dataset_name_dict
        self["author"] = author_dict


class HfApi:
    def __init__(
        self, endpoint: Optional[str] = None, token: Optional[str] = None
    ) -> None:
        self.endpoint = endpoint if endpoint is not None else ENDPOINT
        self.token = token

    def whoami(self, token: Optional[str] = None) -> Dict:
        """
        Call HF API to know "whoami".

        Args:
            token (`str`, *optional*):
                Hugging Face token. Will default to the locally saved token if
                not provided.
        """
        r = requests.get(
            f"{self.endpoint}/api/whoami-v2",
            headers=self._build_hf_headers(
                # If `token` is provided and not `None`, it will be used by default.
                # Otherwise, the token must be retrieved from cache or env variable.
                token=(token or self.token or True),
            ),
        )
        try:
            hf_raise_for_status(r)
        except HTTPError as e:
            raise HTTPError(
                "Invalid user token. If you didn't pass a user token, make sure you "
                "are properly logged in by executing `huggingface-cli login`, and "
                "if you did pass a user token, double-check it's correct."
            ) from e
        return r.json()

    def _is_valid_token(self, token: str) -> bool:
        """
        Determines whether `token` is a valid token or not.

        Args:
            token (`str`):
                The token to check for validity.

        Returns:
            `bool`: `True` if valid, `False` otherwise.
        """
        try:
            self.whoami(token=token)
            return True
        except HTTPError:
            return False

    @staticmethod
    @_deprecate_method(
        version="0.14",
        message=(
            "`HfApi.set_access_token` is deprecated as it is very ambiguous. Use"
            " `login` or `set_git_credential` instead."
        ),
    )
    def set_access_token(access_token: str):
        """
        Saves the passed access token so git can correctly authenticate the
        user.

        Args:
            access_token (`str`):
                The access token to save.
        """
        write_to_credential_store(USERNAME_PLACEHOLDER, access_token)

    @staticmethod
    @_deprecate_method(
        version="0.14",
        message=(
            "`HfApi.unset_access_token` is deprecated as it is very ambiguous. Use"
            " `login` or `unset_git_credential` instead."
        ),
    )
    def unset_access_token():
        """
        Resets the user's access token.
        """
        erase_from_credential_store(USERNAME_PLACEHOLDER)

    def get_model_tags(self) -> ModelTags:
        "Gets all valid model tags as a nested namespace object"
        path = f"{self.endpoint}/api/models-tags-by-type"
        r = requests.get(path)
        hf_raise_for_status(r)
        d = r.json()
        return ModelTags(d)

    def get_dataset_tags(self) -> DatasetTags:
        """
        Gets all valid dataset tags as a nested namespace object.
        """
        path = f"{self.endpoint}/api/datasets-tags-by-type"
        r = requests.get(path)
        hf_raise_for_status(r)
        d = r.json()
        return DatasetTags(d)

    @validate_hf_hub_args
    def list_models(
        self,
        *,
        filter: Union[ModelFilter, str, Iterable[str], None] = None,
        author: Optional[str] = None,
        search: Optional[str] = None,
        emissions_thresholds: Optional[Tuple[float, float]] = None,
        sort: Union[Literal["lastModified"], str, None] = None,
        direction: Optional[Literal[-1]] = None,
        limit: Optional[int] = None,
        full: Optional[bool] = None,
        cardData: bool = False,
        fetch_config: bool = False,
        token: Optional[Union[bool, str]] = None,
    ) -> List[ModelInfo]:
        """
        Get the public list of all the models on huggingface.co

        Args:
            filter ([`ModelFilter`] or `str` or `Iterable`, *optional*):
                A string or [`ModelFilter`] which can be used to identify models
                on the Hub.
            author (`str`, *optional*):
                A string which identify the author (user or organization) of the
                returned models
            search (`str`, *optional*):
                A string that will be contained in the returned models Example
                usage:
            emissions_thresholds (`Tuple`, *optional*):
                A tuple of two ints or floats representing a minimum and maximum
                carbon footprint to filter the resulting models with in grams.
            sort (`Literal["lastModified"]` or `str`, *optional*):
                The key with which to sort the resulting models. Possible values
                are the properties of the [`huggingface_hub.hf_api.ModelInfo`] class.
            direction (`Literal[-1]` or `int`, *optional*):
                Direction in which to sort. The value `-1` sorts by descending
                order while all other values sort by ascending order.
            limit (`int`, *optional*):
                The limit on the number of models fetched. Leaving this option
                to `None` fetches all models.
            full (`bool`, *optional*):
                Whether to fetch all model data, including the `lastModified`,
                the `sha`, the files and the `tags`. This is set to `True` by
                default when using a filter.
            cardData (`bool`, *optional*):
                Whether to grab the metadata for the model as well. Can contain
                useful information such as carbon emissions, metrics, and
                datasets trained on.
            fetch_config (`bool`, *optional*):
                Whether to fetch the model configs as well. This is not included
                in `full` due to its size.
            token (`bool` or `str`, *optional*):
                A valid authentication token (see https://huggingface.co/settings/token).
                If `None` or `True` and machine is logged in (through `huggingface-cli login`
                or [`~huggingface_hub.login`]), token will be retrieved from the cache.
                If `False`, token is not sent in the request header.

        Returns: List of [`huggingface_hub.hf_api.ModelInfo`] objects

        Example usage with the `filter` argument:

        ```python
        >>> from huggingface_hub import HfApi

        >>> api = HfApi()

        >>> # List all models
        >>> api.list_models()

        >>> # Get all valid search arguments
        >>> args = ModelSearchArguments()

        >>> # List only the text classification models
        >>> api.list_models(filter="text-classification")
        >>> # Using the `ModelFilter`
        >>> filt = ModelFilter(task="text-classification")
        >>> # With `ModelSearchArguments`
        >>> filt = ModelFilter(task=args.pipeline_tags.TextClassification)
        >>> api.list_models(filter=filt)

        >>> # Using `ModelFilter` and `ModelSearchArguments` to find text classification in both PyTorch and TensorFlow
        >>> filt = ModelFilter(
        ...     task=args.pipeline_tags.TextClassification,
        ...     library=[args.library.PyTorch, args.library.TensorFlow],
        ... )
        >>> api.list_models(filter=filt)

        >>> # List only models from the AllenNLP library
        >>> api.list_models(filter="allennlp")
        >>> # Using `ModelFilter` and `ModelSearchArguments`
        >>> filt = ModelFilter(library=args.library.allennlp)
        ```

        Example usage with the `search` argument:

        ```python
        >>> from huggingface_hub import HfApi

        >>> api = HfApi()

        >>> # List all models with "bert" in their name
        >>> api.list_models(search="bert")

        >>> # List all models with "bert" in their name made by google
        >>> api.list_models(search="bert", author="google")
        ```
        """
        path = f"{self.endpoint}/api/models"
        headers = self._build_hf_headers(token=token)
        params = {}
        if filter is not None:
            if isinstance(filter, ModelFilter):
                params = self._unpack_model_filter(filter)
            else:
                params.update({"filter": filter})
            params.update({"full": True})
        if author is not None:
            params.update({"author": author})
        if search is not None:
            params.update({"search": search})
        if sort is not None:
            params.update({"sort": sort})
        if direction is not None:
            params.update({"direction": direction})
        if limit is not None:
            params.update({"limit": limit})
        if full is not None:
            if full:
                params.update({"full": True})
            elif "full" in params:
                del params["full"]
        if fetch_config:
            params.update({"config": True})
        if cardData:
            params.update({"cardData": True})
        r = requests.get(path, params=params, headers=headers)
        hf_raise_for_status(r)
        d = r.json()
        res = [ModelInfo(**x) for x in d]
        if emissions_thresholds is not None:
            if cardData is None:
                raise ValueError(
                    "`emissions_thresholds` were passed without setting"
                    " `cardData=True`."
                )
            else:
                return _filter_emissions(res, *emissions_thresholds)
        return res

    def _unpack_model_filter(self, model_filter: ModelFilter):
        """
        Unpacks a [`ModelFilter`] into something readable for `list_models`
        """
        model_str = ""
        tags = []

        # Handling author
        if model_filter.author is not None:
            model_str = f"{model_filter.author}/"

        # Handling model_name
        if model_filter.model_name is not None:
            model_str += model_filter.model_name

        filter_list: List[str] = []

        # Handling tasks
        if model_filter.task is not None:
            filter_list.extend(
                [model_filter.task]
                if isinstance(model_filter.task, str)
                else model_filter.task
            )

        # Handling dataset
        if model_filter.trained_dataset is not None:
            if not isinstance(model_filter.trained_dataset, (list, tuple)):
                model_filter.trained_dataset = [model_filter.trained_dataset]
            for dataset in model_filter.trained_dataset:
                if "dataset:" not in dataset:
                    dataset = f"dataset:{dataset}"
                filter_list.append(dataset)

        # Handling library
        if model_filter.library:
            filter_list.extend(
                [model_filter.library]
                if isinstance(model_filter.library, str)
                else model_filter.library
            )

        # Handling tags
        if model_filter.tags:
            tags.extend(
                [model_filter.tags]
                if isinstance(model_filter.tags, str)
                else model_filter.tags
            )

        query_dict: Dict[str, Any] = {}
        if model_str is not None:
            query_dict["search"] = model_str
        if len(tags) > 0:
            query_dict["tags"] = tags
        if isinstance(model_filter.language, list):
            filter_list.extend(model_filter.language)
        elif isinstance(model_filter.language, str):
            filter_list.append(model_filter.language)
        query_dict["filter"] = tuple(filter_list)
        return query_dict

    @_deprecate_arguments(
        version="0.14",
        deprecated_args={"cardData"},
        custom_message="Use 'full' instead.",
    )
    @validate_hf_hub_args
    def list_datasets(
        self,
        *,
        filter: Union[DatasetFilter, str, Iterable[str], None] = None,
        author: Optional[str] = None,
        search: Optional[str] = None,
        sort: Union[Literal["lastModified"], str, None] = None,
        direction: Optional[Literal[-1]] = None,
        limit: Optional[int] = None,
        cardData: Optional[bool] = None,  # deprecated
        full: Optional[bool] = None,
        token: Optional[str] = None,
    ) -> List[DatasetInfo]:
        """
        Get the public list of all the datasets on huggingface.co

        Args:
            filter ([`DatasetFilter`] or `str` or `Iterable`, *optional*):
                A string or [`DatasetFilter`] which can be used to identify
                datasets on the hub.
            author (`str`, *optional*):
                A string which identify the author of the returned datasets.
            search (`str`, *optional*):
                A string that will be contained in the returned datasets.
            sort (`Literal["lastModified"]` or `str`, *optional*):
                The key with which to sort the resulting datasets. Possible
                values are the properties of the [`huggingface_hub.hf_api.DatasetInfo`] class.
            direction (`Literal[-1]` or `int`, *optional*):
                Direction in which to sort. The value `-1` sorts by descending
                order while all other values sort by ascending order.
            limit (`int`, *optional*):
                The limit on the number of datasets fetched. Leaving this option
                to `None` fetches all datasets.
            full (`bool`, *optional*):
                Whether to fetch all dataset data, including the `lastModified`
                and the `cardData`. Can contain useful information such as the
                PapersWithCode ID.
            token (`bool` or `str`, *optional*):
                A valid authentication token (see https://huggingface.co/settings/token).
                If `None` or `True` and machine is logged in (through `huggingface-cli login`
                or [`~huggingface_hub.login`]), token will be retrieved from the cache.
                If `False`, token is not sent in the request header.

        Example usage with the `filter` argument:

        ```python
        >>> from huggingface_hub import HfApi

        >>> api = HfApi()

        >>> # List all datasets
        >>> api.list_datasets()

        >>> # Get all valid search arguments
        >>> args = DatasetSearchArguments()

        >>> # List only the text classification datasets
        >>> api.list_datasets(filter="task_categories:text-classification")
        >>> # Using the `DatasetFilter`
        >>> filt = DatasetFilter(task_categories="text-classification")
        >>> # With `DatasetSearchArguments`
        >>> filt = DatasetFilter(task=args.task_categories.text_classification)
        >>> api.list_models(filter=filt)

        >>> # List only the datasets in russian for language modeling
        >>> api.list_datasets(
        ...     filter=("languages:ru", "task_ids:language-modeling")
        ... )
        >>> # Using the `DatasetFilter`
        >>> filt = DatasetFilter(languages="ru", task_ids="language-modeling")
        >>> # With `DatasetSearchArguments`
        >>> filt = DatasetFilter(
        ...     languages=args.languages.ru,
        ...     task_ids=args.task_ids.language_modeling,
        ... )
        >>> api.list_datasets(filter=filt)
        ```

        Example usage with the `search` argument:

        ```python
        >>> from huggingface_hub import HfApi

        >>> api = HfApi()

        >>> # List all datasets with "text" in their name
        >>> api.list_datasets(search="text")

        >>> # List all datasets with "text" in their name made by google
        >>> api.list_datasets(search="text", author="google")
        ```
        """
        path = f"{self.endpoint}/api/datasets"
        headers = self._build_hf_headers(token=token)
        params = {}
        if filter is not None:
            if isinstance(filter, DatasetFilter):
                params = self._unpack_dataset_filter(filter)
            else:
                params.update({"filter": filter})
        if author is not None:
            params.update({"author": author})
        if search is not None:
            params.update({"search": search})
        if sort is not None:
            params.update({"sort": sort})
        if direction is not None:
            params.update({"direction": direction})
        if limit is not None:
            params.update({"limit": limit})
        if full or cardData:
            params.update({"full": True})
        r = requests.get(path, params=params, headers=headers)
        hf_raise_for_status(r)
        d = r.json()
        return [DatasetInfo(**x) for x in d]

    def _unpack_dataset_filter(self, dataset_filter: DatasetFilter):
        """
        Unpacks a [`DatasetFilter`] into something readable for `list_datasets`
        """
        dataset_str = ""

        # Handling author
        if dataset_filter.author is not None:
            dataset_str = f"{dataset_filter.author}/"

        # Handling dataset_name
        if dataset_filter.dataset_name is not None:
            dataset_str += dataset_filter.dataset_name

        filter_list = []
        data_attributes = [
            "benchmark",
            "language_creators",
            "languages",
            "multilinguality",
            "size_categories",
            "task_categories",
            "task_ids",
        ]

        for attr in data_attributes:
            curr_attr = getattr(dataset_filter, attr)
            if curr_attr is not None:
                if not isinstance(curr_attr, (list, tuple)):
                    curr_attr = [curr_attr]
                for data in curr_attr:
                    if f"{attr}:" not in data:
                        data = f"{attr}:{data}"
                    filter_list.append(data)

        query_dict: Dict[str, Any] = {}
        if dataset_str is not None:
            query_dict["search"] = dataset_str
        query_dict["filter"] = tuple(filter_list)
        return query_dict

    def list_metrics(self) -> List[MetricInfo]:
        """
        Get the public list of all the metrics on huggingface.co

        Returns:
            `List[MetricInfo]`: a list of [`MetricInfo`] objects which.
        """
        path = f"{self.endpoint}/api/metrics"
        r = requests.get(path)
        hf_raise_for_status(r)
        d = r.json()
        return [MetricInfo(**x) for x in d]

    @validate_hf_hub_args
    def list_spaces(
        self,
        *,
        filter: Union[str, Iterable[str], None] = None,
        author: Optional[str] = None,
        search: Optional[str] = None,
        sort: Union[Literal["lastModified"], str, None] = None,
        direction: Optional[Literal[-1]] = None,
        limit: Optional[int] = None,
        datasets: Union[str, Iterable[str], None] = None,
        models: Union[str, Iterable[str], None] = None,
        linked: bool = False,
        full: Optional[bool] = None,
        token: Optional[str] = None,
    ) -> List[SpaceInfo]:
        """
        Get the public list of all Spaces on huggingface.co

        Args:
            filter `str` or `Iterable`, *optional*):
                A string tag or list of tags that can be used to identify Spaces on the Hub.
            author (`str`, *optional*):
                A string which identify the author of the returned Spaces.
            search (`str`, *optional*):
                A string that will be contained in the returned Spaces.
            sort (`Literal["lastModified"]` or `str`, *optional*):
                The key with which to sort the resulting Spaces. Possible
                values are the properties of the [`huggingface_hub.hf_api.SpaceInfo`]` class.
            direction (`Literal[-1]` or `int`, *optional*):
                Direction in which to sort. The value `-1` sorts by descending
                order while all other values sort by ascending order.
            limit (`int`, *optional*):
                The limit on the number of Spaces fetched. Leaving this option
                to `None` fetches all Spaces.
            datasets (`str` or `Iterable`, *optional*):
                Whether to return Spaces that make use of a dataset.
                The name of a specific dataset can be passed as a string.
            models (`str` or `Iterable`, *optional*):
                Whether to return Spaces that make use of a model.
                The name of a specific model can be passed as a string.
            linked (`bool`, *optional*):
                Whether to return Spaces that make use of either a model or a dataset.
            full (`bool`, *optional*):
                Whether to fetch all Spaces data, including the `lastModified`
                and the `cardData`.
            token (`bool` or `str`, *optional*):
                A valid authentication token (see https://huggingface.co/settings/token).
                If `None` or `True` and machine is logged in (through `huggingface-cli login`
                or [`~huggingface_hub.login`]), token will be retrieved from the cache.
                If `False`, token is not sent in the request header.

        Returns:
            `List[SpaceInfo]`: a list of [`huggingface_hub.hf_api.SpaceInfo`] objects
        """
        path = f"{self.endpoint}/api/spaces"
        headers = self._build_hf_headers(token=token)
        params: Dict[str, Any] = {}
        if filter is not None:
            params.update({"filter": filter})
        if author is not None:
            params.update({"author": author})
        if search is not None:
            params.update({"search": search})
        if sort is not None:
            params.update({"sort": sort})
        if direction is not None:
            params.update({"direction": direction})
        if limit is not None:
            params.update({"limit": limit})
        if full:
            params.update({"full": True})
        if linked:
            params.update({"linked": True})
        if datasets is not None:
            params.update({"datasets": datasets})
        if models is not None:
            params.update({"models": models})
        r = requests.get(path, params=params, headers=headers)
        hf_raise_for_status(r)
        d = r.json()
        return [SpaceInfo(**x) for x in d]

    @validate_hf_hub_args
    def model_info(
        self,
        repo_id: str,
        *,
        revision: Optional[str] = None,
        timeout: Optional[float] = None,
        securityStatus: Optional[bool] = None,
        files_metadata: bool = False,
        token: Optional[Union[bool, str]] = None,
    ) -> ModelInfo:
        """
        Get info on one specific model on huggingface.co

        Model can be private if you pass an acceptable token or are logged in.

        Args:
            repo_id (`str`):
                A namespace (user or an organization) and a repo name separated
                by a `/`.
            revision (`str`, *optional*):
                The revision of the model repository from which to get the
                information.
            timeout (`float`, *optional*):
                Whether to set a timeout for the request to the Hub.
            securityStatus (`bool`, *optional*):
                Whether to retrieve the security status from the model
                repository as well.
            files_metadata (`bool`, *optional*):
                Whether or not to retrieve metadata for files in the repository
                (size, LFS metadata, etc). Defaults to `False`.
            token (`bool` or `str`, *optional*):
                A valid authentication token (see https://huggingface.co/settings/token).
                If `None` or `True` and machine is logged in (through `huggingface-cli login`
                or [`~huggingface_hub.login`]), token will be retrieved from the cache.
                If `False`, token is not sent in the request header.

        Returns:
            [`huggingface_hub.hf_api.ModelInfo`]: The model repository information.

        <Tip>

        Raises the following errors:

            - [`~utils.RepositoryNotFoundError`]
              If the repository to download from cannot be found. This may be because it doesn't exist,
              or because it is set to `private` and you do not have access.
            - [`~utils.RevisionNotFoundError`]
              If the revision to download from cannot be found.

        </Tip>
        """
        headers = self._build_hf_headers(token=token)
        path = (
            f"{self.endpoint}/api/models/{repo_id}"
            if revision is None
            else (
                f"{self.endpoint}/api/models/{repo_id}/revision/{quote(revision, safe='')}"
            )
        )
        params = {}
        if securityStatus:
            params["securityStatus"] = True
        if files_metadata:
            params["blobs"] = True
        r = requests.get(
            path,
            headers=headers,
            timeout=timeout,
            params=params,
        )
        hf_raise_for_status(r)
        d = r.json()
        return ModelInfo(**d)

    @validate_hf_hub_args
    def dataset_info(
        self,
        repo_id: str,
        *,
        revision: Optional[str] = None,
        timeout: Optional[float] = None,
        files_metadata: bool = False,
        token: Optional[Union[bool, str]] = None,
    ) -> DatasetInfo:
        """
        Get info on one specific dataset on huggingface.co.

        Dataset can be private if you pass an acceptable token.

        Args:
            repo_id (`str`):
                A namespace (user or an organization) and a repo name separated
                by a `/`.
            revision (`str`, *optional*):
                The revision of the dataset repository from which to get the
                information.
            timeout (`float`, *optional*):
                Whether to set a timeout for the request to the Hub.
            files_metadata (`bool`, *optional*):
                Whether or not to retrieve metadata for files in the repository
                (size, LFS metadata, etc). Defaults to `False`.
            token (`bool` or `str`, *optional*):
                A valid authentication token (see https://huggingface.co/settings/token).
                If `None` or `True` and machine is logged in (through `huggingface-cli login`
                or [`~huggingface_hub.login`]), token will be retrieved from the cache.
                If `False`, token is not sent in the request header.

        Returns:
            [`hf_api.DatasetInfo`]: The dataset repository information.

        <Tip>

        Raises the following errors:

            - [`~utils.RepositoryNotFoundError`]
              If the repository to download from cannot be found. This may be because it doesn't exist,
              or because it is set to `private` and you do not have access.
            - [`~utils.RevisionNotFoundError`]
              If the revision to download from cannot be found.

        </Tip>
        """
        headers = self._build_hf_headers(token=token)
        path = (
            f"{self.endpoint}/api/datasets/{repo_id}"
            if revision is None
            else (
                f"{self.endpoint}/api/datasets/{repo_id}/revision/{quote(revision, safe='')}"
            )
        )
        params = {}
        if files_metadata:
            params["blobs"] = True

        r = requests.get(path, headers=headers, timeout=timeout, params=params)
        hf_raise_for_status(r)
        d = r.json()
        return DatasetInfo(**d)

    @validate_hf_hub_args
    def space_info(
        self,
        repo_id: str,
        *,
        revision: Optional[str] = None,
        timeout: Optional[float] = None,
        files_metadata: bool = False,
        token: Optional[Union[bool, str]] = None,
    ) -> SpaceInfo:
        """
        Get info on one specific Space on huggingface.co.

        Space can be private if you pass an acceptable token.

        Args:
            repo_id (`str`):
                A namespace (user or an organization) and a repo name separated
                by a `/`.
            revision (`str`, *optional*):
                The revision of the space repository from which to get the
                information.
            timeout (`float`, *optional*):
                Whether to set a timeout for the request to the Hub.
            files_metadata (`bool`, *optional*):
                Whether or not to retrieve metadata for files in the repository
                (size, LFS metadata, etc). Defaults to `False`.
            token (`bool` or `str`, *optional*):
                A valid authentication token (see https://huggingface.co/settings/token).
                If `None` or `True` and machine is logged in (through `huggingface-cli login`
                or [`~huggingface_hub.login`]), token will be retrieved from the cache.
                If `False`, token is not sent in the request header.

        Returns:
            [`~hf_api.SpaceInfo`]: The space repository information.

        <Tip>

        Raises the following errors:

            - [`~utils.RepositoryNotFoundError`]
              If the repository to download from cannot be found. This may be because it doesn't exist,
              or because it is set to `private` and you do not have access.
            - [`~utils.RevisionNotFoundError`]
              If the revision to download from cannot be found.

        </Tip>
        """
        headers = self._build_hf_headers(token=token)
        path = (
            f"{self.endpoint}/api/spaces/{repo_id}"
            if revision is None
            else (
                f"{self.endpoint}/api/spaces/{repo_id}/revision/{quote(revision, safe='')}"
            )
        )
        params = {}
        if files_metadata:
            params["blobs"] = True

        r = requests.get(path, headers=headers, timeout=timeout, params=params)
        hf_raise_for_status(r)
        d = r.json()
        return SpaceInfo(**d)

    @validate_hf_hub_args
    def repo_info(
        self,
        repo_id: str,
        *,
        revision: Optional[str] = None,
        repo_type: Optional[str] = None,
        timeout: Optional[float] = None,
        files_metadata: bool = False,
        token: Optional[Union[bool, str]] = None,
    ) -> Union[ModelInfo, DatasetInfo, SpaceInfo]:
        """
        Get the info object for a given repo of a given type.

        Args:
            repo_id (`str`):
                A namespace (user or an organization) and a repo name separated
                by a `/`.
            revision (`str`, *optional*):
                The revision of the repository from which to get the
                information.
            timeout (`float`, *optional*):
                Whether to set a timeout for the request to the Hub.
            files_metadata (`bool`, *optional*):
                Whether or not to retrieve metadata for files in the repository
                (size, LFS metadata, etc). Defaults to `False`.
            token (`bool` or `str`, *optional*):
                A valid authentication token (see https://huggingface.co/settings/token).
                If `None` or `True` and machine is logged in (through `huggingface-cli login`
                or [`~huggingface_hub.login`]), token will be retrieved from the cache.
                If `False`, token is not sent in the request header.

        Returns:
            `Union[SpaceInfo, DatasetInfo, ModelInfo]`: The repository information, as a
            [`huggingface_hub.hf_api.DatasetInfo`], [`huggingface_hub.hf_api.ModelInfo`]
            or [`huggingface_hub.hf_api.SpaceInfo`] object.

        <Tip>

        Raises the following errors:

            - [`~utils.RepositoryNotFoundError`]
              If the repository to download from cannot be found. This may be because it doesn't exist,
              or because it is set to `private` and you do not have access.
            - [`~utils.RevisionNotFoundError`]
              If the revision to download from cannot be found.

        </Tip>
        """
        if repo_type is None or repo_type == "model":
            method = self.model_info
        elif repo_type == "dataset":
            method = self.dataset_info  # type: ignore
        elif repo_type == "space":
            method = self.space_info  # type: ignore
        else:
            raise ValueError("Unsupported repo type.")
        return method(
            repo_id,
            revision=revision,
            token=token,
            timeout=timeout,
            files_metadata=files_metadata,
        )

    @validate_hf_hub_args
    def list_repo_files(
        self,
        repo_id: str,
        *,
        revision: Optional[str] = None,
        repo_type: Optional[str] = None,
        timeout: Optional[float] = None,
        token: Optional[Union[bool, str]] = None,
    ) -> List[str]:
        """
        Get the list of files in a given repo.

        Args:
            repo_id (`str`):
                A namespace (user or an organization) and a repo name separated
                by a `/`.
            revision (`str`, *optional*):
                The revision of the model repository from which to get the
                information.
            repo_type (`str`, *optional*):
                Set to `"dataset"` or `"space"` if uploading to a dataset or
                space, `None` or `"model"` if uploading to a model. Default is
                `None`.
            timeout (`float`, *optional*):
                Whether to set a timeout for the request to the Hub.
            token (`bool` or `str`, *optional*):
                A valid authentication token (see https://huggingface.co/settings/token).
                If `None` or `True` and machine is logged in (through `huggingface-cli login`
                or [`~huggingface_hub.login`]), token will be retrieved from the cache.
                If `False`, token is not sent in the request header.

        Returns:
            `List[str]`: the list of files in a given repository.
        """
        repo_info = self.repo_info(
            repo_id,
            revision=revision,
            repo_type=repo_type,
            token=token,
            timeout=timeout,
        )
        return [f.rfilename for f in repo_info.siblings]

    @validate_hf_hub_args
    @_deprecate_positional_args(version="0.12")
    def create_repo(
        self,
        repo_id: str,
        *,
        token: Optional[str] = None,
        private: bool = False,
        repo_type: Optional[str] = None,
        exist_ok: bool = False,
        space_sdk: Optional[str] = None,
    ) -> str:
        """Create an empty repo on the HuggingFace Hub.

        Args:
            repo_id (`str`):
                A namespace (user or an organization) and a repo name separated
                by a `/`.
            token (`str`, *optional*):
                An authentication token (See https://huggingface.co/settings/token)
            private (`bool`, *optional*, defaults to `False`):
                Whether the model repo should be private.
            repo_type (`str`, *optional*):
                Set to `"dataset"` or `"space"` if uploading to a dataset or
                space, `None` or `"model"` if uploading to a model. Default is
                `None`.
            exist_ok (`bool`, *optional*, defaults to `False`):
                If `True`, do not raise an error if repo already exists.
            space_sdk (`str`, *optional*):
                Choice of SDK to use if repo_type is "space". Can be
                "streamlit", "gradio", or "static".

        Returns:
            `str`: URL to the newly created repo.
        """
        organization, name = repo_id.split("/") if "/" in repo_id else (None, repo_id)

        path = f"{self.endpoint}/api/repos/create"

        if repo_type not in REPO_TYPES:
            raise ValueError("Invalid repo type")

        json = {"name": name, "organization": organization, "private": private}
        if repo_type is not None:
            json["type"] = repo_type
        if repo_type == "space":
            if space_sdk is None:
                raise ValueError(
                    "No space_sdk provided. `create_repo` expects space_sdk to be one"
                    f" of {SPACES_SDK_TYPES} when repo_type is 'space'`"
                )
            if space_sdk not in SPACES_SDK_TYPES:
                raise ValueError(
                    f"Invalid space_sdk. Please choose one of {SPACES_SDK_TYPES}."
                )
            json["sdk"] = space_sdk
        if space_sdk is not None and repo_type != "space":
            warnings.warn(
                "Ignoring provided space_sdk because repo_type is not 'space'."
            )

        if getattr(self, "_lfsmultipartthresh", None):
            # Testing purposes only.
            # See https://github.com/huggingface/huggingface_hub/pull/733/files#r820604472
            json["lfsmultipartthresh"] = self._lfsmultipartthresh  # type: ignore
        headers = self._build_hf_headers(token=token, is_write_action=True)
        r = requests.post(path, headers=headers, json=json)

        try:
            hf_raise_for_status(r)
        except HTTPError as err:
            if exist_ok and err.response.status_code == 409:
                # Repo already exists and `exist_ok=True`
                pass
            else:
                raise

        d = r.json()
        return d["url"]

    @validate_hf_hub_args
    def delete_repo(
        self,
        repo_id: str,
        *,
        token: Optional[str] = None,
        repo_type: Optional[str] = None,
    ):
        """
        Delete a repo from the HuggingFace Hub. CAUTION: this is irreversible.

        Args:
            repo_id (`str`):
                A namespace (user or an organization) and a repo name separated
                by a `/`.
            token (`str`, *optional*):
                An authentication token (See https://huggingface.co/settings/token)
            repo_type (`str`, *optional*):
                Set to `"dataset"` or `"space"` if uploading to a dataset or
                space, `None` or `"model"` if uploading to a model.

        <Tip>

        Raises the following errors:

            - [`~utils.RepositoryNotFoundError`]
              If the repository to download from cannot be found. This may be because it doesn't exist,
              or because it is set to `private` and you do not have access.

        </Tip>
        """
        organization, name = repo_id.split("/") if "/" in repo_id else (None, repo_id)

        path = f"{self.endpoint}/api/repos/delete"

        if repo_type not in REPO_TYPES:
            raise ValueError("Invalid repo type")

        json = {"name": name, "organization": organization}
        if repo_type is not None:
            json["type"] = repo_type

        headers = self._build_hf_headers(token=token, is_write_action=True)
        r = requests.delete(path, headers=headers, json=json)
        hf_raise_for_status(r)

    @validate_hf_hub_args
    def update_repo_visibility(
        self,
        repo_id: str,
        private: bool = False,
        *,
        token: Optional[str] = None,
        organization: Optional[str] = None,
        repo_type: Optional[str] = None,
        name: Optional[str] = None,
    ) -> Dict[str, bool]:
        """Update the visibility setting of a repository.

        Args:
            repo_id (`str`, *optional*):
                A namespace (user or an organization) and a repo name separated
                by a `/`.
            private (`bool`, *optional*, defaults to `False`):
                Whether the model repo should be private.
            token (`str`, *optional*):
                An authentication token (See https://huggingface.co/settings/token)
            repo_type (`str`, *optional*):
                Set to `"dataset"` or `"space"` if uploading to a dataset or
                space, `None` or `"model"` if uploading to a model. Default is
                `None`.

        Returns:
            The HTTP response in json.

        <Tip>

        Raises the following errors:

            - [`~utils.RepositoryNotFoundError`]
              If the repository to download from cannot be found. This may be because it doesn't exist,
              or because it is set to `private` and you do not have access.

        </Tip>
        """
        if repo_type not in REPO_TYPES:
            raise ValueError("Invalid repo type")

        organization, name = repo_id.split("/") if "/" in repo_id else (None, repo_id)

        if organization is None:
            namespace = self.whoami(token)["name"]
        else:
            namespace = organization

        if repo_type is None:
            repo_type = REPO_TYPE_MODEL  # default repo type

        r = requests.put(
            url=f"{self.endpoint}/api/{repo_type}s/{namespace}/{name}/settings",
            headers=self._build_hf_headers(token=token, is_write_action=True),
            json={"private": private},
        )
        hf_raise_for_status(r)
        return r.json()

    def move_repo(
        self,
        from_id: str,
        to_id: str,
        *,
        repo_type: Optional[str] = None,
        token: Optional[str] = None,
    ):
        """
        Moving a repository from namespace1/repo_name1 to namespace2/repo_name2

        Note there are certain limitations. For more information about moving
        repositories, please see
        https://hf.co/docs/hub/main#how-can-i-rename-or-transfer-a-repo.

        Args:
            from_id (`str`):
                A namespace (user or an organization) and a repo name separated
                by a `/`. Original repository identifier.
            to_id (`str`):
                A namespace (user or an organization) and a repo name separated
                by a `/`. Final repository identifier.
            repo_type (`str`, *optional*):
                Set to `"dataset"` or `"space"` if uploading to a dataset or
                space, `None` or `"model"` if uploading to a model. Default is
                `None`.
            token (`str`, *optional*):
                An authentication token (See https://huggingface.co/settings/token)

        <Tip>

        Raises the following errors:

            - [`~utils.RepositoryNotFoundError`]
              If the repository to download from cannot be found. This may be because it doesn't exist,
              or because it is set to `private` and you do not have access.

        </Tip>
        """
        if len(from_id.split("/")) != 2:
            raise ValueError(
                f"Invalid repo_id: {from_id}. It should have a namespace"
                " (:namespace:/:repo_name:)"
            )

        if len(to_id.split("/")) != 2:
            raise ValueError(
                f"Invalid repo_id: {to_id}. It should have a namespace"
                " (:namespace:/:repo_name:)"
            )

        if repo_type is None:
            repo_type = REPO_TYPE_MODEL  # Hub won't accept `None`.

        json = {"fromRepo": from_id, "toRepo": to_id, "type": repo_type}

        path = f"{self.endpoint}/api/repos/move"
        headers = self._build_hf_headers(token=token, is_write_action=True)
        r = requests.post(path, headers=headers, json=json)
        try:
            hf_raise_for_status(r)
        except HfHubHTTPError as e:
            e.append_to_message(
                "\nFor additional documentation please see"
                " https://hf.co/docs/hub/main#how-can-i-rename-or-transfer-a-repo."
            )
            raise

    @validate_hf_hub_args
    def create_commit(
        self,
        repo_id: str,
        operations: Iterable[CommitOperation],
        *,
        commit_message: str,
        commit_description: Optional[str] = None,
        token: Optional[str] = None,
        repo_type: Optional[str] = None,
        revision: Optional[str] = None,
        create_pr: Optional[bool] = None,
        num_threads: int = 5,
        parent_commit: Optional[str] = None,
    ) -> CommitInfo:
        """
        Creates a commit in the given repo, deleting & uploading files as needed.

        Args:
            repo_id (`str`):
                The repository in which the commit will be created, for example:
                `"username/custom_transformers"`

            operations (`Iterable` of [`~hf_api.CommitOperation`]):
                An iterable of operations to include in the commit, either:

                    - [`~hf_api.CommitOperationAdd`] to upload a file
                    - [`~hf_api.CommitOperationDelete`] to delete a file

            commit_message (`str`):
                The summary (first line) of the commit that will be created.

            commit_description (`str`, *optional*):
                The description of the commit that will be created

            token (`str`, *optional*):
                Authentication token, obtained with `HfApi.login` method. Will
                default to the stored token.

            repo_type (`str`, *optional*):
                Set to `"dataset"` or `"space"` if uploading to a dataset or
                space, `None` or `"model"` if uploading to a model. Default is
                `None`.

            revision (`str`, *optional*):
                The git revision to commit from. Defaults to the head of the
                `"main"` branch.

            create_pr (`boolean`, *optional*):
                Whether or not to create a Pull Request from `revision` with that commit.
                Defaults to `False`. If set to `True`, this function will return the URL
                to the newly created Pull Request on the Hub.

            num_threads (`int`, *optional*):
                Number of concurrent threads for uploading files. Defaults to 5.
                Setting it to 2 means at most 2 files will be uploaded concurrently.

            parent_commit (`str`, *optional*):
                The OID / SHA of the parent commit, as a hexadecimal string.
                Shorthands (7 first characters) are also supported.If specified and `create_pr` is `False`,
                the commit will fail if `revision` does not point to `parent_commit`. If specified and `create_pr`
                is `True`, the pull request will be created from `parent_commit`. Specifying `parent_commit`
                ensures the repo has not changed before committing the changes, and can be especially useful
                if the repo is updated / committed to concurrently.

        Returns:
            [`CommitInfo`]:
                Instance of [`CommitInfo`] containing information about the newly
                created commit (commit hash, commit url, pr url, commit message,...).

        Raises:
            [`ValueError`](https://docs.python.org/3/library/exceptions.html#ValueError)
                If commit message is empty.
            [`ValueError`](https://docs.python.org/3/library/exceptions.html#ValueError)
                If parent commit is not a valid commit OID.
            [`ValueError`](https://docs.python.org/3/library/exceptions.html#ValueError)
                If the Hub API returns an HTTP 400 error (bad request)
            [`ValueError`](https://docs.python.org/3/library/exceptions.html#ValueError)
                If `create_pr` is `True` and revision is neither `None` nor `"main"`.
            [`~utils.RepositoryNotFoundError`]:
                If repository is not found (error 404): wrong repo_id/repo_type, private
                but not authenticated or repo does not exist.

        <Tip warning={true}>

        `create_commit` assumes that the repo already exists on the Hub. If you get a
        Client error 404, please make sure you are authenticated and that `repo_id` and
        `repo_type` are set correctly. If repo does not exist, create it first using
        [`~hf_api.create_repo`].

        </Tip>

        <Tip warning={true}>

        `create_commit` is limited to 25k LFS files and a 1GB payload for regular files.

        </Tip>
        """
        _CREATE_COMMIT_NO_REPO_ERROR_MESSAGE = (
            "\nNote: Creating a commit assumes that the repo already exists on the"
            " Huggingface Hub. Please use `create_repo` if it's not the case."
        )

        if parent_commit is not None and not REGEX_COMMIT_OID.fullmatch(parent_commit):
            raise ValueError(
                "`parent_commit` is not a valid commit OID. It must match the"
                f" following regex: {REGEX_COMMIT_OID}"
            )

        if commit_message is None or len(commit_message) == 0:
            raise ValueError("`commit_message` can't be empty, please pass a value.")

        commit_description = (
            commit_description if commit_description is not None else ""
        )
        repo_type = repo_type if repo_type is not None else REPO_TYPE_MODEL
        if repo_type not in REPO_TYPES:
            raise ValueError(f"Invalid repo type, must be one of {REPO_TYPES}")
        revision = (
            quote(revision, safe="") if revision is not None else DEFAULT_REVISION
        )
        create_pr = create_pr if create_pr is not None else False

        if create_pr and revision != DEFAULT_REVISION:
            raise ValueError("Can only create pull requests against {DEFAULT_REVISION}")

        operations = list(operations)
        additions = [op for op in operations if isinstance(op, CommitOperationAdd)]
        deletions = [op for op in operations if isinstance(op, CommitOperationDelete)]

        if len(additions) + len(deletions) != len(operations):
            raise ValueError(
                "Unknown operation, must be one of `CommitOperationAdd` or"
                " `CommitOperationDelete`"
            )

        logger.debug(
            f"About to commit to the hub: {len(additions)} addition(s) and"
            f" {len(deletions)} deletion(s)."
        )

        for addition in additions:
            addition.validate()

        try:
            additions_with_upload_mode = fetch_upload_modes(
                additions=additions,
                repo_type=repo_type,
                repo_id=repo_id,
                token=token or self.token,
                revision=revision,
                endpoint=self.endpoint,
            )
        except RepositoryNotFoundError as e:
            e.append_to_message(_CREATE_COMMIT_NO_REPO_ERROR_MESSAGE)
            raise

        upload_lfs_files(
            additions=[
                addition
                for (addition, upload_mode) in additions_with_upload_mode
                if upload_mode == "lfs"
            ],
            repo_type=repo_type,
            repo_id=repo_id,
            token=token or self.token,
            endpoint=self.endpoint,
            num_threads=num_threads,
        )
        commit_payload = prepare_commit_payload(
            additions=additions_with_upload_mode,
            deletions=deletions,
            commit_message=commit_message,
            commit_description=commit_description,
            parent_commit=parent_commit,
        )
        commit_url = f"{self.endpoint}/api/{repo_type}s/{repo_id}/commit/{revision}"

        def _payload_as_ndjson() -> Iterable[bytes]:
            for item in commit_payload:
                yield json.dumps(item).encode()
                yield b"\n"

        headers = {
            # See https://github.com/huggingface/huggingface_hub/issues/1085#issuecomment-1265208073
            "Content-Type": "application/x-ndjson",
            **self._build_hf_headers(token=token, is_write_action=True),
        }

        try:
            commit_resp = requests.post(
                url=commit_url,
                headers=headers,
                data=_payload_as_ndjson(),  # type: ignore
                params={"create_pr": "1"} if create_pr else None,
            )
            hf_raise_for_status(commit_resp, endpoint_name="commit")
        except RepositoryNotFoundError as e:
            e.append_to_message(_CREATE_COMMIT_NO_REPO_ERROR_MESSAGE)
            raise

        commit_data = commit_resp.json()
        return CommitInfo(
            commit_url=commit_data["commitUrl"],
            commit_message=commit_message,
            commit_description=commit_description,
            oid=commit_data["commitOid"],
            pr_url=commit_data["pullRequestUrl"] if create_pr else None,
        )

    @validate_hf_hub_args
    def upload_file(
        self,
        *,
        path_or_fileobj: Union[str, bytes, BinaryIO],
        path_in_repo: str,
        repo_id: str,
        token: Optional[str] = None,
        repo_type: Optional[str] = None,
        revision: Optional[str] = None,
        commit_message: Optional[str] = None,
        commit_description: Optional[str] = None,
        create_pr: Optional[bool] = None,
        parent_commit: Optional[str] = None,
    ) -> str:
        """
        Upload a local file (up to 50 GB) to the given repo. The upload is done
        through a HTTP post request, and doesn't require git or git-lfs to be
        installed.

        Args:
            path_or_fileobj (`str`, `bytes`, or `IO`):
                Path to a file on the local machine or binary data stream /
                fileobj / buffer.
            path_in_repo (`str`):
                Relative filepath in the repo, for example:
                `"checkpoints/1fec34a/weights.bin"`
            repo_id (`str`):
                The repository to which the file will be uploaded, for example:
                `"username/custom_transformers"`
            token (`str`, *optional*):
                Authentication token, obtained with `HfApi.login` method. Will
                default to the stored token.
            repo_type (`str`, *optional*):
                Set to `"dataset"` or `"space"` if uploading to a dataset or
                space, `None` or `"model"` if uploading to a model. Default is
                `None`.
            revision (`str`, *optional*):
                The git revision to commit from. Defaults to the head of the
                `"main"` branch.
            commit_message (`str`, *optional*):
                The summary / title / first line of the generated commit
            commit_description (`str` *optional*)
                The description of the generated commit
            create_pr (`boolean`, *optional*):
                Whether or not to create a Pull Request from `revision` with that commit.
                Defaults to `False`.
            parent_commit (`str`, *optional*):
                The OID / SHA of the parent commit, as a hexadecimal string. Shorthands (7 first characters) are also supported.
                If specified and `create_pr` is `False`, the commit will fail if `revision` does not point to `parent_commit`.
                If specified and `create_pr` is `True`, the pull request will be created from `parent_commit`.
                Specifying `parent_commit` ensures the repo has not changed before committing the changes, and can be
                especially useful if the repo is updated / committed to concurrently.


        Returns:
            `str`: The URL to visualize the uploaded file on the hub

        <Tip>

        Raises the following errors:

            - [`HTTPError`](https://2.python-requests.org/en/master/api/#requests.HTTPError)
              if the HuggingFace API returned an error
            - [`ValueError`](https://docs.python.org/3/library/exceptions.html#ValueError)
              if some parameter value is invalid
            - [`~utils.RepositoryNotFoundError`]
              If the repository to download from cannot be found. This may be because it doesn't exist,
              or because it is set to `private` and you do not have access.
            - [`~utils.RevisionNotFoundError`]
              If the revision to download from cannot be found.

        </Tip>

        <Tip warning={true}>

        `upload_file` assumes that the repo already exists on the Hub. If you get a
        Client error 404, please make sure you are authenticated and that `repo_id` and
        `repo_type` are set correctly. If repo does not exist, create it first using
        [`~hf_api.create_repo`].

        </Tip>

        Example:

        ```python
        >>> from huggingface_hub import upload_file

        >>> with open("./local/filepath", "rb") as fobj:
        ...     upload_file(
        ...         path_or_fileobj=fileobj,
        ...         path_in_repo="remote/file/path.h5",
        ...         repo_id="username/my-dataset",
        ...         repo_type="dataset",
        ...         token="my_token",
        ...     )
        "https://huggingface.co/datasets/username/my-dataset/blob/main/remote/file/path.h5"

        >>> upload_file(
        ...     path_or_fileobj=".\\\\local\\\\file\\\\path",
        ...     path_in_repo="remote/file/path.h5",
        ...     repo_id="username/my-model",
        ...     token="my_token",
        ... )
        "https://huggingface.co/username/my-model/blob/main/remote/file/path.h5"

        >>> upload_file(
        ...     path_or_fileobj=".\\\\local\\\\file\\\\path",
        ...     path_in_repo="remote/file/path.h5",
        ...     repo_id="username/my-model",
        ...     token="my_token",
        ...     create_pr=True,
        ... )
        "https://huggingface.co/username/my-model/blob/refs%2Fpr%2F1/remote/file/path.h5"
        ```
        """
        if repo_type not in REPO_TYPES:
            raise ValueError(f"Invalid repo type, must be one of {REPO_TYPES}")

        commit_message = (
            commit_message
            if commit_message is not None
            else f"Upload {path_in_repo} with huggingface_hub"
        )
        operation = CommitOperationAdd(
            path_or_fileobj=path_or_fileobj,
            path_in_repo=path_in_repo,
        )

        commit_info = self.create_commit(
            repo_id=repo_id,
            repo_type=repo_type,
            operations=[operation],
            commit_message=commit_message,
            commit_description=commit_description,
            token=token,
            revision=revision,
            create_pr=create_pr,
            parent_commit=parent_commit,
        )

        if commit_info.pr_url is not None:
            revision = quote(_parse_revision_from_pr_url(commit_info.pr_url), safe="")
        if repo_type in REPO_TYPES_URL_PREFIXES:
            repo_id = REPO_TYPES_URL_PREFIXES[repo_type] + repo_id
        revision = revision if revision is not None else DEFAULT_REVISION
        # Similar to `hf_hub_url` but it's "blob" instead of "resolve"
        return f"{self.endpoint}/{repo_id}/blob/{revision}/{path_in_repo}"

    @validate_hf_hub_args
    def upload_folder(
        self,
        *,
        repo_id: str,
        folder_path: Union[str, Path],
        path_in_repo: Optional[str] = None,
        commit_message: Optional[str] = None,
        commit_description: Optional[str] = None,
        token: Optional[str] = None,
        repo_type: Optional[str] = None,
        revision: Optional[str] = None,
        create_pr: Optional[bool] = None,
        parent_commit: Optional[str] = None,
        allow_patterns: Optional[Union[List[str], str]] = None,
        ignore_patterns: Optional[Union[List[str], str]] = None,
    ):
        """
        Upload a local folder to the given repo. The upload is done
        through a HTTP requests, and doesn't require git or git-lfs to be
        installed.

        The structure of the folder will be preserved. Files with the same name
        already present in the repository will be overwritten, others will be left untouched.

        Use the `allow_patterns` and `ignore_patterns` arguments to specify which files
        to upload. These parameters accept either a single pattern or a list of
        patterns. Patterns are Standard Wildcards (globbing patterns) as documented
        [here](https://tldp.org/LDP/GNU-Linux-Tools-Summary/html/x11655.htm). If both
        `allow_patterns` and `ignore_patterns` are provided, both constraints apply. By
        default, all files from the folder are uploaded.

        Uses `HfApi.create_commit` under the hood.

        Args:
            repo_id (`str`):
                The repository to which the file will be uploaded, for example:
                `"username/custom_transformers"`
            folder_path (`str` or `Path`):
                Path to the folder to upload on the local file system
            path_in_repo (`str`, *optional*):
                Relative path of the directory in the repo, for example:
                `"checkpoints/1fec34a/results"`. Will default to the root folder of the repository.
            token (`str`, *optional*):
                Authentication token, obtained with `HfApi.login` method. Will
                default to the stored token.
            repo_type (`str`, *optional*):
                Set to `"dataset"` or `"space"` if uploading to a dataset or
                space, `None` or `"model"` if uploading to a model. Default is
                `None`.
            revision (`str`, *optional*):
                The git revision to commit from. Defaults to the head of the
                `"main"` branch.
            commit_message (`str`, *optional*):
                The summary / title / first line of the generated commit. Defaults to:
                `f"Upload {path_in_repo} with huggingface_hub"`
            commit_description (`str` *optional*):
                The description of the generated commit
            create_pr (`boolean`, *optional*):
                Whether or not to create a Pull Request from the pushed changes. Defaults
                to `False`.
            parent_commit (`str`, *optional*):
                The OID / SHA of the parent commit, as a hexadecimal string. Shorthands (7 first characters) are also supported.
                If specified and `create_pr` is `False`, the commit will fail if `revision` does not point to `parent_commit`.
                If specified and `create_pr` is `True`, the pull request will be created from `parent_commit`.
                Specifying `parent_commit` ensures the repo has not changed before committing the changes, and can be
                especially useful if the repo is updated / committed to concurrently.
            allow_patterns (`List[str]` or `str`, *optional*):
                If provided, only files matching at least one pattern are uploaded.
            ignore_patterns (`List[str]` or `str`, *optional*):
                If provided, files matching any of the patterns are not uploaded.

        Returns:
            `str`: A URL to visualize the uploaded folder on the hub

        <Tip>

        Raises the following errors:

            - [`HTTPError`](https://2.python-requests.org/en/master/api/#requests.HTTPError)
            if the HuggingFace API returned an error
            - [`ValueError`](https://docs.python.org/3/library/exceptions.html#ValueError)
            if some parameter value is invalid

        </Tip>

        <Tip warning={true}>

        `upload_folder` assumes that the repo already exists on the Hub. If you get a
        Client error 404, please make sure you are authenticated and that `repo_id` and
        `repo_type` are set correctly. If repo does not exist, create it first using
        [`~hf_api.create_repo`].

        </Tip>

        Example:

        ```python
        >>> upload_folder(
        ...     folder_path="local/checkpoints",
        ...     path_in_repo="remote/experiment/checkpoints",
        ...     repo_id="username/my-dataset",
        ...     repo_type="datasets",
        ...     token="my_token",
        ...     ignore_patterns="**/logs/*.txt",
        ... )
        # "https://huggingface.co/datasets/username/my-dataset/tree/main/remote/experiment/checkpoints"

        >>> upload_folder(
        ...     folder_path="local/checkpoints",
        ...     path_in_repo="remote/experiment/checkpoints",
        ...     repo_id="username/my-dataset",
        ...     repo_type="datasets",
        ...     token="my_token",
        ...     create_pr=True,
        ... )
        # "https://huggingface.co/datasets/username/my-dataset/tree/refs%2Fpr%2F1/remote/experiment/checkpoints"

        ```
        """
        if repo_type not in REPO_TYPES:
            raise ValueError(f"Invalid repo type, must be one of {REPO_TYPES}")

        # By default, upload folder to the root directory in repo.
        if path_in_repo is None:
            path_in_repo = ""

        commit_message = (
            commit_message
            if commit_message is not None
            else f"Upload {path_in_repo} with huggingface_hub"
        )

        files_to_add = _prepare_upload_folder_commit(
            folder_path,
            path_in_repo,
            allow_patterns=allow_patterns,
            ignore_patterns=ignore_patterns,
        )

        commit_info = self.create_commit(
            repo_type=repo_type,
            repo_id=repo_id,
            operations=files_to_add,
            commit_message=commit_message,
            commit_description=commit_description,
            token=token,
            revision=revision,
            create_pr=create_pr,
            parent_commit=parent_commit,
        )

        if commit_info.pr_url is not None:
            revision = quote(_parse_revision_from_pr_url(commit_info.pr_url), safe="")
        if repo_type in REPO_TYPES_URL_PREFIXES:
            repo_id = REPO_TYPES_URL_PREFIXES[repo_type] + repo_id
        revision = revision if revision is not None else DEFAULT_REVISION
        # Similar to `hf_hub_url` but it's "tree" instead of "resolve"
        return f"{self.endpoint}/{repo_id}/tree/{revision}/{path_in_repo}"

    @validate_hf_hub_args
    def delete_file(
        self,
        path_in_repo: str,
        repo_id: str,
        *,
        token: Optional[str] = None,
        repo_type: Optional[str] = None,
        revision: Optional[str] = None,
        commit_message: Optional[str] = None,
        commit_description: Optional[str] = None,
        create_pr: Optional[bool] = None,
        parent_commit: Optional[str] = None,
    ) -> CommitInfo:
        """
        Deletes a file in the given repo.

        Args:
            path_in_repo (`str`):
                Relative filepath in the repo, for example:
                `"checkpoints/1fec34a/weights.bin"`
            repo_id (`str`):
                The repository from which the file will be deleted, for example:
                `"username/custom_transformers"`
            token (`str`, *optional*):
                Authentication token, obtained with `HfApi.login` method. Will
                default to the stored token.
            repo_type (`str`, *optional*):
                Set to `"dataset"` or `"space"` if the file is in a dataset or
                space, `None` or `"model"` if in a model. Default is `None`.
            revision (`str`, *optional*):
                The git revision to commit from. Defaults to the head of the
                `"main"` branch.
            commit_message (`str`, *optional*):
                The summary / title / first line of the generated commit. Defaults to
                `f"Delete {path_in_repo} with huggingface_hub"`.
            commit_description (`str` *optional*)
                The description of the generated commit
            create_pr (`boolean`, *optional*):
                Whether or not to create a Pull Request from `revision` with the changes.
                Defaults to `False`.
            parent_commit (`str`, *optional*):
                The OID / SHA of the parent commit, as a hexadecimal string. Shorthands (7 first characters) are also supported.
                If specified and `create_pr` is `False`, the commit will fail if `revision` does not point to `parent_commit`.
                If specified and `create_pr` is `True`, the pull request will be created from `parent_commit`.
                Specifying `parent_commit` ensures the repo has not changed before committing the changes, and can be
                especially useful if the repo is updated / committed to concurrently.


        <Tip>

        Raises the following errors:

            - [`HTTPError`](https://2.python-requests.org/en/master/api/#requests.HTTPError)
              if the HuggingFace API returned an error
            - [`ValueError`](https://docs.python.org/3/library/exceptions.html#ValueError)
              if some parameter value is invalid
            - [`~utils.RepositoryNotFoundError`]
              If the repository to download from cannot be found. This may be because it doesn't exist,
              or because it is set to `private` and you do not have access.
            - [`~utils.RevisionNotFoundError`]
              If the revision to download from cannot be found.
            - [`~utils.EntryNotFoundError`]
              If the file to download cannot be found.

        </Tip>

        """
        commit_message = (
            commit_message
            if commit_message is not None
            else f"Delete {path_in_repo} with huggingface_hub"
        )

        operations = [CommitOperationDelete(path_in_repo=path_in_repo)]

        return self.create_commit(
            repo_id=repo_id,
            repo_type=repo_type,
            token=token,
            operations=operations,
            revision=revision,
            commit_message=commit_message,
            commit_description=commit_description,
            create_pr=create_pr,
            parent_commit=parent_commit,
        )

    @validate_hf_hub_args
    def create_tag(
        self,
        repo_id: str,
        *,
        tag: str,
        tag_message: Optional[str] = None,
        revision: Optional[str] = None,
        token: Optional[str] = None,
        repo_type: Optional[str] = None,
    ) -> None:
        """
        Tag a given commit of a repo on the Hub.

        Args:
            repo_id (`str`):
                The repository in which a commit will be tagged.
                Example: `"user/my-cool-model"`.

            tag (`str`):
                The name of the tag to create.

            tag_message (`str`, *optional*):
                The description of the tag to create.

            revision (`str`, *optional*):
                The git revision to tag. It can be a branch name or the OID/SHA of a
                commit, as a hexadecimal string. Shorthands (7 first characters) are
                also supported. Defaults to the head of the `"main"` branch.

            token (`str`, *optional*):
                Authentication token. Will default to the stored token.

            repo_type (`str`, *optional*):
                Set to `"dataset"` or `"space"` if tagging a dataset or
                space, `None` or `"model"` if tagging a model. Default is
                `None`.

        Raises:
            [`~utils.RepositoryNotFoundError`]:
                If repository is not found (error 404): wrong repo_id/repo_type, private
                but not authenticated or repo does not exist.
            [`~utils.RevisionNotFoundError`]:
                If revision is not found (error 404) on the repo.
        """
        if repo_type is None:
            repo_type = REPO_TYPE_MODEL
        revision = (
            quote(revision, safe="") if revision is not None else DEFAULT_REVISION
        )

        # Prepare request
        tag_url = f"{self.endpoint}/api/{repo_type}s/{repo_id}/tag/{revision}"
        headers = self._build_hf_headers(token=token, is_write_action=True)
        payload = {"tag": tag}
        if tag_message is not None:
            payload["message"] = tag_message

        # Tag
        response = requests.post(url=tag_url, headers=headers, json=payload)
        hf_raise_for_status(response)

    @validate_hf_hub_args
    def delete_tag(
        self,
        repo_id: str,
        *,
        tag: str,
        token: Optional[str] = None,
        repo_type: Optional[str] = None,
    ) -> None:
        """
        Delete a tag from a repo on the Hub.

        Args:
            repo_id (`str`):
                The repository in which a commit will be deleted.
                Example: `"user/my-cool-model"`.

            tag (`str`):
                The name of the tag to delete.

            token (`str`, *optional*):
                Authentication token. Will default to the stored token.

            repo_type (`str`, *optional*):
                Set to `"dataset"` or `"space"` if tagging a dataset or
                space, `None` or `"model"` if tagging a model. Default is
                `None`.

        Raises:
            [`~utils.RepositoryNotFoundError`]:
                If repository is not found (error 404): wrong repo_id/repo_type, private
                but not authenticated or repo does not exist.
            [`~utils.RevisionNotFoundError`]:
                If tag is not found.

        """
        if repo_type is None:
            repo_type = REPO_TYPE_MODEL

        # Prepare request
        tag_url = f"{self.endpoint}/api/{repo_type}s/{repo_id}/tag/{tag}"
        headers = self._build_hf_headers(token=token, is_write_action=True)

        # Un-tag
        response = requests.delete(url=tag_url, headers=headers)
        hf_raise_for_status(response)

    @validate_hf_hub_args
    def get_full_repo_name(
        self,
        model_id: str,
        *,
        organization: Optional[str] = None,
        token: Optional[Union[bool, str]] = None,
    ):
        """
        Returns the repository name for a given model ID and optional
        organization.

        Args:
            model_id (`str`):
                The name of the model.
            organization (`str`, *optional*):
                If passed, the repository name will be in the organization
                namespace instead of the user namespace.
            token (`bool` or `str`, *optional*):
                A valid authentication token (see https://huggingface.co/settings/token).
                If `None` or `True` and machine is logged in (through `huggingface-cli login`
                or [`~huggingface_hub.login`]), token will be retrieved from the cache.
                If `False`, token is not sent in the request header.

        Returns:
            `str`: The repository name in the user's namespace
            ({username}/{model_id}) if no organization is passed, and under the
            organization namespace ({organization}/{model_id}) otherwise.
        """
        if organization is None:
            if "/" in model_id:
                username = model_id.split("/")[0]
            else:
                username = self.whoami(token=token)["name"]  # type: ignore
            return f"{username}/{model_id}"
        else:
            return f"{organization}/{model_id}"

    @validate_hf_hub_args
    def get_repo_discussions(
        self,
        repo_id: str,
        *,
        repo_type: Optional[str] = None,
        token: Optional[str] = None,
    ) -> Iterator[Discussion]:
        """
        Fetches Discussions and Pull Requests for the given repo.

        Args:
            repo_id (`str`):
                A namespace (user or an organization) and a repo name separated
                by a `/`.
            repo_type (`str`, *optional*):
                Set to `"dataset"` or `"space"` if fetching from a dataset or
                space, `None` or `"model"` if fetching from a model. Default is
                `None`.
            token (`str`, *optional*):
                An authentication token (See https://huggingface.co/settings/token).

        Returns:
            `Iterator[Discussion]`: An iterator of [`Discussion`] objects.

        Example:
            Collecting all discussions of a repo in a list:

            ```python
            >>> from huggingface_hub import get_repo_discussions
            >>> discussions_list = list(get_repo_discussions(repo_id="bert-base-uncased"))
            ```

            Iterating over discussions of a repo:

            ```python
            >>> from huggingface_hub import get_repo_discussions
            >>> for discussion in get_repo_discussions(repo_id="bert-base-uncased"):
            ...     print(discussion.num, discussion.title)
            ```
        """
        if repo_type not in REPO_TYPES:
            raise ValueError(f"Invalid repo type, must be one of {REPO_TYPES}")
        if repo_type is None:
            repo_type = REPO_TYPE_MODEL

        headers = self._build_hf_headers(token=token)

        def _fetch_discussion_page(page_index: int):
            path = (
                f"{self.endpoint}/api/{repo_type}s/{repo_id}/discussions?p={page_index}"
            )
            resp = requests.get(path, headers=headers)
            hf_raise_for_status(resp)
            paginated_discussions = resp.json()
            total = paginated_discussions["count"]
            start = paginated_discussions["start"]
            discussions = paginated_discussions["discussions"]
            has_next = (start + len(discussions)) < total
            return discussions, has_next

        has_next, page_index = True, 0

        while has_next:
            discussions, has_next = _fetch_discussion_page(page_index=page_index)
            for discussion in discussions:
                yield Discussion(
                    title=discussion["title"],
                    num=discussion["num"],
                    author=discussion.get("author", {}).get("name", "deleted"),
                    created_at=parse_datetime(discussion["createdAt"]),
                    status=discussion["status"],
                    repo_id=discussion["repo"]["name"],
                    repo_type=discussion["repo"]["type"],
                    is_pull_request=discussion["isPullRequest"],
                )
            page_index = page_index + 1

    @validate_hf_hub_args
    def get_discussion_details(
        self,
        repo_id: str,
        discussion_num: int,
        *,
        repo_type: Optional[str] = None,
        token: Optional[str] = None,
    ) -> DiscussionWithDetails:
        """Fetches a Discussion's / Pull Request 's details from the Hub.

        Args:
            repo_id (`str`):
                A namespace (user or an organization) and a repo name separated
                by a `/`.
            discussion_num (`int`):
                The number of the Discussion or Pull Request . Must be a strictly positive integer.
            repo_type (`str`, *optional*):
                Set to `"dataset"` or `"space"` if uploading to a dataset or
                space, `None` or `"model"` if uploading to a model. Default is
                `None`.
            token (`str`, *optional*):
                An authentication token (See https://huggingface.co/settings/token)

        Returns: [`DiscussionWithDetails`]

        <Tip>

        Raises the following errors:

            - [`HTTPError`](https://2.python-requests.org/en/master/api/#requests.HTTPError)
              if the HuggingFace API returned an error
            - [`ValueError`](https://docs.python.org/3/library/exceptions.html#ValueError)
              if some parameter value is invalid
            - [`~utils.RepositoryNotFoundError`]
              If the repository to download from cannot be found. This may be because it doesn't exist,
              or because it is set to `private` and you do not have access.

        </Tip>
        """
        if not isinstance(discussion_num, int) or discussion_num <= 0:
            raise ValueError("Invalid discussion_num, must be a positive integer")
        if repo_type not in REPO_TYPES:
            raise ValueError(f"Invalid repo type, must be one of {REPO_TYPES}")
        if repo_type is None:
            repo_type = REPO_TYPE_MODEL

        path = (
            f"{self.endpoint}/api/{repo_type}s/{repo_id}/discussions/{discussion_num}"
        )
        headers = self._build_hf_headers(token=token)
        resp = requests.get(path, params={"diff": "1"}, headers=headers)
        hf_raise_for_status(resp)

        discussion_details = resp.json()
        is_pull_request = discussion_details["isPullRequest"]

        target_branch = (
            discussion_details["changes"]["base"] if is_pull_request else None
        )
        conflicting_files = (
            discussion_details["filesWithConflicts"] if is_pull_request else None
        )
        merge_commit_oid = (
            discussion_details["changes"].get("mergeCommitId", None)
            if is_pull_request
            else None
        )

        return DiscussionWithDetails(
            title=discussion_details["title"],
            num=discussion_details["num"],
            author=discussion_details.get("author", {}).get("name", "deleted"),
            created_at=parse_datetime(discussion_details["createdAt"]),
            status=discussion_details["status"],
            repo_id=discussion_details["repo"]["name"],
            repo_type=discussion_details["repo"]["type"],
            is_pull_request=discussion_details["isPullRequest"],
            events=[deserialize_event(evt) for evt in discussion_details["events"]],
            conflicting_files=conflicting_files,
            target_branch=target_branch,
            merge_commit_oid=merge_commit_oid,
            diff=discussion_details.get("diff"),
        )

    @validate_hf_hub_args
    def create_discussion(
        self,
        repo_id: str,
        title: str,
        *,
        token: Optional[str] = None,
        description: Optional[str] = None,
        repo_type: Optional[str] = None,
        pull_request: bool = False,
    ) -> DiscussionWithDetails:
        """Creates a Discussion or Pull Request.

        Pull Requests created programmatically will be in `"draft"` status.

        Creating a Pull Request with changes can also be done at once with [`HfApi.create_commit`].

        Args:
            repo_id (`str`):
                A namespace (user or an organization) and a repo name separated
                by a `/`.
            title (`str`):
                The title of the discussion. It can be up to 200 characters long,
                and must be at least 3 characters long. Leading and trailing whitespaces
                will be stripped.
            token (`str`, *optional*):
                An authentication token (See https://huggingface.co/settings/token)
            description (`str`, *optional*):
                An optional description for the Pull Request.
                Defaults to `"Discussion opened with the huggingface_hub Python library"`
            pull_request (`bool`, *optional*):
                Whether to create a Pull Request or discussion. If `True`, creates a Pull Request.
                If `False`, creates a discussion. Defaults to `False`.
            repo_type (`str`, *optional*):
                Set to `"dataset"` or `"space"` if uploading to a dataset or
                space, `None` or `"model"` if uploading to a model. Default is
                `None`.

        Returns: [`DiscussionWithDetails`]

        <Tip>

        Raises the following errors:

            - [`HTTPError`](https://2.python-requests.org/en/master/api/#requests.HTTPError)
              if the HuggingFace API returned an error
            - [`ValueError`](https://docs.python.org/3/library/exceptions.html#ValueError)
              if some parameter value is invalid
            - [`~utils.RepositoryNotFoundError`]
              If the repository to download from cannot be found. This may be because it doesn't exist,
              or because it is set to `private` and you do not have access.

        </Tip>"""
        if repo_type not in REPO_TYPES:
            raise ValueError(f"Invalid repo type, must be one of {REPO_TYPES}")
        if repo_type is None:
            repo_type = REPO_TYPE_MODEL

        if description is not None:
            description = description.strip()
        description = (
            description
            if description
            else (
                f"{'Pull Request' if pull_request else 'Discussion'} opened with the"
                " [huggingface_hub Python"
                " library](https://huggingface.co/docs/huggingface_hub)"
            )
        )

        headers = self._build_hf_headers(token=token, is_write_action=True)
        resp = requests.post(
            f"{self.endpoint}/api/{repo_type}s/{repo_id}/discussions",
            json={
                "title": title.strip(),
                "description": description,
                "pullRequest": pull_request,
            },
            headers=headers,
        )
        hf_raise_for_status(resp)
        num = resp.json()["num"]
        return self.get_discussion_details(
            repo_id=repo_id,
            repo_type=repo_type,
            discussion_num=num,
            token=token,
        )

    @validate_hf_hub_args
    def create_pull_request(
        self,
        repo_id: str,
        title: str,
        *,
        token: Optional[str] = None,
        description: Optional[str] = None,
        repo_type: Optional[str] = None,
    ) -> DiscussionWithDetails:
        """Creates a Pull Request . Pull Requests created programmatically will be in `"draft"` status.

        Creating a Pull Request with changes can also be done at once with [`HfApi.create_commit`];

        This is a wrapper around [`HfApi.create_discusssion`].

        Args:
            repo_id (`str`):
                A namespace (user or an organization) and a repo name separated
                by a `/`.
            title (`str`):
                The title of the discussion. It can be up to 200 characters long,
                and must be at least 3 characters long. Leading and trailing whitespaces
                will be stripped.
            token (`str`, *optional*):
                An authentication token (See https://huggingface.co/settings/token)
            description (`str`, *optional*):
                An optional description for the Pull Request.
                Defaults to `"Discussion opened with the huggingface_hub Python library"`
            repo_type (`str`, *optional*):
                Set to `"dataset"` or `"space"` if uploading to a dataset or
                space, `None` or `"model"` if uploading to a model. Default is
                `None`.

        Returns: [`DiscussionWithDetails`]

        <Tip>

        Raises the following errors:

            - [`HTTPError`](https://2.python-requests.org/en/master/api/#requests.HTTPError)
              if the HuggingFace API returned an error
            - [`ValueError`](https://docs.python.org/3/library/exceptions.html#ValueError)
              if some parameter value is invalid
            - [`~utils.RepositoryNotFoundError`]
              If the repository to download from cannot be found. This may be because it doesn't exist,
              or because it is set to `private` and you do not have access.

        </Tip>"""
        return self.create_discussion(
            repo_id=repo_id,
            title=title,
            token=token,
            description=description,
            repo_type=repo_type,
            pull_request=True,
        )

    def _post_discussion_changes(
        self,
        *,
        repo_id: str,
        discussion_num: int,
        resource: str,
        body: Optional[dict] = None,
        token: Optional[str] = None,
        repo_type: Optional[str] = None,
    ) -> requests.Response:
        """Internal utility to POST changes to a Discussion or Pull Request"""
        if not isinstance(discussion_num, int) or discussion_num <= 0:
            raise ValueError("Invalid discussion_num, must be a positive integer")
        if repo_type not in REPO_TYPES:
            raise ValueError(f"Invalid repo type, must be one of {REPO_TYPES}")
        if repo_type is None:
            repo_type = REPO_TYPE_MODEL
        repo_id = f"{repo_type}s/{repo_id}"

        path = f"{self.endpoint}/api/{repo_id}/discussions/{discussion_num}/{resource}"

        headers = self._build_hf_headers(token=token, is_write_action=True)
        resp = requests.post(path, headers=headers, json=body)
        hf_raise_for_status(resp)
        return resp

    @validate_hf_hub_args
    def comment_discussion(
        self,
        repo_id: str,
        discussion_num: int,
        comment: str,
        *,
        token: Optional[str] = None,
        repo_type: Optional[str] = None,
    ) -> DiscussionComment:
        """Creates a new comment on the given Discussion.

        Args:
            repo_id (`str`):
                A namespace (user or an organization) and a repo name separated
                by a `/`.
            discussion_num (`int`):
                The number of the Discussion or Pull Request . Must be a strictly positive integer.
            comment (`str`):
                The content of the comment to create. Comments support markdown formatting.
            repo_type (`str`, *optional*):
                Set to `"dataset"` or `"space"` if uploading to a dataset or
                space, `None` or `"model"` if uploading to a model. Default is
                `None`.
            token (`str`, *optional*):
                An authentication token (See https://huggingface.co/settings/token)

        Returns:
            [`DiscussionComment`]: the newly created comment


        Examples:
            ```python

            >>> comment = \"\"\"
            ... Hello @otheruser!
            ...
            ... # This is a title
            ...
            ... **This is bold**, *this is italic* and ~this is strikethrough~
            ... And [this](http://url) is a link
            ... \"\"\"

            >>> HfApi().comment_discussion(
            ...     repo_id="username/repo_name",
            ...     discussion_num=34
            ...     comment=comment
            ... )
            # DiscussionComment(id='deadbeef0000000', type='comment', ...)

            ```

        <Tip>

        Raises the following errors:

            - [`HTTPError`](https://2.python-requests.org/en/master/api/#requests.HTTPError)
              if the HuggingFace API returned an error
            - [`ValueError`](https://docs.python.org/3/library/exceptions.html#ValueError)
              if some parameter value is invalid
            - [`~utils.RepositoryNotFoundError`]
              If the repository to download from cannot be found. This may be because it doesn't exist,
              or because it is set to `private` and you do not have access.

        </Tip>
        """
        resp = self._post_discussion_changes(
            repo_id=repo_id,
            repo_type=repo_type,
            discussion_num=discussion_num,
            token=token,
            resource="comment",
            body={"comment": comment},
        )
        return deserialize_event(resp.json()["newMessage"])  # type: ignore

    @validate_hf_hub_args
    def rename_discussion(
        self,
        repo_id: str,
        discussion_num: int,
        new_title: str,
        *,
        token: Optional[str] = None,
        repo_type: Optional[str] = None,
    ) -> DiscussionTitleChange:
        """Renames a Discussion.

        Args:
            repo_id (`str`):
                A namespace (user or an organization) and a repo name separated
                by a `/`.
            discussion_num (`int`):
                The number of the Discussion or Pull Request . Must be a strictly positive integer.
            new_title (`str`):
                The new title for the discussion
            repo_type (`str`, *optional*):
                Set to `"dataset"` or `"space"` if uploading to a dataset or
                space, `None` or `"model"` if uploading to a model. Default is
                `None`.
            token (`str`, *optional*):
                An authentication token (See https://huggingface.co/settings/token)

        Returns:
            [`DiscussionTitleChange`]: the title change event


        Examples:
            ```python
            >>> new_title = "New title, fixing a typo"
            >>> HfApi().rename_discussion(
            ...     repo_id="username/repo_name",
            ...     discussion_num=34
            ...     new_title=new_title
            ... )
            # DiscussionTitleChange(id='deadbeef0000000', type='title-change', ...)

            ```

        <Tip>

        Raises the following errors:

            - [`HTTPError`](https://2.python-requests.org/en/master/api/#requests.HTTPError)
              if the HuggingFace API returned an error
            - [`ValueError`](https://docs.python.org/3/library/exceptions.html#ValueError)
              if some parameter value is invalid
            - [`~utils.RepositoryNotFoundError`]
              If the repository to download from cannot be found. This may be because it doesn't exist,
              or because it is set to `private` and you do not have access.

        </Tip>
        """
        resp = self._post_discussion_changes(
            repo_id=repo_id,
            repo_type=repo_type,
            discussion_num=discussion_num,
            token=token,
            resource="title",
            body={"title": new_title},
        )
        return deserialize_event(resp.json()["newTitle"])  # type: ignore

    @validate_hf_hub_args
    def change_discussion_status(
        self,
        repo_id: str,
        discussion_num: int,
        new_status: Literal["open", "closed"],
        *,
        token: Optional[str] = None,
        comment: Optional[str] = None,
        repo_type: Optional[str] = None,
    ) -> DiscussionStatusChange:
        """Closes or re-opens a Discussion or Pull Request.

        Args:
            repo_id (`str`):
                A namespace (user or an organization) and a repo name separated
                by a `/`.
            discussion_num (`int`):
                The number of the Discussion or Pull Request . Must be a strictly positive integer.
            new_status (`str`):
                The new status for the discussion, either `"open"` or `"closed"`.
            comment (`str`, *optional*):
                An optional comment to post with the status change.
            repo_type (`str`, *optional*):
                Set to `"dataset"` or `"space"` if uploading to a dataset or
                space, `None` or `"model"` if uploading to a model. Default is
                `None`.
            token (`str`, *optional*):
                An authentication token (See https://huggingface.co/settings/token)

        Returns:
            [`DiscussionStatusChange`]: the status change event


        Examples:
            ```python
            >>> new_title = "New title, fixing a typo"
            >>> HfApi().rename_discussion(
            ...     repo_id="username/repo_name",
            ...     discussion_num=34
            ...     new_title=new_title
            ... )
            # DiscussionStatusChange(id='deadbeef0000000', type='status-change', ...)

            ```

        <Tip>

        Raises the following errors:

            - [`HTTPError`](https://2.python-requests.org/en/master/api/#requests.HTTPError)
              if the HuggingFace API returned an error
            - [`ValueError`](https://docs.python.org/3/library/exceptions.html#ValueError)
              if some parameter value is invalid
            - [`~utils.RepositoryNotFoundError`]
              If the repository to download from cannot be found. This may be because it doesn't exist,
              or because it is set to `private` and you do not have access.

        </Tip>
        """
        if new_status not in ["open", "closed"]:
            raise ValueError("Invalid status, valid statuses are: 'open' and 'closed'")
        body: Dict[str, str] = {"status": new_status}
        if comment and comment.strip():
            body["comment"] = comment.strip()
        resp = self._post_discussion_changes(
            repo_id=repo_id,
            repo_type=repo_type,
            discussion_num=discussion_num,
            token=token,
            resource="status",
            body=body,
        )
        return deserialize_event(resp.json()["newStatus"])  # type: ignore

    @validate_hf_hub_args
    def merge_pull_request(
        self,
        repo_id: str,
        discussion_num: int,
        *,
        token: Optional[str] = None,
        comment: Optional[str] = None,
        repo_type: Optional[str] = None,
    ):
        """Merges a Pull Request.

        Args:
            repo_id (`str`):
                A namespace (user or an organization) and a repo name separated
                by a `/`.
            discussion_num (`int`):
                The number of the Discussion or Pull Request . Must be a strictly positive integer.
            comment (`str`, *optional*):
                An optional comment to post with the status change.
            repo_type (`str`, *optional*):
                Set to `"dataset"` or `"space"` if uploading to a dataset or
                space, `None` or `"model"` if uploading to a model. Default is
                `None`.
            token (`str`, *optional*):
                An authentication token (See https://huggingface.co/settings/token)

        Returns:
            [`DiscussionStatusChange`]: the status change event

        <Tip>

        Raises the following errors:

            - [`HTTPError`](https://2.python-requests.org/en/master/api/#requests.HTTPError)
              if the HuggingFace API returned an error
            - [`ValueError`](https://docs.python.org/3/library/exceptions.html#ValueError)
              if some parameter value is invalid
            - [`~utils.RepositoryNotFoundError`]
              If the repository to download from cannot be found. This may be because it doesn't exist,
              or because it is set to `private` and you do not have access.

        </Tip>
        """
        self._post_discussion_changes(
            repo_id=repo_id,
            repo_type=repo_type,
            discussion_num=discussion_num,
            token=token,
            resource="merge",
            body={"comment": comment.strip()} if comment and comment.strip() else None,
        )

    @validate_hf_hub_args
    def edit_discussion_comment(
        self,
        repo_id: str,
        discussion_num: int,
        comment_id: str,
        new_content: str,
        *,
        token: Optional[str] = None,
        repo_type: Optional[str] = None,
    ) -> DiscussionComment:
        """Edits a comment on a Discussion / Pull Request.

        Args:
            repo_id (`str`):
                A namespace (user or an organization) and a repo name separated
                by a `/`.
            discussion_num (`int`):
                The number of the Discussion or Pull Request . Must be a strictly positive integer.
            comment_id (`str`):
                The ID of the comment to edit.
            new_content (`str`):
                The new content of the comment. Comments support markdown formatting.
            repo_type (`str`, *optional*):
                Set to `"dataset"` or `"space"` if uploading to a dataset or
                space, `None` or `"model"` if uploading to a model. Default is
                `None`.
            token (`str`, *optional*):
                An authentication token (See https://huggingface.co/settings/token)

        Returns:
            [`DiscussionComment`]: the edited comment

        <Tip>

        Raises the following errors:

            - [`HTTPError`](https://2.python-requests.org/en/master/api/#requests.HTTPError)
              if the HuggingFace API returned an error
            - [`ValueError`](https://docs.python.org/3/library/exceptions.html#ValueError)
              if some parameter value is invalid
            - [`~utils.RepositoryNotFoundError`]
              If the repository to download from cannot be found. This may be because it doesn't exist,
              or because it is set to `private` and you do not have access.

        </Tip>
        """
        resp = self._post_discussion_changes(
            repo_id=repo_id,
            repo_type=repo_type,
            discussion_num=discussion_num,
            token=token,
            resource=f"comment/{comment_id.lower()}/edit",
            body={"content": new_content},
        )
        return deserialize_event(resp.json()["updatedComment"])  # type: ignore

    @validate_hf_hub_args
    def hide_discussion_comment(
        self,
        repo_id: str,
        discussion_num: int,
        comment_id: str,
        *,
        token: Optional[str] = None,
        repo_type: Optional[str] = None,
    ) -> DiscussionComment:
        """Hides a comment on a Discussion / Pull Request.

        <Tip warning={true}>
        Hidden comments' content cannot be retrieved anymore. Hiding a comment is irreversible.
        </Tip>

        Args:
            repo_id (`str`):
                A namespace (user or an organization) and a repo name separated
                by a `/`.
            discussion_num (`int`):
                The number of the Discussion or Pull Request . Must be a strictly positive integer.
            comment_id (`str`):
                The ID of the comment to edit.
            repo_type (`str`, *optional*):
                Set to `"dataset"` or `"space"` if uploading to a dataset or
                space, `None` or `"model"` if uploading to a model. Default is
                `None`.
            token (`str`, *optional*):
                An authentication token (See https://huggingface.co/settings/token)

        Returns:
            [`DiscussionComment`]: the hidden comment

        <Tip>

        Raises the following errors:

            - [`HTTPError`](https://2.python-requests.org/en/master/api/#requests.HTTPError)
              if the HuggingFace API returned an error
            - [`ValueError`](https://docs.python.org/3/library/exceptions.html#ValueError)
              if some parameter value is invalid
            - [`~utils.RepositoryNotFoundError`]
              If the repository to download from cannot be found. This may be because it doesn't exist,
              or because it is set to `private` and you do not have access.

        </Tip>
        """
        warnings.warn(
            "Hidden comments' content cannot be retrieved anymore. Hiding a comment is"
            " irreversible.",
            UserWarning,
        )
        resp = self._post_discussion_changes(
            repo_id=repo_id,
            repo_type=repo_type,
            discussion_num=discussion_num,
            token=token,
            resource=f"comment/{comment_id.lower()}/hide",
        )
        return deserialize_event(resp.json()["updatedComment"])  # type: ignore

    def _build_hf_headers(
        self,
        token: Optional[Union[bool, str]] = None,
        is_write_action: bool = False,
        library_name: Optional[str] = None,
        library_version: Optional[str] = None,
        user_agent: Union[Dict, str, None] = None,
    ) -> Dict[str, str]:
        """
        Alias for [`build_hf_headers`] that uses the token from [`HfApi`] client
        when `token` is not provided.
        """
        if token is None:
            token = self.token
        return build_hf_headers(
            token=token,
            is_write_action=is_write_action,
            library_name=library_name,
            library_version=library_version,
            user_agent=user_agent,
        )


def _prepare_upload_folder_commit(
    folder_path: Union[str, Path],
    path_in_repo: str,
    allow_patterns: Optional[Union[List[str], str]] = None,
    ignore_patterns: Optional[Union[List[str], str]] = None,
) -> List[CommitOperationAdd]:
    """Generate the list of Add operations for a commit to upload a folder.

    Files not matching the `allow_patterns` (allowlist) and `ignore_patterns` (denylist)
    constraints are discarded.
    """
    folder_path = os.path.normpath(os.path.expanduser(folder_path))
    if not os.path.isdir(folder_path):
        raise ValueError(f"Provided path: '{folder_path}' is not a directory")

    files_to_add: List[CommitOperationAdd] = []
    for dirpath, _, filenames in os.walk(folder_path):
        for filename in filenames:
            abs_path = os.path.join(dirpath, filename)
            rel_path = os.path.relpath(abs_path, folder_path)
            files_to_add.append(
                CommitOperationAdd(
                    path_or_fileobj=abs_path,
                    path_in_repo=os.path.normpath(
                        os.path.join(path_in_repo, rel_path)
                    ).replace(os.sep, "/"),
                )
            )

    return list(
        filter_repo_objects(
            files_to_add,
            allow_patterns=allow_patterns,
            ignore_patterns=ignore_patterns,
            key=lambda x: x.path_in_repo,
        )
    )


def _parse_revision_from_pr_url(pr_url: str) -> str:
    """Safely parse revision number from a PR url.

    Example:
    ```py
    >>> _parse_revision_from_pr_url("https://huggingface.co/bigscience/bloom/discussions/2")
    "refs/pr/2"
    ```
    """
    re_match = re.match(_REGEX_DISCUSSION_URL, pr_url)
    if re_match is None:
        raise RuntimeError(
            "Unexpected response from the hub, expected a Pull Request URL but got:"
            f" '{pr_url}'"
        )
    return f"refs/pr/{re_match[1]}"


api = HfApi()

set_access_token = api.set_access_token
unset_access_token = api.unset_access_token

whoami = api.whoami

list_models = api.list_models
model_info = api.model_info

list_datasets = api.list_datasets
dataset_info = api.dataset_info

list_spaces = api.list_spaces
space_info = api.space_info

repo_info = api.repo_info
list_repo_files = api.list_repo_files

list_metrics = api.list_metrics

get_model_tags = api.get_model_tags
get_dataset_tags = api.get_dataset_tags

create_commit = api.create_commit
create_repo = api.create_repo
delete_repo = api.delete_repo
update_repo_visibility = api.update_repo_visibility
move_repo = api.move_repo
upload_file = api.upload_file
upload_folder = api.upload_folder
delete_file = api.delete_file
create_tag = api.create_tag
delete_tag = api.delete_tag
get_full_repo_name = api.get_full_repo_name

get_discussion_details = api.get_discussion_details
get_repo_discussions = api.get_repo_discussions
create_discussion = api.create_discussion
create_pull_request = api.create_pull_request
change_discussion_status = api.change_discussion_status
comment_discussion = api.comment_discussion
edit_discussion_comment = api.edit_discussion_comment
rename_discussion = api.rename_discussion
merge_pull_request = api.merge_pull_request<|MERGE_RESOLUTION|>--- conflicted
+++ resolved
@@ -64,11 +64,11 @@
     validate_hf_hub_args,
     write_to_credential_store,
 )
-<<<<<<< HEAD
-from .utils._deprecation import _deprecate_arguments, _deprecate_positional_args
-=======
-from .utils._deprecation import _deprecate_method, _deprecate_positional_args
->>>>>>> e6464120
+from .utils._deprecation import (
+    _deprecate_arguments,
+    _deprecate_method,
+    _deprecate_positional_args,
+)
 from .utils._typing import Literal, TypedDict
 from .utils.endpoint_helpers import (
     AttributeDictionary,
