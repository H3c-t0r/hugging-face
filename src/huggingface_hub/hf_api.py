--- conflicted
+++ resolved
@@ -65,11 +65,8 @@
     write_to_credential_store,
 )
 from .utils._deprecation import (
-<<<<<<< HEAD
     _deprecate_arguments,
-=======
     _deprecate_list_output,
->>>>>>> c2dbfd79
     _deprecate_method,
     _deprecate_positional_args,
 )
@@ -886,15 +883,12 @@
         query_dict["filter"] = tuple(filter_list)
         return query_dict
 
-<<<<<<< HEAD
     @_deprecate_arguments(
         version="0.14",
         deprecated_args={"cardData"},
         custom_message="Use 'full' instead.",
     )
-=======
     @_deprecate_list_output(version="0.14")
->>>>>>> c2dbfd79
     @validate_hf_hub_args
     def list_datasets(
         self,
