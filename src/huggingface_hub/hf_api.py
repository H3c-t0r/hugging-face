# coding=utf-8
# Copyright 2019-present, the HuggingFace Inc. team.
#
# Licensed under the Apache License, Version 2.0 (the "License");
# you may not use this file except in compliance with the License.
# You may obtain a copy of the License at
#
#     http://www.apache.org/licenses/LICENSE-2.0
#
# Unless required by applicable law or agreed to in writing, software
# distributed under the License is distributed on an "AS IS" BASIS,
# WITHOUT WARRANTIES OR CONDITIONS OF ANY KIND, either express or implied.
# See the License for the specific language governing permissions and
# limitations under the License.
import logging
import os
import re
import subprocess
import sys
import warnings
from io import BufferedIOBase, RawIOBase
from os.path import expanduser
from typing import IO, Dict, Iterable, List, Optional, Tuple, Union

import requests
from requests.exceptions import HTTPError

from .constants import (
    ENDPOINT,
    REPO_TYPES,
    REPO_TYPES_MAPPING,
    REPO_TYPES_URL_PREFIXES,
    SPACES_SDK_TYPES,
)
from .utils.endpoint_helpers import (
    AttributeDictionary,
    DatasetFilter,
    DatasetTags,
    ModelFilter,
    ModelTags,
)


if sys.version_info >= (3, 8):
    from typing import Literal
else:
    from typing_extensions import Literal


USERNAME_PLACEHOLDER = "hf_user"

REMOTE_FILEPATH_REGEX = re.compile(r"^\w[\w\/\-]*(\.\w+)?$")
# ^^ No trailing slash, no backslash, no spaces, no relative parts ("." or "..")
#    Only word characters and an optional extension


def repo_type_and_id_from_hf_id(hf_id: str):
    """
    Returns the repo type and ID from a huggingface.co URL linking to a repository

    Args:
        hf_id (``str``):
            An URL or ID of a repository on the HF hub. Accepted values are:
            - https://huggingface.co/<repo_type>/<namespace>/<repo_id>
            - https://huggingface.co/<namespace>/<repo_id>
            - <repo_type>/<namespace>/<repo_id>
            - <namespace>/<repo_id>
            - <repo_id>
    """
    is_hf_url = "huggingface.co" in hf_id and "@" not in hf_id
    url_segments = hf_id.split("/")
    is_hf_id = len(url_segments) <= 3

    if is_hf_url:
        namespace, repo_id = url_segments[-2:]
        if namespace == "huggingface.co":
            namespace = None
        if len(url_segments) > 2 and "huggingface.co" not in url_segments[-3]:
            repo_type = url_segments[-3]
        else:
            repo_type = None
    elif is_hf_id:
        if len(url_segments) == 3:
            # Passed <repo_type>/<user>/<model_id> or <repo_type>/<org>/<model_id>
            repo_type, namespace, repo_id = url_segments[-3:]
        elif len(url_segments) == 2:
            # Passed <user>/<model_id> or <org>/<model_id>
            namespace, repo_id = hf_id.split("/")[-2:]
            repo_type = None
        else:
            # Passed <model_id>
            repo_id = url_segments[0]
            namespace, repo_type = None, None
    else:
        raise ValueError(
            f"Unable to retrieve user and repo ID from the passed HF ID: {hf_id}"
        )

    repo_type = (
        repo_type if repo_type in REPO_TYPES else REPO_TYPES_MAPPING.get(repo_type)
    )

    return repo_type, namespace, repo_id


class RepoObj:
    """
    HuggingFace git-based system, data structure that represents a file belonging to the current user.
    """

    def __init__(self, **kwargs):
        for k, v in kwargs.items():
            setattr(self, k, v)

    def __repr__(self):
        items = (f"{k}='{v}'" for k, v in self.__dict__.items())
        return f"{self.__class__.__name__}({', '.join(items)})"


class ModelFile:
    """
    Data structure that represents a public file inside a model, accessible from huggingface.co
    """

    def __init__(self, rfilename: str, **kwargs):
        self.rfilename = rfilename  # filename relative to the model root
        for k, v in kwargs.items():
            setattr(self, k, v)

    def __repr__(self):
        items = (f"{k}='{v}'" for k, v in self.__dict__.items())
        return f"{self.__class__.__name__}({', '.join(items)})"


class DatasetFile:
    """
    Data structure that represents a public file inside a dataset, accessible from huggingface.co
    """

    def __init__(self, rfilename: str, **kwargs):
        self.rfilename = rfilename  # filename relative to the dataset root
        for k, v in kwargs.items():
            setattr(self, k, v)

    def __repr__(self):
        items = (f"{k}='{v}'" for k, v in self.__dict__.items())
        return f"{self.__class__.__name__}({', '.join(items)})"


class ModelInfo:
    """
    Info about a public model accessible from huggingface.co
    """

    def __init__(
        self,
        modelId: Optional[str] = None,  # id of model
        sha: Optional[str] = None,  # commit sha at the specified revision
        lastModified: Optional[str] = None,  # date of last commit to repo
        tags: List[str] = [],
        pipeline_tag: Optional[str] = None,
        siblings: Optional[
            List[Dict]
        ] = None,  # list of files that constitute the model
        config: Optional[Dict] = None,  # information about model configuration
        **kwargs,
    ):
        self.modelId = modelId
        self.sha = sha
        self.lastModified = lastModified
        self.tags = tags
        self.pipeline_tag = pipeline_tag
        self.siblings = (
            [ModelFile(**x) for x in siblings] if siblings is not None else None
        )
        self.config = config
        for k, v in kwargs.items():
            setattr(self, k, v)

    def __repr__(self):
        s = f"{self.__class__.__name__}:" + " {"
        for key, val in self.__dict__.items():
            s += f"\n\t{key}: {val}"
        return s + "\n}"

    def __str__(self):
        r = f"Model Name: {self.modelId}, Tags: {self.tags}"
        if self.pipeline_tag:
            r += f", Task: {self.pipeline_tag}"
        return r


class DatasetInfo:
    """
    Info about a public dataset accessible from huggingface.co
    """

    def __init__(
        self,
        id: Optional[str] = None,  # id of dataset
        lastModified: Optional[str] = None,  # date of last commit to repo
        tags: List[str] = [],  # tags of the dataset
        siblings: Optional[
            List[Dict]
        ] = None,  # list of files that constitute the dataset
        private: Optional[bool] = None,  # community datasets only
        author: Optional[str] = None,  # community datasets only
        description: Optional[str] = None,
        citation: Optional[str] = None,
        cardData: Optional[dict] = None,
        **kwargs,
    ):
        self.id = id
        self.lastModified = lastModified
        self.tags = tags
        self.private = private
        self.author = author
        self.description = description
        self.citation = citation
        self.cardData = cardData
        self.siblings = (
            [DatasetFile(**x) for x in siblings] if siblings is not None else None
        )
        # Legacy stuff, "key" is always returned with an empty string
        # because of old versions of the datasets lib that need this field
        kwargs.pop("key", None)
        # Store all the other fields returned by the API
        for k, v in kwargs.items():
            setattr(self, k, v)

    def __repr__(self):
        s = f"{self.__class__.__name__}:" + " {"
        for key, val in self.__dict__.items():
            s += f"\n\t{key}: {val}"
        return s + "\n}"

    def __str__(self):
        r = f"Dataset Name: {self.id}, Tags: {self.tags}"
        return r


class MetricInfo:
    """
    Info about a public metric accessible from huggingface.co
    """

    def __init__(
        self,
        id: Optional[str] = None,  # id of metric
        description: Optional[str] = None,
        citation: Optional[str] = None,
        **kwargs,
    ):
        self.id = id
        self.description = description
        self.citation = citation
        # Legacy stuff, "key" is always returned with an empty string
        # because of old versions of the datasets lib that need this field
        kwargs.pop("key", None)
        # Store all the other fields returned by the API
        for k, v in kwargs.items():
            setattr(self, k, v)

    def __repr__(self):
        s = f"{self.__class__.__name__}:" + " {"
        for key, val in self.__dict__.items():
            s += f"\n\t{key}: {val}"
        return s + "\n}"

    def __str__(self):
        r = f"Metric Name: {self.id}"
        return r


class ModelSearchArguments(AttributeDictionary):
    """
    A nested namespace object holding all possible values for properties of
    models currently hosted in the Hub with tab-completion.
    If a value starts with a number, it will only exist in the dictionary
    Example:
        >>> args = ModelSearchArgs()
        >>> args.author_or_organization.huggingface
        >>> args.language.en
    """

    def __init__(self):
        self._api = HfApi()
        tags = self._api.get_model_tags()
        super().__init__(tags)
        self._process_models()

    def _process_models(self):
        def clean(s: str):
            return s.replace(" ", "").replace("-", "_").replace(".", "_")

        models = self._api.list_models()
        author_dict, model_name_dict = AttributeDictionary(), AttributeDictionary()
        for model in models:
            if "/" in model.modelId:
                author, name = model.modelId.split("/")
                author_dict[author] = clean(author)
            else:
                name = model.modelId
            model_name_dict[name] = clean(name)
        self["model_name"] = model_name_dict
        self["author"] = author_dict


class DatasetSearchArguments(AttributeDictionary):
    """
    A nested namespace object holding all possible values for properties of
    datasets currently hosted in the Hub with tab-completion.
    If a value starts with a number, it will only exist in the dictionary
    Example:
        >>> args = DatasetSearchArguments()
        >>> args.author_or_organization.huggingface
        >>> args.language.en
    """

    def __init__(self):
        self._api = HfApi()
        tags = self._api.get_dataset_tags()
        super().__init__(tags)
        self._process_models()

    def _process_models(self):
        def clean(s: str):
            return s.replace(" ", "").replace("-", "_").replace(".", "_")

        datasets = self._api.list_datasets()
        author_dict, dataset_name_dict = AttributeDictionary(), AttributeDictionary()
        for dataset in datasets:
            if "/" in dataset.id:
                author, name = dataset.id.split("/")
                author_dict[author] = clean(author)
            else:
                name = dataset.id
            dataset_name_dict[name] = clean(name)
        self["dataset_name"] = dataset_name_dict
        self["author"] = author_dict


def write_to_credential_store(username: str, password: str):
    with subprocess.Popen(
        "git credential-store store".split(),
        stdin=subprocess.PIPE,
        stdout=subprocess.PIPE,
        stderr=subprocess.STDOUT,
    ) as process:
        input_username = f"username={username.lower()}"
        input_password = f"password={password}"

        process.stdin.write(
            f"url={ENDPOINT}\n{input_username}\n{input_password}\n\n".encode("utf-8")
        )
        process.stdin.flush()


def read_from_credential_store(
    username=None,
) -> Tuple[Union[str, None], Union[str, None]]:
    """
    Reads the credential store relative to huggingface.co. If no `username` is specified, will read the first
    entry for huggingface.co, otherwise will read the entry corresponding to the username specified.

    The username returned will be all lowercase.
    """
    with subprocess.Popen(
        "git credential-store get".split(),
        stdin=subprocess.PIPE,
        stdout=subprocess.PIPE,
        stderr=subprocess.STDOUT,
    ) as process:
        standard_input = f"url={ENDPOINT}\n"

        if username is not None:
            standard_input += f"username={username.lower()}\n"

        standard_input += "\n"

        process.stdin.write(standard_input.encode("utf-8"))
        process.stdin.flush()
        output = process.stdout.read()
        output = output.decode("utf-8")

    if len(output) == 0:
        return None, None

    username, password = [line for line in output.split("\n") if len(line) != 0]
    return username.split("=")[1], password.split("=")[1]


def erase_from_credential_store(username=None):
    """
    Erases the credential store relative to huggingface.co. If no `username` is specified, will erase the first
    entry for huggingface.co, otherwise will erase the entry corresponding to the username specified.
    """
    with subprocess.Popen(
        "git credential-store erase".split(),
        stdin=subprocess.PIPE,
        stdout=subprocess.PIPE,
        stderr=subprocess.STDOUT,
    ) as process:
        standard_input = f"url={ENDPOINT}\n"

        if username is not None:
            standard_input += f"username={username.lower()}\n"

        standard_input += "\n"

        process.stdin.write(standard_input.encode("utf-8"))
        process.stdin.flush()


class HfApi:
    def __init__(self, endpoint=None):
        self.endpoint = endpoint if endpoint is not None else ENDPOINT

    def login(self, username: str, password: str) -> str:
        """
        Call HF API to sign in a user and get a token if credentials are valid.

        Outputs: token if credentials are valid

        Throws: requests.exceptions.HTTPError if credentials are invalid
        """
        logging.error(
            "HfApi.login: This method is deprecated in favor of `set_access_token`."
        )
        path = f"{self.endpoint}/api/login"
        r = requests.post(path, json={"username": username, "password": password})
        r.raise_for_status()
        d = r.json()

        write_to_credential_store(username, password)
        return d["token"]

    def whoami(self, token: Optional[str] = None) -> Dict:
        """
        Call HF API to know "whoami".

        Args:
            token (``str``, `optional`):
                Hugging Face token. Will default to the locally saved token if not provided.
        """
        if token is None:
            token = HfFolder.get_token()
        if token is None:
            raise ValueError(
                "You need to pass a valid `token` or login by using `huggingface-cli login`"
            )

        path = f"{self.endpoint}/api/whoami-v2"
        r = requests.get(path, headers={"authorization": f"Bearer {token}"})
        try:
            r.raise_for_status()
        except HTTPError as e:
            raise HTTPError(
                "Invalid user token. If you didn't pass a user token, make sure you are properly logged in by "
                "executing `huggingface-cli login`, and if you did pass a user token, double-check it's correct."
            ) from e
        return r.json()

    def logout(self, token: Optional[str] = None) -> None:
        """
        Call HF API to log out.

        Args:
            token (``str``, `optional`):
                Hugging Face token. Will default to the locally saved token if not provided.
        """
        logging.error("This method is deprecated in favor of `unset_access_token`.")
        if token is None:
            token = HfFolder.get_token()
        if token is None:
            raise ValueError(
                "You need to pass a valid `token` or login by using `huggingface-cli login`"
            )

        username = self.whoami(token)["name"]
        erase_from_credential_store(username)

        path = f"{self.endpoint}/api/logout"
        r = requests.post(path, headers={"authorization": f"Bearer {token}"})
        r.raise_for_status()

    @staticmethod
    def set_access_token(access_token: str):
        write_to_credential_store(USERNAME_PLACEHOLDER, access_token)

    @staticmethod
    def unset_access_token():
        erase_from_credential_store(USERNAME_PLACEHOLDER)

    def get_model_tags(self) -> ModelTags:
        "Gets all valid model tags as a nested namespace object"
        path = f"{self.endpoint}/api/models-tags-by-type"
        r = requests.get(path)
        r.raise_for_status()
        d = r.json()
        return ModelTags(d)

    def get_dataset_tags(self) -> DatasetTags:
        "Gets all valid dataset tags as a nested namespace object"
        path = f"{self.endpoint}/api/datasets-tags-by-type"
        r = requests.get(path)
        r.raise_for_status()
        d = r.json()
        return DatasetTags(d)

    def list_models(
        self,
<<<<<<< HEAD
        filter: Union[ModelFilter, str, Iterable[str], None] = None,
=======
        filter: Union[str, Iterable[str], None] = None,
        author: Optional[str] = None,
        search: Optional[str] = None,
>>>>>>> bf00b941
        sort: Union[Literal["lastModified"], str, None] = None,
        direction: Optional[Literal[-1]] = None,
        limit: Optional[int] = None,
        full: Optional[bool] = None,
        fetch_config: Optional[bool] = None,
    ) -> List[ModelInfo]:
        """
        Get the public list of all the models on huggingface.co

        Args:
            filter (:class:`ModelFilter` or :obj:`str` or :class:`Iterable`, `optional`):
                A string or `ModelFilter` which can be used to identify models on the hub.
                Example usage:

                    >>> from huggingface_hub import HfApi
                    >>> api = HfApi()

                    >>> # List all models
                    >>> api.list_models()

                    >>> # Get all valid search arguments
                    >>> args = ModelSearchArguments()

                    >>> # List only the text classification models
                    >>> api.list_models(filter="text-classification")
                    >>> # Using the `ModelFilter`
                    >>> filt = ModelFilter(task="text-classification")
                    >>> # With `ModelSearchArguments`
                    >>> filt = ModelFilter(task=args.pipeline_tags.TextClassification)
                    >>> api.list_models(filter=filt)

                    >>> # Using ModelFilter and SearchArguments to find text classification in both PyTorch and TensorFlow
                    >>> filt = ModelFilter(task=args.pipeline_tags.TextClassification, framework=[args.library.PyTorch, args.library.TensorFlow])


<<<<<<< HEAD
=======
                    >>> # List only the models from the AllenNLP library
                    >>> api.list_models(filter="allennlp")
            author (:obj:`str`, `optional`):
                A string which identify the author (user or organization) of the returned models
                Example usage:

                    >>> from huggingface_hub import HfApi
                    >>> api = HfApi()

                    >>> # List all models from google
                    >>> api.list_models(author="google")

                    >>> # List only the text classification models from google
                    >>> api.list_models(filter="text-classification", author="google")
            search (:obj:`str`, `optional`):
                A string that will be contained in the returned models
                Example usage:

                    >>> from huggingface_hub import HfApi
                    >>> api = HfApi()

                    >>> # List all models with "bert" in their name
                    >>> api.list_models(search="bert")

                    >>> #List all models with "bert" in their name made by google
                    >>> api.list_models(search="bert", author="google")
>>>>>>> bf00b941
            sort (:obj:`Literal["lastModified"]` or :obj:`str`, `optional`):
                The key with which to sort the resulting models. Possible values are the properties of the `ModelInfo`
                class.
            direction (:obj:`Literal[-1]` or :obj:`int`, `optional`):
                Direction in which to sort. The value `-1` sorts by descending order while all other values
                sort by ascending order.
            limit (:obj:`int`, `optional`):
                The limit on the number of models fetched. Leaving this option to `None` fetches all models.
            full (:obj:`bool`, `optional`):
                Whether to fetch all model data, including the `lastModified`, the `sha`, the files and the `tags`.
                This is set to `True` by default when using a filter.
            fetch_config (:obj:`bool`, `optional`):
                Whether to fetch the model configs as well. This is not included in `full` due to its size.

        """
        path = f"{self.endpoint}/api/models"
        params = {}
        if filter is not None:
            if isinstance(filter, ModelFilter):
                params = self._unpack_model_filter(filter)
            else:
                params.update({"filter": filter})
            params.update({"full": True})
        if author is not None:
            params.update({"author": author})
        if search is not None:
            params.update({"search": search})
        if sort is not None:
            params.update({"sort": sort})
        if direction is not None:
            params.update({"direction": direction})
        if limit is not None:
            params.update({"limit": limit})
        if full is not None:
            if full:
                params.update({"full": True})
            elif "full" in params:
                del params["full"]
        if fetch_config is not None:
            params.update({"config": fetch_config})
        r = requests.get(path, params=params)
        r.raise_for_status()
        d = r.json()
        return [ModelInfo(**x) for x in d]

    def _unpack_model_filter(self, model_filter: ModelFilter):
        """
        Unpacks a `ModelFilter` into something readable for `list_models`
        """
        model_str = ""
        tags = []

        # Handling author
        if model_filter.author is not None:
            model_str = f"{model_filter.author}/"

        # Handling model_name
        if model_filter.model_name is not None:
            model_str += model_filter.model_name

        filter_tuple = []

        # Handling tasks
        if model_filter.task is not None:
            if not isinstance(model_filter.task, (list, tuple)):
                model_filter.task = [model_filter.task]
            for task in model_filter.task:
                filter_tuple.append(task)

        # Handling dataset
        if model_filter.trained_dataset is not None:
            if not isinstance(model_filter.trained_dataset, (list, tuple)):
                model_filter.trained_dataset = [model_filter.trained_dataset]
            for dataset in model_filter.trained_dataset:
                if "dataset:" not in dataset:
                    dataset = f"dataset:{dataset}"
                filter_tuple.append(dataset)

        # Handling framework
        if model_filter.framework:
            if not isinstance(model_filter.framework, (list, tuple)):
                model_filter.framework = [model_filter.framework]
            for framework in model_filter.framework:
                filter_tuple.append(framework)

        # Handling tags
        if model_filter.tags:
            if not isinstance(model_filter.tags, (list, tuple)):
                tags.append(model_filter.tags)
            else:
                tags += model_filter.tags

        query_dict = {}
        if model_str is not None:
            query_dict["search"] = model_str
        if len(tags) > 0:
            query_dict["tags"] = tags
        if model_filter.language is not None:
            filter_tuple.append(model_filter.language)
        query_dict["filter"] = tuple(filter_tuple)
        return query_dict

    def list_datasets(
        self,
<<<<<<< HEAD
        filter: Union[DatasetFilter, str, Iterable[str], None] = None,
=======
        filter: Union[str, Iterable[str], None] = None,
        author: Optional[str] = None,
        search: Optional[str] = None,
>>>>>>> bf00b941
        sort: Union[Literal["lastModified"], str, None] = None,
        direction: Optional[Literal[-1]] = None,
        limit: Optional[int] = None,
        full: Optional[bool] = None,
    ) -> List[DatasetInfo]:
        """
        Get the public list of all the datasets on huggingface.co

        Args:
            filter (:class:`DatasetFilter` or :obj:`str` or :class:`Iterable`, `optional`):
                A string or `DatasetFilter` which can be used to identify datasets on the hub.
                Example usage:


                    >>> from huggingface_hub import HfApi
                    >>> api = HfApi()

                    >>> # List all datasets
                    >>> api.list_datasets()

                    >>> # Get all valid search arguments
                    >>> args = DatasetSearchArguments()

                    >>> # List only the text classification datasets
                    >>> api.list_datasets(filter="task_categories:text-classification")
                    >>> # Using the `DatasetFilter`
                    >>> filt = DatasetFilter(task_categories="text-classification")
                    >>> # With `DatasetSearchArguments`
                    >>> filt = DatasetFilter(task=args.task_categories.text_classification)
                    >>> api.list_models(filter=filt)

                    >>> # List only the datasets in russian for language modeling
                    >>> api.list_datasets(filter=("languages:ru", "task_ids:language-modeling"))
<<<<<<< HEAD
                    >>> # Using the `DatasetFilter`
                    >>> filt = DatasetFilter(languages="ru", task_ids="language-modeling")
                    >>> # With `DatasetSearchArguments`
                    >>> filt = DatasetFilter(languages=args.languages.ru, task_ids=args.task_ids.language_modeling)
                    >>> api.list_datasets(filter=filt)

=======
            author (:obj:`str`, `optional`):
                A string which identify the author of the returned models
                Example usage:

                    >>> from huggingface_hub import HfApi
                    >>> api = HfApi()

                    >>> # List all datasets from google
                    >>> api.list_datasets(author="google")

                    >>> # List only the text classification datasets from google
                    >>> api.list_datasets(filter="text-classification", author="google")
            search (:obj:`str`, `optional`):
                A string that will be contained in the returned models
                Example usage:

                    >>> from huggingface_hub import HfApi
                    >>> api = HfApi()

                    >>> # List all datasets with "text" in their name
                    >>> api.list_datasets(search="text")

                    >>> #List all datasets with "text" in their name made by google
                    >>> api.list_datasets(search="text", author="google")
>>>>>>> bf00b941
            sort (:obj:`Literal["lastModified"]` or :obj:`str`, `optional`):
                The key with which to sort the resulting datasets. Possible values are the properties of the `DatasetInfo`
                class.
            direction (:obj:`Literal[-1]` or :obj:`int`, `optional`):
                Direction in which to sort. The value `-1` sorts by descending order while all other values
                sort by ascending order.
            limit (:obj:`int`, `optional`):
                The limit on the number of datasets fetched. Leaving this option to `None` fetches all datasets.
            full (:obj:`bool`, `optional`):
                Whether to fetch all dataset data, including the `lastModified` and the `cardData`.

        """
        path = f"{self.endpoint}/api/datasets"
        params = {}
        if filter is not None:
<<<<<<< HEAD
            if isinstance(filter, DatasetFilter):
                params = self._unpack_dataset_filter(filter)
            else:
                params.update({"filter": filter})
=======
            params.update({"filter": filter})
        if author is not None:
            params.update({"author": author})
        if search is not None:
            params.update({"search": search})
>>>>>>> bf00b941
        if sort is not None:
            params.update({"sort": sort})
        if direction is not None:
            params.update({"direction": direction})
        if limit is not None:
            params.update({"limit": limit})
        if full is not None:
            if full:
                params.update({"full": True})
        r = requests.get(path, params=params)
        r.raise_for_status()
        d = r.json()
        return [DatasetInfo(**x) for x in d]

    def _unpack_dataset_filter(self, dataset_filter: DatasetFilter):
        """
        Unpacks a `DatasetFilter` into something readable for `list_datasets`
        """
        dataset_str = ""

        # Handling author
        if dataset_filter.author is not None:
            dataset_str = f"{dataset_filter.author}/"

        # Handling dataset_name
        if dataset_filter.dataset_name is not None:
            dataset_str += dataset_filter.dataset_name

        filter_tuple = []
        data_attributes = [
            "benchmark",
            "language_creators",
            "languages",
            "multilinguality",
            "size_categories",
            "task_categories",
            "task_ids",
        ]

        for attr in data_attributes:
            curr_attr = getattr(dataset_filter, attr)
            if curr_attr is not None:
                if not isinstance(curr_attr, (list, tuple)):
                    curr_attr = [curr_attr]
                for data in curr_attr:
                    if f"{attr}:" not in data:
                        data = f"{attr}:{data}"
                    filter_tuple.append(data)

        query_dict = {}
        if dataset_str is not None:
            query_dict["search"] = dataset_str
        query_dict["filter"] = tuple(filter_tuple)
        return query_dict

    def list_metrics(self) -> List[MetricInfo]:
        """
        Get the public list of all the metrics on huggingface.co
        """
        path = f"{self.endpoint}/api/metrics"
        params = {}
        r = requests.get(path, params=params)
        r.raise_for_status()
        d = r.json()
        return [MetricInfo(**x) for x in d]

    def model_info(
        self,
        repo_id: str,
        revision: Optional[str] = None,
        token: Optional[str] = None,
        timeout: Optional[float] = None,
    ) -> ModelInfo:
        """
        Get info on one specific model on huggingface.co

        Model can be private if you pass an acceptable token or are logged in.
        """
        if token is None:
            token = HfFolder.get_token()

        path = (
            f"{self.endpoint}/api/models/{repo_id}"
            if revision is None
            else f"{self.endpoint}/api/models/{repo_id}/revision/{revision}"
        )
        headers = {"authorization": f"Bearer {token}"} if token is not None else None
        r = requests.get(path, headers=headers, timeout=timeout)
        r.raise_for_status()
        d = r.json()
        return ModelInfo(**d)

    def list_repo_files(
        self,
        repo_id: str,
        revision: Optional[str] = None,
        repo_type: Optional[str] = None,
        token: Optional[str] = None,
        timeout: Optional[float] = None,
    ) -> List[str]:
        """
        Get the list of files in a given repo.
        """
        if repo_type is None:
            info = self.model_info(
                repo_id, revision=revision, token=token, timeout=timeout
            )
        elif repo_type == "dataset":
            info = self.dataset_info(
                repo_id, revision=revision, token=token, timeout=timeout
            )
        else:
            raise ValueError("Spaces are not available yet.")

        return [f.rfilename for f in info.siblings]

    def list_repos_objs(
        self, token: Optional[str] = None, organization: Optional[str] = None
    ) -> List[RepoObj]:
        """
        Deprecated

        HuggingFace git-based system, used for models, datasets, and spaces.

        Call HF API to list all stored files for user (or one of their organizations).
        """
        warnings.warn(
            "This method has been deprecated and will be removed in a future version."
            "You can achieve the same result by listing your repos then listing their respective files."
        )

        if token is None:
            token = HfFolder.get_token()
        if token is None:
            raise ValueError(
                "You need to pass a valid `token` or login by using `huggingface-cli login`"
            )

        path = f"{self.endpoint}/api/repos/ls"
        params = {"organization": organization} if organization is not None else None
        r = requests.get(
            path, params=params, headers={"authorization": f"Bearer {token}"}
        )
        r.raise_for_status()
        d = r.json()
        return [RepoObj(**x) for x in d]

    def dataset_info(
        self,
        repo_id: str,
        revision: Optional[str] = None,
        token: Optional[str] = None,
        timeout: Optional[float] = None,
    ) -> DatasetInfo:
        """
        Get info on one specific dataset on huggingface.co

        Dataset can be private if you pass an acceptable token.
        """
        path = (
            f"{self.endpoint}/api/datasets/{repo_id}"
            if revision is None
            else f"{self.endpoint}/api/datasets/{repo_id}/revision/{revision}"
        )
        headers = {"authorization": f"Bearer {token}"} if token is not None else None
        params = {"full": "true"}
        r = requests.get(path, headers=headers, params=params, timeout=timeout)
        r.raise_for_status()
        d = r.json()
        return DatasetInfo(**d)

    def _is_valid_token(self, token: str):
        """
        Determines whether `token` is a valid token or not.
        """
        try:
            self.whoami(token=token)
            return True
        except HTTPError:
            return False

    def create_repo(
        self,
        name: str,
        token: Optional[str] = None,
        organization: Optional[str] = None,
        private: Optional[bool] = None,
        repo_type: Optional[str] = None,
        exist_ok=False,
        lfsmultipartthresh: Optional[int] = None,
        space_sdk: Optional[str] = None,
    ) -> str:
        """
        HuggingFace git-based system, used for models, datasets, and spaces.

        Call HF API to create a whole repo.

        Params:
            private: Whether the model repo should be private (requires a paid huggingface.co account)

            repo_type: Set to "dataset" or "space" if creating a dataset or space, default is model

            exist_ok: Do not raise an error if repo already exists

            lfsmultipartthresh: Optional: internal param for testing purposes.

            space_sdk: Choice of SDK to use if repo_type is "space". Can be "streamlit", "gradio", or "static".

        Returns:
            URL to the newly created repo.
        """
        path = f"{self.endpoint}/api/repos/create"
        if token is None:
            token = HfFolder.get_token()
            if token is None:
                raise EnvironmentError(
                    "You need to provide a `token` or be logged in to Hugging Face with "
                    "`huggingface-cli login`."
                )
        elif not self._is_valid_token(token):
            if self._is_valid_token(name):
                warnings.warn(
                    "`create_repo` now takes `token` as an optional positional argument. "
                    "Be sure to adapt your code!",
                    FutureWarning,
                )
                token, name = name, token
            else:
                raise ValueError("Invalid token passed!")

        checked_name = repo_type_and_id_from_hf_id(name)

        if (
            repo_type is not None
            and checked_name[0] is not None
            and repo_type != checked_name[0]
        ):
            raise ValueError(
                f"""Passed `repo_type` and found `repo_type` are not the same ({repo_type}, {checked_name[0]}).
            Please make sure you are expecting the right type of repository to exist."""
            )

        if (
            organization is not None
            and checked_name[1] is not None
            and organization != checked_name[1]
        ):
            raise ValueError(
                f"""Passed `organization` and `name` organization are not the same ({organization}, {checked_name[1]}).
            Please either include the organization in only `name` or the `organization` parameter, such as `api.create_repo({checked_name[0]}, organization={organization})` or `api.create_repo({checked_name[1]}/{checked_name[2]})`"""
            )

        repo_type = repo_type or checked_name[0]
        organization = organization or checked_name[1]
        name = checked_name[2]

        if repo_type not in REPO_TYPES:
            raise ValueError("Invalid repo type")

        json = {"name": name, "organization": organization, "private": private}
        if repo_type is not None:
            json["type"] = repo_type
            if repo_type == "space":
                if space_sdk is None:
                    raise ValueError(
                        "No space_sdk provided. `create_repo` expects space_sdk to be one of "
                        f"{SPACES_SDK_TYPES} when repo_type is 'space'`"
                    )
                if space_sdk not in SPACES_SDK_TYPES:
                    raise ValueError(
                        f"Invalid space_sdk. Please choose one of {SPACES_SDK_TYPES}."
                    )
                json["sdk"] = space_sdk
        if space_sdk is not None and repo_type != "space":
            warnings.warn(
                "Ignoring provided space_sdk because repo_type is not 'space'."
            )

        if lfsmultipartthresh is not None:
            json["lfsmultipartthresh"] = lfsmultipartthresh
        r = requests.post(
            path,
            headers={"authorization": f"Bearer {token}"},
            json=json,
        )

        try:
            r.raise_for_status()
        except HTTPError as err:
            if not (exist_ok and err.response.status_code == 409):
                try:
                    additional_info = r.json().get("error", None)
                    if additional_info:
                        new_err = f"{err.args[0]} - {additional_info}"
                        err.args = (new_err,) + err.args[1:]
                except ValueError:
                    pass

                raise err

        d = r.json()
        return d["url"]

    def delete_repo(
        self,
        name: str,
        token: Optional[str] = None,
        organization: Optional[str] = None,
        repo_type: Optional[str] = None,
    ):
        """
        HuggingFace git-based system, used for models, datasets, and spaces.

        Call HF API to delete a whole repo.

        CAUTION(this is irreversible).
        """
        path = f"{self.endpoint}/api/repos/delete"
        if token is None:
            token = HfFolder.get_token()
            if token is None:
                raise EnvironmentError(
                    "You need to provide a `token` or be logged in to Hugging Face with "
                    "`huggingface-cli login`."
                )
        elif not self._is_valid_token(token):
            if self._is_valid_token(name):
                warnings.warn(
                    "`delete_repo` now takes `token` as an optional positional argument. "
                    "Be sure to adapt your code!",
                    FutureWarning,
                )
                token, name = name, token
            else:
                raise ValueError("Invalid token passed!")

        checked_name = repo_type_and_id_from_hf_id(name)

        if (
            repo_type is not None
            and checked_name[0] is not None
            and repo_type != checked_name[0]
        ):
            raise ValueError(
                f"""Passed `repo_type` and found `repo_type` are not the same ({repo_type}, {checked_name[0]}).
            Please make sure you are expecting the right type of repository to exist."""
            )

        if (
            organization is not None
            and checked_name[1] is not None
            and organization != checked_name[1]
        ):
            raise ValueError(
                f"""Passed `organization` and `name` organization are not the same ({organization}, {checked_name[1]}).
            Please either include the organization in only `name` or the `organization` parameter, such as `api.create_repo({checked_name[0]}, organization={organization})` or `api.create_repo({checked_name[1]}/{checked_name[2]})`"""
            )

        repo_type = repo_type or checked_name[0]
        organization = organization or checked_name[1]
        name = checked_name[2]

        if repo_type not in REPO_TYPES:
            raise ValueError("Invalid repo type")

        json = {"name": name, "organization": organization}
        if repo_type is not None:
            json["type"] = repo_type

        r = requests.delete(
            path,
            headers={"authorization": f"Bearer {token}"},
            json=json,
        )
        r.raise_for_status()

    def update_repo_visibility(
        self,
        name: str,
        private: bool,
        token: Optional[str] = None,
        organization: Optional[str] = None,
        repo_type: Optional[str] = None,
    ) -> Dict[str, bool]:
        """
        Update the visibility setting of a repository.
        """
        if repo_type not in REPO_TYPES:
            raise ValueError("Invalid repo type")

        if token is None:
            token = HfFolder.get_token()
            if token is None:
                raise EnvironmentError(
                    "You need to provide a `token` or be logged in to Hugging Face with "
                    "`huggingface-cli login`."
                )
        elif not self._is_valid_token(token):
            if self._is_valid_token(name):
                warnings.warn(
                    "`update_repo_visibility` now takes `token` as an optional positional argument. "
                    "Be sure to adapt your code!",
                    FutureWarning,
                )
                token, name, private = name, private, token
            else:
                raise ValueError("Invalid token passed!")

        if organization is None:
            namespace = self.whoami(token)["name"]
        else:
            namespace = organization

        path_prefix = f"{self.endpoint}/api/"
        if repo_type in REPO_TYPES_URL_PREFIXES:
            path_prefix += REPO_TYPES_URL_PREFIXES[repo_type]

        path = f"{path_prefix}{namespace}/{name}/settings"

        json = {"private": private}

        r = requests.put(
            path,
            headers={"authorization": f"Bearer {token}"},
            json=json,
        )
        r.raise_for_status()
        return r.json()

    def upload_file(
        self,
        path_or_fileobj: Union[str, bytes, IO],
        path_in_repo: str,
        repo_id: str,
        token: Optional[str] = None,
        repo_type: Optional[str] = None,
        revision: Optional[str] = None,
        identical_ok: bool = True,
    ) -> str:
        """
        Upload a local file (up to 5GB) to the given repo. The upload is done through a HTTP post request, and
        doesn't require git or git-lfs to be installed.

        Params:
            path_or_fileobj (``str``, ``bytes``, or ``IO``):
                Path to a file on the local machine or binary data stream / fileobj / buffer.

            path_in_repo (``str``):
                Relative filepath in the repo, for example: :obj:`"checkpoints/1fec34a/weights.bin"`

            repo_id (``str``):
                The repository to which the file will be uploaded, for example: :obj:`"username/custom_transformers"`

            token (``str``):
                Authentication token, obtained with :function:`HfApi.login` method. Will default to the stored token.

            repo_type (``str``, Optional):
                Set to :obj:`"dataset"` or :obj:`"space"` if uploading to a dataset or space, :obj:`None` if uploading to a model. Default is :obj:`None`.

            revision (``str``, Optional):
                The git revision to commit from. Defaults to the :obj:`"main"` branch.

            identical_ok (``bool``, defaults to ``True``):
                When set to false, will raise an HTTPError when the file you're trying to upload already exists on the hub
                and its content did not change.

        Returns:
            ``str``: The URL to visualize the uploaded file on the hub

        Raises:
            :class:`ValueError`: if some parameter value is invalid

            :class:`requests.HTTPError`: if the HuggingFace API returned an error

        Examples:
            >>> with open("./local/filepath", "rb") as fobj:
            ...     upload_file(
            ...         path_or_fileobj=fileobj,
            ...         path_in_repo="remote/file/path.h5",
            ...         repo_id="username/my-dataset",
            ...         repo_type="datasets",
            ...         token="my_token",
            ...    )
            "https://huggingface.co/datasets/username/my-dataset/blob/main/remote/file/path.h5"

            >>> upload_file(
            ...     path_or_fileobj=".\\\\local\\\\file\\\\path",
            ...     path_in_repo="remote/file/path.h5",
            ...     repo_id="username/my-model",
            ...     token="my_token",
            ... )
            "https://huggingface.co/username/my-model/blob/main/remote/file/path.h5"


        """
        if repo_type not in REPO_TYPES:
            raise ValueError(f"Invalid repo type, must be one of {REPO_TYPES}")

        if token is None:
            token = HfFolder.get_token()
            if token is None:
                raise EnvironmentError(
                    "You need to provide a `token` or be logged in to Hugging Face with "
                    "`huggingface-cli login`."
                )
        elif not self._is_valid_token(token):
            if self._is_valid_token(path_or_fileobj):
                warnings.warn(
                    "`upload_file` now takes `token` as an optional positional argument. "
                    "Be sure to adapt your code!",
                    FutureWarning,
                )
                token, path_or_fileobj, path_in_repo, repo_id = (
                    path_or_fileobj,
                    path_in_repo,
                    repo_id,
                    token,
                )
            else:
                raise ValueError("Invalid token passed!")

        # Validate path_or_fileobj
        if isinstance(path_or_fileobj, str):
            path_or_fileobj = os.path.normpath(os.path.expanduser(path_or_fileobj))
            if not os.path.isfile(path_or_fileobj):
                raise ValueError(f"Provided path: '{path_or_fileobj}' is not a file")
        elif not isinstance(path_or_fileobj, (RawIOBase, BufferedIOBase, bytes)):
            # ^^ Test from: https://stackoverflow.com/questions/44584829/how-to-determine-if-file-is-opened-in-binary-or-text-mode
            raise ValueError(
                "path_or_fileobj must be either an instance of str or BinaryIO. "
                "If you passed a fileobj, make sure you've opened the file in binary mode."
            )

        # Normalize path separators and strip leading slashes
        if not REMOTE_FILEPATH_REGEX.match(path_in_repo):
            raise ValueError(
                "Invalid path_in_repo '{}', path_in_repo must match regex {}".format(
                    path_in_repo, REMOTE_FILEPATH_REGEX.pattern
                )
            )

        if repo_type in REPO_TYPES_URL_PREFIXES:
            repo_id = REPO_TYPES_URL_PREFIXES[repo_type] + repo_id

        revision = revision if revision is not None else "main"

        path = f"{self.endpoint}/api/{repo_id}/upload/{revision}/{path_in_repo}"

        headers = {"authorization": f"Bearer {token}"} if token is not None else None

        if isinstance(path_or_fileobj, str):
            with open(path_or_fileobj, "rb") as bytestream:
                r = requests.post(path, headers=headers, data=bytestream)
        else:
            r = requests.post(path, headers=headers, data=path_or_fileobj)

        try:
            r.raise_for_status()
        except HTTPError as err:
            if identical_ok and err.response.status_code == 409:
                from .file_download import hf_hub_url

                return hf_hub_url(
                    repo_id, path_in_repo, revision=revision, repo_type=repo_type
                )
            else:
                raise err

        d = r.json()
        return d["url"]

    def delete_file(
        self,
        path_in_repo: str,
        repo_id: str,
        token: Optional[str] = None,
        repo_type: Optional[str] = None,
        revision: Optional[str] = None,
    ):
        """
        Deletes a file in the given repo.

        Params:
            path_in_repo (``str``):
                Relative filepath in the repo, for example: :obj:`"checkpoints/1fec34a/weights.bin"`

            repo_id (``str``):
                The repository from which the file will be deleted, for example: :obj:`"username/custom_transformers"`

            token (``str``):
                Authentication token, obtained with :function:`HfApi.login` method. Will default to the stored token.

            repo_type (``str``, Optional):
                Set to :obj:`"dataset"` or :obj:`"space"` if the file is in a dataset or space repository, :obj:`None` if in a model. Default is :obj:`None`.

            revision (``str``, Optional):
                The git revision to commit from. Defaults to the :obj:`"main"` branch.

        Raises:
            :class:`ValueError`: if some parameter value is invalid

            :class:`requests.HTTPError`: if the HuggingFace API returned an error

        """
        if repo_type not in REPO_TYPES:
            raise ValueError(f"Invalid repo type, must be one of {REPO_TYPES}")

        if token is None:
            token = HfFolder.get_token()
            if token is None:
                raise EnvironmentError(
                    "You need to provide a `token` or be logged in to Hugging Face with "
                    "`huggingface-cli login`."
                )

        # Normalize path separators and strip leading slashes
        if not REMOTE_FILEPATH_REGEX.match(path_in_repo):
            raise ValueError(
                "Invalid path_in_repo '{}', path_in_repo must match regex {}".format(
                    path_in_repo, REMOTE_FILEPATH_REGEX.pattern
                )
            )

        if repo_type in REPO_TYPES_URL_PREFIXES:
            repo_id = REPO_TYPES_URL_PREFIXES[repo_type] + repo_id

        revision = revision if revision is not None else "main"

        path = f"{self.endpoint}/api/{repo_id}/delete/{revision}/{path_in_repo}"

        headers = {"authorization": f"Bearer {token}"}
        r = requests.delete(path, headers=headers)

        r.raise_for_status()

    def get_full_repo_name(
        self,
        model_id: str,
        organization: Optional[str] = None,
        token: Optional[str] = None,
    ):
        """
        Returns the repository name for a given model ID and optional organization.

        Args:
            model_id (``str``):
                The name of the model.
            organization (``str``, `optional`):
                If passed, the repository name will be in the organization namespace instead of the
                user namespace.
            token (``str``, `optional`):
                The Hugging Face authentication token

        Returns:
            ``str``: The repository name in the user's namespace ({username}/{model_id}) if no
            organization is passed, and under the organization namespace ({organization}/{model_id})
            otherwise.
        """
        if organization is None:
            if "/" in model_id:
                username = model_id.split("/")[0]
            else:
                username = self.whoami(token=token)["name"]
            return f"{username}/{model_id}"
        else:
            return f"{organization}/{model_id}"


class HfFolder:
    path_token = expanduser("~/.huggingface/token")

    @classmethod
    def save_token(cls, token):
        """
        Save token, creating folder as needed.
        """
        os.makedirs(os.path.dirname(cls.path_token), exist_ok=True)
        with open(cls.path_token, "w+") as f:
            f.write(token)

    @classmethod
    def get_token(cls):
        """
        Get token or None if not existent.
        """
        try:
            with open(cls.path_token, "r") as f:
                return f.read()
        except FileNotFoundError:
            pass

    @classmethod
    def delete_token(cls):
        """
        Delete token. Do not fail if token does not exist.
        """
        try:
            os.remove(cls.path_token)
        except FileNotFoundError:
            pass


api = HfApi()

login = api.login
logout = api.logout
whoami = api.whoami

list_models = api.list_models
model_info = api.model_info
list_repo_files = api.list_repo_files
list_repos_objs = api.list_repos_objs

list_datasets = api.list_datasets
dataset_info = api.dataset_info

list_metrics = api.list_metrics

get_model_tags = api.get_model_tags
get_dataset_tags = api.get_dataset_tags

create_repo = api.create_repo
delete_repo = api.delete_repo
update_repo_visibility = api.update_repo_visibility
upload_file = api.upload_file
delete_file = api.delete_file
get_full_repo_name = api.get_full_repo_name<|MERGE_RESOLUTION|>--- conflicted
+++ resolved
@@ -510,13 +510,9 @@
 
     def list_models(
         self,
-<<<<<<< HEAD
         filter: Union[ModelFilter, str, Iterable[str], None] = None,
-=======
-        filter: Union[str, Iterable[str], None] = None,
         author: Optional[str] = None,
         search: Optional[str] = None,
->>>>>>> bf00b941
         sort: Union[Literal["lastModified"], str, None] = None,
         direction: Optional[Literal[-1]] = None,
         limit: Optional[int] = None,
@@ -551,11 +547,6 @@
                     >>> # Using ModelFilter and SearchArguments to find text classification in both PyTorch and TensorFlow
                     >>> filt = ModelFilter(task=args.pipeline_tags.TextClassification, framework=[args.library.PyTorch, args.library.TensorFlow])
 
-
-<<<<<<< HEAD
-=======
-                    >>> # List only the models from the AllenNLP library
-                    >>> api.list_models(filter="allennlp")
             author (:obj:`str`, `optional`):
                 A string which identify the author (user or organization) of the returned models
                 Example usage:
@@ -568,6 +559,7 @@
 
                     >>> # List only the text classification models from google
                     >>> api.list_models(filter="text-classification", author="google")
+                    
             search (:obj:`str`, `optional`):
                 A string that will be contained in the returned models
                 Example usage:
@@ -580,7 +572,7 @@
 
                     >>> #List all models with "bert" in their name made by google
                     >>> api.list_models(search="bert", author="google")
->>>>>>> bf00b941
+                    
             sort (:obj:`Literal["lastModified"]` or :obj:`str`, `optional`):
                 The key with which to sort the resulting models. Possible values are the properties of the `ModelInfo`
                 class.
@@ -685,13 +677,9 @@
 
     def list_datasets(
         self,
-<<<<<<< HEAD
         filter: Union[DatasetFilter, str, Iterable[str], None] = None,
-=======
-        filter: Union[str, Iterable[str], None] = None,
         author: Optional[str] = None,
         search: Optional[str] = None,
->>>>>>> bf00b941
         sort: Union[Literal["lastModified"], str, None] = None,
         direction: Optional[Literal[-1]] = None,
         limit: Optional[int] = None,
@@ -725,14 +713,12 @@
 
                     >>> # List only the datasets in russian for language modeling
                     >>> api.list_datasets(filter=("languages:ru", "task_ids:language-modeling"))
-<<<<<<< HEAD
                     >>> # Using the `DatasetFilter`
                     >>> filt = DatasetFilter(languages="ru", task_ids="language-modeling")
                     >>> # With `DatasetSearchArguments`
                     >>> filt = DatasetFilter(languages=args.languages.ru, task_ids=args.task_ids.language_modeling)
                     >>> api.list_datasets(filter=filt)
 
-=======
             author (:obj:`str`, `optional`):
                 A string which identify the author of the returned models
                 Example usage:
@@ -745,6 +731,7 @@
 
                     >>> # List only the text classification datasets from google
                     >>> api.list_datasets(filter="text-classification", author="google")
+                    
             search (:obj:`str`, `optional`):
                 A string that will be contained in the returned models
                 Example usage:
@@ -757,7 +744,7 @@
 
                     >>> #List all datasets with "text" in their name made by google
                     >>> api.list_datasets(search="text", author="google")
->>>>>>> bf00b941
+
             sort (:obj:`Literal["lastModified"]` or :obj:`str`, `optional`):
                 The key with which to sort the resulting datasets. Possible values are the properties of the `DatasetInfo`
                 class.
@@ -773,18 +760,14 @@
         path = f"{self.endpoint}/api/datasets"
         params = {}
         if filter is not None:
-<<<<<<< HEAD
             if isinstance(filter, DatasetFilter):
                 params = self._unpack_dataset_filter(filter)
             else:
                 params.update({"filter": filter})
-=======
-            params.update({"filter": filter})
         if author is not None:
             params.update({"author": author})
         if search is not None:
             params.update({"search": search})
->>>>>>> bf00b941
         if sort is not None:
             params.update({"sort": sort})
         if direction is not None:
