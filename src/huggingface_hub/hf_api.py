# coding=utf-8
# Copyright 2019-present, the HuggingFace Inc. team.
#
# Licensed under the Apache License, Version 2.0 (the "License");
# you may not use this file except in compliance with the License.
# You may obtain a copy of the License at
#
#     http://www.apache.org/licenses/LICENSE-2.0
#
# Unless required by applicable law or agreed to in writing, software
# distributed under the License is distributed on an "AS IS" BASIS,
# WITHOUT WARRANTIES OR CONDITIONS OF ANY KIND, either express or implied.
# See the License for the specific language governing permissions and
# limitations under the License.
from __future__ import annotations

import inspect
import json
import re
import struct
import warnings
from concurrent.futures import Future, ThreadPoolExecutor
from dataclasses import asdict, dataclass, field
from datetime import datetime
from functools import wraps
from itertools import islice
from pathlib import Path
from typing import (
    Any,
    BinaryIO,
    Callable,
    Dict,
    Iterable,
    Iterator,
    List,
    Literal,
    Optional,
    Tuple,
    TypeVar,
    Union,
    overload,
)
from urllib.parse import quote

import requests
from requests.exceptions import HTTPError
from tqdm.auto import tqdm as base_tqdm
from tqdm.contrib.concurrent import thread_map

from ._commit_api import (
    CommitOperation,
    CommitOperationAdd,
    CommitOperationCopy,
    CommitOperationDelete,
    _fetch_files_to_copy,
    _fetch_upload_modes,
    _prepare_commit_payload,
    _upload_lfs_files,
    _warn_on_overwriting_operations,
)
from ._inference_endpoints import InferenceEndpoint, InferenceEndpointType
from ._multi_commits import (
    MULTI_COMMIT_PR_CLOSE_COMMENT_FAILURE_BAD_REQUEST_TEMPLATE,
    MULTI_COMMIT_PR_CLOSE_COMMENT_FAILURE_NO_CHANGES_TEMPLATE,
    MULTI_COMMIT_PR_CLOSING_COMMENT_TEMPLATE,
    MULTI_COMMIT_PR_COMPLETION_COMMENT_TEMPLATE,
    MultiCommitException,
    MultiCommitStep,
    MultiCommitStrategy,
    multi_commit_create_pull_request,
    multi_commit_generate_comment,
    multi_commit_parse_pr_description,
    plan_multi_commits,
)
from ._space_api import SpaceHardware, SpaceRuntime, SpaceStorage, SpaceVariable
from .community import (
    Discussion,
    DiscussionComment,
    DiscussionStatusChange,
    DiscussionTitleChange,
    DiscussionWithDetails,
    deserialize_event,
)
from .constants import (
    DEFAULT_ETAG_TIMEOUT,
    DEFAULT_REQUEST_TIMEOUT,
    DEFAULT_REVISION,
    DISCUSSION_STATUS,
    DISCUSSION_TYPES,
    ENDPOINT,
    INFERENCE_ENDPOINTS_ENDPOINT,
    REGEX_COMMIT_OID,
    REPO_TYPE_MODEL,
    REPO_TYPES,
    REPO_TYPES_MAPPING,
    REPO_TYPES_URL_PREFIXES,
    SAFETENSORS_INDEX_FILE,
    SAFETENSORS_MAX_HEADER_LENGTH,
    SAFETENSORS_SINGLE_FILE,
    SPACES_SDK_TYPES,
    WEBHOOK_DOMAIN_T,
    DiscussionStatusFilter,
    DiscussionTypeFilter,
)
from .file_download import HfFileMetadata, get_hf_file_metadata, hf_hub_url
from .repocard_data import DatasetCardData, ModelCardData, SpaceCardData
<<<<<<< HEAD
from .utils import (
    IGNORE_GIT_FOLDER_PATTERNS,
=======
from .utils import (  # noqa: F401 # imported for backward compatibility
    DEFAULT_IGNORE_PATTERNS,
>>>>>>> 27578194
    BadRequestError,
    EntryNotFoundError,
    GatedRepoError,
    HfFolder,  # noqa: F401 # kept for backward compatibility
    HfHubHTTPError,
    LocalTokenNotFoundError,
    NotASafetensorsRepoError,
    RepositoryNotFoundError,
    RevisionNotFoundError,
    SafetensorsFileMetadata,
    SafetensorsParsingError,
    SafetensorsRepoMetadata,
    TensorInfo,
    build_hf_headers,
    experimental,
    filter_repo_objects,
    fix_hf_endpoint_in_url,
    get_session,
    hf_raise_for_status,
    logging,
    paginate,
    parse_datetime,
    validate_hf_hub_args,
)
from .utils import tqdm as hf_tqdm
from .utils._deprecation import _deprecate_arguments
from .utils._typing import CallableT
from .utils.endpoint_helpers import (
    DatasetFilter,
    ModelFilter,
    _is_emission_within_treshold,
)


R = TypeVar("R")  # Return type
CollectionItemType_T = Literal["model", "dataset", "space", "paper"]

USERNAME_PLACEHOLDER = "hf_user"
_REGEX_DISCUSSION_URL = re.compile(r".*/discussions/(\d+)$")

_CREATE_COMMIT_NO_REPO_ERROR_MESSAGE = (
    "\nNote: Creating a commit assumes that the repo already exists on the"
    " Huggingface Hub. Please use `create_repo` if it's not the case."
)

logger = logging.get_logger(__name__)


def repo_type_and_id_from_hf_id(hf_id: str, hub_url: Optional[str] = None) -> Tuple[Optional[str], Optional[str], str]:
    """
    Returns the repo type and ID from a huggingface.co URL linking to a
    repository

    Args:
        hf_id (`str`):
            An URL or ID of a repository on the HF hub. Accepted values are:

            - https://huggingface.co/<repo_type>/<namespace>/<repo_id>
            - https://huggingface.co/<namespace>/<repo_id>
            - hf://<repo_type>/<namespace>/<repo_id>
            - hf://<namespace>/<repo_id>
            - <repo_type>/<namespace>/<repo_id>
            - <namespace>/<repo_id>
            - <repo_id>
        hub_url (`str`, *optional*):
            The URL of the HuggingFace Hub, defaults to https://huggingface.co

    Returns:
        A tuple with three items: repo_type (`str` or `None`), namespace (`str` or
        `None`) and repo_id (`str`).

    Raises:
        - [`ValueError`](https://docs.python.org/3/library/exceptions.html#ValueError)
            If URL cannot be parsed.
        - [`ValueError`](https://docs.python.org/3/library/exceptions.html#ValueError)
            If `repo_type` is unknown.
    """
    input_hf_id = hf_id

    hub_url = re.sub(r"https?://", "", hub_url if hub_url is not None else ENDPOINT)
    is_hf_url = hub_url in hf_id and "@" not in hf_id

    HFFS_PREFIX = "hf://"
    if hf_id.startswith(HFFS_PREFIX):  # Remove "hf://" prefix if exists
        hf_id = hf_id[len(HFFS_PREFIX) :]

    url_segments = hf_id.split("/")
    is_hf_id = len(url_segments) <= 3

    namespace: Optional[str]
    if is_hf_url:
        namespace, repo_id = url_segments[-2:]
        if namespace == hub_url:
            namespace = None
        if len(url_segments) > 2 and hub_url not in url_segments[-3]:
            repo_type = url_segments[-3]
        elif namespace in REPO_TYPES_MAPPING:
            # Mean canonical dataset or model
            repo_type = REPO_TYPES_MAPPING[namespace]
            namespace = None
        else:
            repo_type = None
    elif is_hf_id:
        if len(url_segments) == 3:
            # Passed <repo_type>/<user>/<model_id> or <repo_type>/<org>/<model_id>
            repo_type, namespace, repo_id = url_segments[-3:]
        elif len(url_segments) == 2:
            if url_segments[0] in REPO_TYPES_MAPPING:
                # Passed '<model_id>' or 'datasets/<dataset_id>' for a canonical model or dataset
                repo_type = REPO_TYPES_MAPPING[url_segments[0]]
                namespace = None
                repo_id = hf_id.split("/")[-1]
            else:
                # Passed <user>/<model_id> or <org>/<model_id>
                namespace, repo_id = hf_id.split("/")[-2:]
                repo_type = None
        else:
            # Passed <model_id>
            repo_id = url_segments[0]
            namespace, repo_type = None, None
    else:
        raise ValueError(f"Unable to retrieve user and repo ID from the passed HF ID: {hf_id}")

    # Check if repo type is known (mapping "spaces" => "space" + empty value => `None`)
    if repo_type in REPO_TYPES_MAPPING:
        repo_type = REPO_TYPES_MAPPING[repo_type]
    if repo_type == "":
        repo_type = None
    if repo_type not in REPO_TYPES:
        raise ValueError(f"Unknown `repo_type`: '{repo_type}' ('{input_hf_id}')")

    return repo_type, namespace, repo_id


@dataclass
class LastCommitInfo(dict):
    oid: str
    title: str
    date: datetime

    def __post_init__(self):  # hack to make LastCommitInfo backward compatible
        self.update(asdict(self))


@dataclass
class BlobLfsInfo(dict):
    size: int
    sha256: str
    pointer_size: int

    def __post_init__(self):  # hack to make BlobLfsInfo backward compatible
        self.update(asdict(self))


@dataclass
class BlobSecurityInfo(dict):
    safe: bool
    av_scan: Optional[Dict]
    pickle_import_scan: Optional[Dict]

    def __post_init__(self):  # hack to make BlogSecurityInfo backward compatible
        self.update(asdict(self))


@dataclass
class TransformersInfo(dict):
    auto_model: str
    custom_class: Optional[str] = None
    # possible `pipeline_tag` values: https://github.com/huggingface/huggingface.js/blob/3ee32554b8620644a6287e786b2a83bf5caf559c/packages/tasks/src/pipelines.ts#L72
    pipeline_tag: Optional[str] = None
    processor: Optional[str] = None

    def __post_init__(self):  # hack to make TransformersInfo backward compatible
        self.update(asdict(self))


@dataclass
class SafeTensorsInfo(dict):
    parameters: List[Dict[str, int]]
    total: int

    def __post_init__(self):  # hack to make SafeTensorsInfo backward compatible
        self.update(asdict(self))


@dataclass
class CommitInfo(str):
    """Data structure containing information about a newly created commit.

    Returned by any method that creates a commit on the Hub: [`create_commit`], [`upload_file`], [`upload_folder`],
    [`delete_file`], [`delete_folder`]. It inherits from `str` for backward compatibility but using methods specific
    to `str` is deprecated.

    Attributes:
        commit_url (`str`):
            Url where to find the commit.

        commit_message (`str`):
            The summary (first line) of the commit that has been created.

        commit_description (`str`):
            Description of the commit that has been created. Can be empty.

        oid (`str`):
            Commit hash id. Example: `"91c54ad1727ee830252e457677f467be0bfd8a57"`.

        pr_url (`str`, *optional*):
            Url to the PR that has been created, if any. Populated when `create_pr=True`
            is passed.

        pr_revision (`str`, *optional*):
            Revision of the PR that has been created, if any. Populated when
            `create_pr=True` is passed. Example: `"refs/pr/1"`.

        pr_num (`int`, *optional*):
            Number of the PR discussion that has been created, if any. Populated when
            `create_pr=True` is passed. Can be passed as `discussion_num` in
            [`get_discussion_details`]. Example: `1`.

        _url (`str`, *optional*):
            Legacy url for `str` compatibility. Can be the url to the uploaded file on the Hub (if returned by
            [`upload_file`]), to the uploaded folder on the Hub (if returned by [`upload_folder`]) or to the commit on
            the Hub (if returned by [`create_commit`]). Defaults to `commit_url`. It is deprecated to use this
            attribute. Please use `commit_url` instead.
    """

    commit_url: str
    commit_message: str
    commit_description: str
    oid: str
    pr_url: Optional[str] = None

    # Computed from `pr_url` in `__post_init__`
    pr_revision: Optional[str] = field(init=False)
    pr_num: Optional[str] = field(init=False)

    # legacy url for `str` compatibility (ex: url to uploaded file, url to uploaded folder, url to PR, etc.)
    _url: str = field(repr=False, default=None)  # type: ignore  # defaults to `commit_url`

    def __new__(cls, *args, commit_url: str, _url: Optional[str] = None, **kwargs):
        return str.__new__(cls, _url or commit_url)

    def __post_init__(self):
        """Populate pr-related fields after initialization.

        See https://docs.python.org/3.10/library/dataclasses.html#post-init-processing.
        """
        if self.pr_url is not None:
            self.pr_revision = _parse_revision_from_pr_url(self.pr_url)
            self.pr_num = int(self.pr_revision.split("/")[-1])
        else:
            self.pr_revision = None
            self.pr_num = None


@dataclass
class AccessRequest:
    """Data structure containing information about a user access request.

    Attributes:
        username (`str`):
            Username of the user who requested access.
        fullname (`str`):
            Fullname of the user who requested access.
        email (`str`):
            Email of the user who requested access.
        timestamp (`datetime`):
            Timestamp of the request.
        status (`Literal["pending", "accepted", "rejected"]`):
            Status of the request. Can be one of `["pending", "accepted", "rejected"]`.
        fields (`Dict[str, Any]`, *optional*):
            Additional fields filled by the user in the gate form.
    """

    username: str
    fullname: str
    email: str
    timestamp: datetime
    status: Literal["pending", "accepted", "rejected"]

    # Additional fields filled by the user in the gate form
    fields: Optional[Dict[str, Any]] = None


@dataclass
class WebhookWatchedItem:
    """Data structure containing information about the items watched by a webhook.

    Attributes:
        type (`Literal["dataset", "model", "org", "space", "user"]`):
            Type of the item to be watched. Can be one of `["dataset", "model", "org", "space", "user"]`.
        name (`str`):
            Name of the item to be watched. Can be the username, organization name, model name, dataset name or space name.
    """

    type: Literal["dataset", "model", "org", "space", "user"]
    name: str


@dataclass
class WebhookInfo:
    """Data structure containing information about a webhook.

    Attributes:
        id (`str`):
            ID of the webhook.
        watched (`List[WebhookWatchedItem]`):
            List of items watched by the webhook, see [`WebhookWatchedItem`].
        url (`str`):
            URL of the webhook.
        secret (`str`, *optional*):
            Secret of the webhook.
        domains (`List[WEBHOOK_DOMAIN_T]`):
            List of domains the webhook is watching. Can be one of `["repo", "discussions"]`.
        disabled (`bool`):
            Whether the webhook is disabled or not.
    """

    id: str
    watched: List[WebhookWatchedItem]
    url: str
    secret: Optional[str]
    domains: List[WEBHOOK_DOMAIN_T]
    disabled: bool


class RepoUrl(str):
    """Subclass of `str` describing a repo URL on the Hub.

    `RepoUrl` is returned by `HfApi.create_repo`. It inherits from `str` for backward
    compatibility. At initialization, the URL is parsed to populate properties:
    - endpoint (`str`)
    - namespace (`Optional[str]`)
    - repo_name (`str`)
    - repo_id (`str`)
    - repo_type (`Literal["model", "dataset", "space"]`)
    - url (`str`)

    Args:
        url (`Any`):
            String value of the repo url.
        endpoint (`str`, *optional*):
            Endpoint of the Hub. Defaults to <https://huggingface.co>.

    Example:
    ```py
    >>> RepoUrl('https://huggingface.co/gpt2')
    RepoUrl('https://huggingface.co/gpt2', endpoint='https://huggingface.co', repo_type='model', repo_id='gpt2')

    >>> RepoUrl('https://hub-ci.huggingface.co/datasets/dummy_user/dummy_dataset', endpoint='https://hub-ci.huggingface.co')
    RepoUrl('https://hub-ci.huggingface.co/datasets/dummy_user/dummy_dataset', endpoint='https://hub-ci.huggingface.co', repo_type='dataset', repo_id='dummy_user/dummy_dataset')

    >>> RepoUrl('hf://datasets/my-user/my-dataset')
    RepoUrl('hf://datasets/my-user/my-dataset', endpoint='https://huggingface.co', repo_type='dataset', repo_id='user/dataset')

    >>> HfApi.create_repo("dummy_model")
    RepoUrl('https://huggingface.co/Wauplin/dummy_model', endpoint='https://huggingface.co', repo_type='model', repo_id='Wauplin/dummy_model')
    ```

    Raises:
        - [`ValueError`](https://docs.python.org/3/library/exceptions.html#ValueError)
            If URL cannot be parsed.
        - [`ValueError`](https://docs.python.org/3/library/exceptions.html#ValueError)
            If `repo_type` is unknown.
    """

    def __new__(cls, url: Any, endpoint: Optional[str] = None):
        url = fix_hf_endpoint_in_url(url, endpoint=endpoint)
        return super(RepoUrl, cls).__new__(cls, url)

    def __init__(self, url: Any, endpoint: Optional[str] = None) -> None:
        super().__init__()
        # Parse URL
        self.endpoint = endpoint or ENDPOINT
        repo_type, namespace, repo_name = repo_type_and_id_from_hf_id(self, hub_url=self.endpoint)

        # Populate fields
        self.namespace = namespace
        self.repo_name = repo_name
        self.repo_id = repo_name if namespace is None else f"{namespace}/{repo_name}"
        self.repo_type = repo_type or REPO_TYPE_MODEL
        self.url = str(self)  # just in case it's needed

    def __repr__(self) -> str:
        return f"RepoUrl('{self}', endpoint='{self.endpoint}', repo_type='{self.repo_type}', repo_id='{self.repo_id}')"


@dataclass
class RepoSibling:
    """
    Contains basic information about a repo file inside a repo on the Hub.

    <Tip>

    All attributes of this class are optional except `rfilename`. This is because only the file names are returned when
    listing repositories on the Hub (with [`list_models`], [`list_datasets`] or [`list_spaces`]). If you need more
    information like file size, blob id or lfs details, you must request them specifically from one repo at a time
    (using [`model_info`], [`dataset_info`] or [`space_info`]) as it adds more constraints on the backend server to
    retrieve these.

    </Tip>

    Attributes:
        rfilename (str):
            file name, relative to the repo root.
        size (`int`, *optional*):
            The file's size, in bytes. This attribute is defined when `files_metadata` argument of [`repo_info`] is set
            to `True`. It's `None` otherwise.
        blob_id (`str`, *optional*):
            The file's git OID. This attribute is defined when `files_metadata` argument of [`repo_info`] is set to
            `True`. It's `None` otherwise.
        lfs (`BlobLfsInfo`, *optional*):
            The file's LFS metadata. This attribute is defined when`files_metadata` argument of [`repo_info`] is set to
            `True` and the file is stored with Git LFS. It's `None` otherwise.
    """

    rfilename: str
    size: Optional[int] = None
    blob_id: Optional[str] = None
    lfs: Optional[BlobLfsInfo] = None


@dataclass
class RepoFile:
    """
    Contains information about a file on the Hub.

    Attributes:
        path (str):
            file path relative to the repo root.
        size (`int`):
            The file's size, in bytes.
        blob_id (`str`):
            The file's git OID.
        lfs (`BlobLfsInfo`):
            The file's LFS metadata.
        last_commit (`LastCommitInfo`, *optional*):
            The file's last commit metadata. Only defined if [`list_repo_tree`] and [`get_paths_info`]
            are called with `expand=True`.
        security (`BlobSecurityInfo`, *optional*):
            The file's security scan metadata. Only defined if [`list_repo_tree`] and [`get_paths_info`]
            are called with `expand=True`.
    """

    path: str
    size: int
    blob_id: str
    lfs: Optional[BlobLfsInfo] = None
    last_commit: Optional[LastCommitInfo] = None
    security: Optional[BlobSecurityInfo] = None

    def __init__(self, **kwargs):
        self.path = kwargs.pop("path")
        self.size = kwargs.pop("size")
        self.blob_id = kwargs.pop("oid")
        lfs = kwargs.pop("lfs", None)
        if lfs is not None:
            lfs = BlobLfsInfo(size=lfs["size"], sha256=lfs["oid"], pointer_size=lfs["pointerSize"])
        self.lfs = lfs
        last_commit = kwargs.pop("lastCommit", None) or kwargs.pop("last_commit", None)
        if last_commit is not None:
            last_commit = LastCommitInfo(
                oid=last_commit["id"], title=last_commit["title"], date=parse_datetime(last_commit["date"])
            )
        self.last_commit = last_commit
        security = kwargs.pop("security", None)
        if security is not None:
            security = BlobSecurityInfo(
                safe=security["safe"], av_scan=security["avScan"], pickle_import_scan=security["pickleImportScan"]
            )
        self.security = security

        # backwards compatibility
        self.rfilename = self.path
        self.lastCommit = self.last_commit


@dataclass
class RepoFolder:
    """
    Contains information about a folder on the Hub.

    Attributes:
        path (str):
            folder path relative to the repo root.
        tree_id (`str`):
            The folder's git OID.
        last_commit (`LastCommitInfo`, *optional*):
            The folder's last commit metadata. Only defined if [`list_repo_tree`] and [`get_paths_info`]
            are called with `expand=True`.
    """

    path: str
    tree_id: str
    last_commit: Optional[LastCommitInfo] = None

    def __init__(self, **kwargs):
        self.path = kwargs.pop("path")
        self.tree_id = kwargs.pop("oid")
        last_commit = kwargs.pop("lastCommit", None) or kwargs.pop("last_commit", None)
        if last_commit is not None:
            last_commit = LastCommitInfo(
                oid=last_commit["id"], title=last_commit["title"], date=parse_datetime(last_commit["date"])
            )
        self.last_commit = last_commit


@dataclass
class ModelInfo:
    """
    Contains information about a model on the Hub.

    <Tip>

    Most attributes of this class are optional. This is because the data returned by the Hub depends on the query made.
    In general, the more specific the query, the more information is returned. On the contrary, when listing models
    using [`list_models`] only a subset of the attributes are returned.

    </Tip>

    Attributes:
        id (`str`):
            ID of model.
        author (`str`, *optional*):
            Author of the model.
        sha (`str`, *optional*):
            Repo SHA at this particular revision.
        created_at (`datetime`, *optional*):
            Date of creation of the repo on the Hub. Note that the lowest value is `2022-03-02T23:29:04.000Z`,
            corresponding to the date when we began to store creation dates.
        last_modified (`datetime`, *optional*):
            Date of last commit to the repo.
        private (`bool`):
            Is the repo private.
        disabled (`bool`, *optional*):
            Is the repo disabled.
        gated (`Literal["auto", "manual", False]`, *optional*):
            Is the repo gated.
            If so, whether there is manual or automatic approval.
        downloads (`int`):
            Number of downloads of the model over the last 30 days.
        likes (`int`):
            Number of likes of the model.
        library_name (`str`, *optional*):
            Library associated with the model.
        tags (`List[str]`):
            List of tags of the model. Compared to `card_data.tags`, contains extra tags computed by the Hub
            (e.g. supported libraries, model's arXiv).
        pipeline_tag (`str`, *optional*):
            Pipeline tag associated with the model.
        mask_token (`str`, *optional*):
            Mask token used by the model.
        widget_data (`Any`, *optional*):
            Widget data associated with the model.
        model_index (`Dict`, *optional*):
            Model index for evaluation.
        config (`Dict`, *optional*):
            Model configuration.
        transformers_info (`TransformersInfo`, *optional*):
            Transformers-specific info (auto class, processor, etc.) associated with the model.
        card_data (`ModelCardData`, *optional*):
            Model Card Metadata  as a [`huggingface_hub.repocard_data.ModelCardData`] object.
        siblings (`List[RepoSibling]`):
            List of [`huggingface_hub.hf_api.RepoSibling`] objects that constitute the model.
        spaces (`List[str]`, *optional*):
            List of spaces using the model.
        safetensors (`SafeTensorsInfo`, *optional*):
            Model's safetensors information.
    """

    id: str
    author: Optional[str]
    sha: Optional[str]
    created_at: Optional[datetime]
    last_modified: Optional[datetime]
    private: bool
    gated: Optional[Literal["auto", "manual", False]]
    disabled: Optional[bool]
    downloads: int
    likes: int
    library_name: Optional[str]
    tags: List[str]
    pipeline_tag: Optional[str]
    mask_token: Optional[str]
    card_data: Optional[ModelCardData]
    widget_data: Optional[Any]
    model_index: Optional[Dict]
    config: Optional[Dict]
    transformers_info: Optional[TransformersInfo]
    siblings: Optional[List[RepoSibling]]
    spaces: Optional[List[str]]
    safetensors: Optional[SafeTensorsInfo]

    def __init__(self, **kwargs):
        self.id = kwargs.pop("id")
        self.author = kwargs.pop("author", None)
        self.sha = kwargs.pop("sha", None)
        last_modified = kwargs.pop("lastModified", None) or kwargs.pop("last_modified", None)
        self.last_modified = parse_datetime(last_modified) if last_modified else None
        created_at = kwargs.pop("createdAt", None) or kwargs.pop("created_at", None)
        self.created_at = parse_datetime(created_at) if created_at else None
        self.private = kwargs.pop("private")
        self.gated = kwargs.pop("gated", None)
        self.disabled = kwargs.pop("disabled", None)
        self.downloads = kwargs.pop("downloads")
        self.likes = kwargs.pop("likes")
        self.library_name = kwargs.pop("library_name", None)
        self.tags = kwargs.pop("tags")
        self.pipeline_tag = kwargs.pop("pipeline_tag", None)
        self.mask_token = kwargs.pop("mask_token", None)
        card_data = kwargs.pop("cardData", None) or kwargs.pop("card_data", None)
        self.card_data = (
            ModelCardData(**card_data, ignore_metadata_errors=True) if isinstance(card_data, dict) else card_data
        )

        self.widget_data = kwargs.pop("widgetData", None)
        self.model_index = kwargs.pop("model-index", None) or kwargs.pop("model_index", None)
        self.config = kwargs.pop("config", None)
        transformers_info = kwargs.pop("transformersInfo", None) or kwargs.pop("transformers_info", None)
        self.transformers_info = TransformersInfo(**transformers_info) if transformers_info else None
        siblings = kwargs.pop("siblings", None)
        self.siblings = (
            [
                RepoSibling(
                    rfilename=sibling["rfilename"],
                    size=sibling.get("size"),
                    blob_id=sibling.get("blobId"),
                    lfs=(
                        BlobLfsInfo(
                            size=sibling["lfs"]["size"],
                            sha256=sibling["lfs"]["sha256"],
                            pointer_size=sibling["lfs"]["pointerSize"],
                        )
                        if sibling.get("lfs")
                        else None
                    ),
                )
                for sibling in siblings
            ]
            if siblings
            else None
        )
        self.spaces = kwargs.pop("spaces", None)
        safetensors = kwargs.pop("safetensors", None)
        self.safetensors = (
            SafeTensorsInfo(
                parameters=safetensors["parameters"],
                total=safetensors["total"],
            )
            if safetensors
            else None
        )

        # backwards compatibility
        self.lastModified = self.last_modified
        self.cardData = self.card_data
        self.transformersInfo = self.transformers_info
        self.__dict__.update(**kwargs)


@dataclass
class DatasetInfo:
    """
    Contains information about a dataset on the Hub.

    <Tip>

    Most attributes of this class are optional. This is because the data returned by the Hub depends on the query made.
    In general, the more specific the query, the more information is returned. On the contrary, when listing datasets
    using [`list_datasets`] only a subset of the attributes are returned.

    </Tip>

    Attributes:
        id (`str`):
            ID of dataset.
        author (`str`):
            Author of the dataset.
        sha (`str`):
            Repo SHA at this particular revision.
        created_at (`datetime`, *optional*):
            Date of creation of the repo on the Hub. Note that the lowest value is `2022-03-02T23:29:04.000Z`,
            corresponding to the date when we began to store creation dates.
        last_modified (`datetime`, *optional*):
            Date of last commit to the repo.
        private (`bool`):
            Is the repo private.
        disabled (`bool`, *optional*):
            Is the repo disabled.
        gated (`Literal["auto", "manual", False]`, *optional*):
            Is the repo gated.
            If so, whether there is manual or automatic approval.
        downloads (`int`):
            Number of downloads of the dataset over the last 30 days.
        likes (`int`):
            Number of likes of the dataset.
        tags (`List[str]`):
            List of tags of the dataset.
        card_data (`DatasetCardData`, *optional*):
            Model Card Metadata  as a [`huggingface_hub.repocard_data.DatasetCardData`] object.
        siblings (`List[RepoSibling]`):
            List of [`huggingface_hub.hf_api.RepoSibling`] objects that constitute the dataset.
    """

    id: str
    author: Optional[str]
    sha: Optional[str]
    created_at: Optional[datetime]
    last_modified: Optional[datetime]
    private: bool
    gated: Optional[Literal["auto", "manual", False]]
    disabled: Optional[bool]
    downloads: int
    likes: int
    paperswithcode_id: Optional[str]
    tags: List[str]
    card_data: Optional[DatasetCardData]
    siblings: Optional[List[RepoSibling]]

    def __init__(self, **kwargs):
        self.id = kwargs.pop("id")
        self.author = kwargs.pop("author", None)
        self.sha = kwargs.pop("sha", None)
        created_at = kwargs.pop("createdAt", None) or kwargs.pop("created_at", None)
        self.created_at = parse_datetime(created_at) if created_at else None
        last_modified = kwargs.pop("lastModified", None) or kwargs.pop("last_modified", None)
        self.last_modified = parse_datetime(last_modified) if last_modified else None
        self.private = kwargs.pop("private")
        self.gated = kwargs.pop("gated", None)
        self.disabled = kwargs.pop("disabled", None)
        self.downloads = kwargs.pop("downloads")
        self.likes = kwargs.pop("likes")
        self.paperswithcode_id = kwargs.pop("paperswithcode_id", None)
        self.tags = kwargs.pop("tags")
        card_data = kwargs.pop("cardData", None) or kwargs.pop("card_data", None)
        self.card_data = (
            DatasetCardData(**card_data, ignore_metadata_errors=True) if isinstance(card_data, dict) else card_data
        )
        siblings = kwargs.pop("siblings", None)
        self.siblings = (
            [
                RepoSibling(
                    rfilename=sibling["rfilename"],
                    size=sibling.get("size"),
                    blob_id=sibling.get("blobId"),
                    lfs=(
                        BlobLfsInfo(
                            size=sibling["lfs"]["size"],
                            sha256=sibling["lfs"]["sha256"],
                            pointer_size=sibling["lfs"]["pointerSize"],
                        )
                        if sibling.get("lfs")
                        else None
                    ),
                )
                for sibling in siblings
            ]
            if siblings
            else None
        )

        # backwards compatibility
        self.lastModified = self.last_modified
        self.cardData = self.card_data
        self.__dict__.update(**kwargs)


@dataclass
class SpaceInfo:
    """
    Contains information about a Space on the Hub.

    <Tip>

    Most attributes of this class are optional. This is because the data returned by the Hub depends on the query made.
    In general, the more specific the query, the more information is returned. On the contrary, when listing spaces
    using [`list_spaces`] only a subset of the attributes are returned.

    </Tip>

    Attributes:
        id (`str`):
            ID of the Space.
        author (`str`, *optional*):
            Author of the Space.
        sha (`str`, *optional*):
            Repo SHA at this particular revision.
        created_at (`datetime`, *optional*):
            Date of creation of the repo on the Hub. Note that the lowest value is `2022-03-02T23:29:04.000Z`,
            corresponding to the date when we began to store creation dates.
        last_modified (`datetime`, *optional*):
            Date of last commit to the repo.
        private (`bool`):
            Is the repo private.
        gated (`Literal["auto", "manual", False]`, *optional*):
            Is the repo gated.
            If so, whether there is manual or automatic approval.
        disabled (`bool`, *optional*):
            Is the Space disabled.
        host (`str`, *optional*):
            Host URL of the Space.
        subdomain (`str`, *optional*):
            Subdomain of the Space.
        likes (`int`):
            Number of likes of the Space.
        tags (`List[str]`):
            List of tags of the Space.
        siblings (`List[RepoSibling]`):
            List of [`huggingface_hub.hf_api.RepoSibling`] objects that constitute the Space.
        card_data (`SpaceCardData`, *optional*):
            Space Card Metadata  as a [`huggingface_hub.repocard_data.SpaceCardData`] object.
        runtime (`SpaceRuntime`, *optional*):
            Space runtime information as a [`huggingface_hub.hf_api.SpaceRuntime`] object.
        sdk (`str`, *optional*):
            SDK used by the Space.
        models (`List[str]`, *optional*):
            List of models used by the Space.
        datasets (`List[str]`, *optional*):
            List of datasets used by the Space.
    """

    id: str
    author: Optional[str]
    sha: Optional[str]
    created_at: Optional[datetime]
    last_modified: Optional[datetime]
    private: bool
    gated: Optional[Literal["auto", "manual", False]]
    disabled: Optional[bool]
    host: Optional[str]
    subdomain: Optional[str]
    likes: int
    sdk: Optional[str]
    tags: List[str]
    siblings: Optional[List[RepoSibling]]
    card_data: Optional[SpaceCardData]
    runtime: Optional[SpaceRuntime]
    models: Optional[List[str]]
    datasets: Optional[List[str]]

    def __init__(self, **kwargs):
        self.id = kwargs.pop("id")
        self.author = kwargs.pop("author", None)
        self.sha = kwargs.pop("sha", None)
        created_at = kwargs.pop("createdAt", None) or kwargs.pop("created_at", None)
        self.created_at = parse_datetime(created_at) if created_at else None
        last_modified = kwargs.pop("lastModified", None) or kwargs.pop("last_modified", None)
        self.last_modified = parse_datetime(last_modified) if last_modified else None
        self.private = kwargs.pop("private")
        self.gated = kwargs.pop("gated", None)
        self.disabled = kwargs.pop("disabled", None)
        self.host = kwargs.pop("host", None)
        self.subdomain = kwargs.pop("subdomain", None)
        self.likes = kwargs.pop("likes")
        self.sdk = kwargs.pop("sdk", None)
        self.tags = kwargs.pop("tags")
        card_data = kwargs.pop("cardData", None) or kwargs.pop("card_data", None)
        self.card_data = (
            SpaceCardData(**card_data, ignore_metadata_errors=True) if isinstance(card_data, dict) else card_data
        )
        siblings = kwargs.pop("siblings", None)
        self.siblings = (
            [
                RepoSibling(
                    rfilename=sibling["rfilename"],
                    size=sibling.get("size"),
                    blob_id=sibling.get("blobId"),
                    lfs=(
                        BlobLfsInfo(
                            size=sibling["lfs"]["size"],
                            sha256=sibling["lfs"]["sha256"],
                            pointer_size=sibling["lfs"]["pointerSize"],
                        )
                        if sibling.get("lfs")
                        else None
                    ),
                )
                for sibling in siblings
            ]
            if siblings
            else None
        )
        runtime = kwargs.pop("runtime", None)
        self.runtime = SpaceRuntime(runtime) if runtime else None
        self.models = kwargs.pop("models", None)
        self.datasets = kwargs.pop("datasets", None)

        # backwards compatibility
        self.lastModified = self.last_modified
        self.cardData = self.card_data
        self.__dict__.update(**kwargs)


@dataclass
class MetricInfo:
    """
    Contains information about a metric on the Hub.

    Attributes:
        id (`str`):
            ID of the metric. E.g. `"accuracy"`.
        space_id (`str`):
            ID of the space associated with the metric. E.g. `"Accuracy"`.
        description (`str`):
            Description of the metric.
    """

    id: str
    space_id: str
    description: Optional[str]

    def __init__(self, **kwargs):
        self.id = kwargs.pop("id")
        self.space_id = kwargs.pop("spaceId")
        self.description = kwargs.pop("description", None)
        # backwards compatibility
        self.spaceId = self.space_id
        self.__dict__.update(**kwargs)


@dataclass
class CollectionItem:
    """
    Contains information about an item of a Collection (model, dataset, Space or paper).

    Attributes:
        item_object_id (`str`):
            Unique ID of the item in the collection.
        item_id (`str`):
            ID of the underlying object on the Hub. Can be either a repo_id or a paper id
            e.g. `"jbilcke-hf/ai-comic-factory"`, `"2307.09288"`.
        item_type (`str`):
            Type of the underlying object. Can be one of `"model"`, `"dataset"`, `"space"` or `"paper"`.
        position (`int`):
            Position of the item in the collection.
        note (`str`, *optional*):
            Note associated with the item, as plain text.
    """

    item_object_id: str  # id in database
    item_id: str  # repo_id or paper id
    item_type: str
    position: int
    note: Optional[str] = None

    def __init__(
        self, _id: str, id: str, type: CollectionItemType_T, position: int, note: Optional[Dict] = None, **kwargs
    ) -> None:
        self.item_object_id: str = _id  # id in database
        self.item_id: str = id  # repo_id or paper id
        self.item_type: CollectionItemType_T = type
        self.position: int = position
        self.note: str = note["text"] if note is not None else None


@dataclass
class Collection:
    """
    Contains information about a Collection on the Hub.

    Attributes:
        slug (`str`):
            Slug of the collection. E.g. `"TheBloke/recent-models-64f9a55bb3115b4f513ec026"`.
        title (`str`):
            Title of the collection. E.g. `"Recent models"`.
        owner (`str`):
            Owner of the collection. E.g. `"TheBloke"`.
        items (`List[CollectionItem]`):
            List of items in the collection.
        last_updated (`datetime`):
            Date of the last update of the collection.
        position (`int`):
            Position of the collection in the list of collections of the owner.
        private (`bool`):
            Whether the collection is private or not.
        theme (`str`):
            Theme of the collection. E.g. `"green"`.
        upvotes (`int`):
            Number of upvotes of the collection.
        description (`str`, *optional*):
            Description of the collection, as plain text.
        url (`str`):
            (property) URL of the collection on the Hub.
    """

    slug: str
    title: str
    owner: str
    items: List[CollectionItem]
    last_updated: datetime
    position: int
    private: bool
    theme: str
    upvotes: int
    description: Optional[str] = None

    def __init__(self, **kwargs) -> None:
        self.slug = kwargs.pop("slug")
        self.title = kwargs.pop("title")
        self.owner = kwargs.pop("owner")
        self.items = [CollectionItem(**item) for item in kwargs.pop("items")]
        self.last_updated = parse_datetime(kwargs.pop("lastUpdated"))
        self.position = kwargs.pop("position")
        self.private = kwargs.pop("private")
        self.theme = kwargs.pop("theme")
        self.upvotes = kwargs.pop("upvotes")
        self.description = kwargs.pop("description", None)
        endpoint = kwargs.pop("endpoint", None)
        if endpoint is None:
            endpoint = ENDPOINT
        self._url = f"{endpoint}/collections/{self.slug}"

    @property
    def url(self) -> str:
        """Returns the URL of the collection on the Hub."""
        return self._url


@dataclass
class GitRefInfo:
    """
    Contains information about a git reference for a repo on the Hub.

    Attributes:
        name (`str`):
            Name of the reference (e.g. tag name or branch name).
        ref (`str`):
            Full git ref on the Hub (e.g. `"refs/heads/main"` or `"refs/tags/v1.0"`).
        target_commit (`str`):
            OID of the target commit for the ref (e.g. `"e7da7f221d5bf496a48136c0cd264e630fe9fcc8"`)
    """

    name: str
    ref: str
    target_commit: str


@dataclass
class GitRefs:
    """
    Contains information about all git references for a repo on the Hub.

    Object is returned by [`list_repo_refs`].

    Attributes:
        branches (`List[GitRefInfo]`):
            A list of [`GitRefInfo`] containing information about branches on the repo.
        converts (`List[GitRefInfo]`):
            A list of [`GitRefInfo`] containing information about "convert" refs on the repo.
            Converts are refs used (internally) to push preprocessed data in Dataset repos.
        tags (`List[GitRefInfo]`):
            A list of [`GitRefInfo`] containing information about tags on the repo.
        pull_requests (`List[GitRefInfo]`, *optional*):
            A list of [`GitRefInfo`] containing information about pull requests on the repo.
            Only returned if `include_prs=True` is set.
    """

    branches: List[GitRefInfo]
    converts: List[GitRefInfo]
    tags: List[GitRefInfo]
    pull_requests: Optional[List[GitRefInfo]] = None


@dataclass
class GitCommitInfo:
    """
    Contains information about a git commit for a repo on the Hub. Check out [`list_repo_commits`] for more details.

    Attributes:
        commit_id (`str`):
            OID of the commit (e.g. `"e7da7f221d5bf496a48136c0cd264e630fe9fcc8"`)
        authors (`List[str]`):
            List of authors of the commit.
        created_at (`datetime`):
            Datetime when the commit was created.
        title (`str`):
            Title of the commit. This is a free-text value entered by the authors.
        message (`str`):
            Description of the commit. This is a free-text value entered by the authors.
        formatted_title (`str`):
            Title of the commit formatted as HTML. Only returned if `formatted=True` is set.
        formatted_message (`str`):
            Description of the commit formatted as HTML. Only returned if `formatted=True` is set.
    """

    commit_id: str

    authors: List[str]
    created_at: datetime
    title: str
    message: str

    formatted_title: Optional[str]
    formatted_message: Optional[str]


@dataclass
class UserLikes:
    """
    Contains information about a user likes on the Hub.

    Attributes:
        user (`str`):
            Name of the user for which we fetched the likes.
        total (`int`):
            Total number of likes.
        datasets (`List[str]`):
            List of datasets liked by the user (as repo_ids).
        models (`List[str]`):
            List of models liked by the user (as repo_ids).
        spaces (`List[str]`):
            List of spaces liked by the user (as repo_ids).
    """

    # Metadata
    user: str
    total: int

    # User likes
    datasets: List[str]
    models: List[str]
    spaces: List[str]


@dataclass
class User:
    """
    Contains information about a user on the Hub.

    Attributes:
        avatar_url (`str`):
            URL of the user's avatar.
        username (`str`):
            Name of the user on the Hub (unique).
        fullname (`str`):
            User's full name.
        is_pro (`bool`, *optional*):
            Whether the user is a pro user.
        num_models (`int`, *optional*):
            Number of models created by the user.
        num_datasets (`int`, *optional*):
            Number of datasets created by the user.
        num_spaces (`int`, *optional*):
            Number of spaces created by the user.
        num_discussions (`int`, *optional*):
            Number of discussions initiated by the user.
        num_papers (`int`, *optional*):
            Number of papers authored by the user.
        num_upvotes (`int`, *optional*):
            Number of upvotes received by the user.
        num_likes (`int`, *optional*):
            Number of likes given by the user.
        is_following (`bool`, *optional*):
            Whether the authenticated user is following this user.
        details (`str`, *optional*):
            User's details.
    """

    # Metadata
    avatar_url: str
    username: str
    fullname: str
    is_pro: Optional[bool] = None
    num_models: Optional[int] = None
    num_datasets: Optional[int] = None
    num_spaces: Optional[int] = None
    num_discussions: Optional[int] = None
    num_papers: Optional[int] = None
    num_upvotes: Optional[int] = None
    num_likes: Optional[int] = None
    is_following: Optional[bool] = None
    details: Optional[str] = None

    def __init__(self, **kwargs) -> None:
        self.avatar_url = kwargs.get("avatarUrl", "")
        self.username = kwargs.get("user", "")
        self.fullname = kwargs.get("fullname", "")
        self.is_pro = kwargs.get("isPro")
        self.num_models = kwargs.get("numModels")
        self.num_datasets = kwargs.get("numDatasets")
        self.num_spaces = kwargs.get("numSpaces")
        self.num_discussions = kwargs.get("numDiscussions")
        self.num_papers = kwargs.get("numPapers")
        self.num_upvotes = kwargs.get("numUpvotes")
        self.num_likes = kwargs.get("numLikes")
        self.user_type = kwargs.get("type")
        self.is_following = kwargs.get("isFollowing")
        self.details = kwargs.get("details")

        # forward compatibility
        self.__dict__.update(**kwargs)


def future_compatible(fn: CallableT) -> CallableT:
    """Wrap a method of `HfApi` to handle `run_as_future=True`.

    A method flagged as "future_compatible" will be called in a thread if `run_as_future=True` and return a
    `concurrent.futures.Future` instance. Otherwise, it will be called normally and return the result.
    """
    sig = inspect.signature(fn)
    args_params = list(sig.parameters)[1:]  # remove "self" from list

    @wraps(fn)
    def _inner(self, *args, **kwargs):
        # Get `run_as_future` value if provided (default to False)
        if "run_as_future" in kwargs:
            run_as_future = kwargs["run_as_future"]
            kwargs["run_as_future"] = False  # avoid recursion error
        else:
            run_as_future = False
            for param, value in zip(args_params, args):
                if param == "run_as_future":
                    run_as_future = value
                    break

        # Call the function in a thread if `run_as_future=True`
        if run_as_future:
            return self.run_as_future(fn, self, *args, **kwargs)

        # Otherwise, call the function normally
        return fn(self, *args, **kwargs)

    _inner.is_future_compatible = True  # type: ignore
    return _inner  # type: ignore


class HfApi:
    def __init__(
        self,
        endpoint: Optional[str] = None,
        token: Union[str, bool, None] = None,
        library_name: Optional[str] = None,
        library_version: Optional[str] = None,
        user_agent: Union[Dict, str, None] = None,
        headers: Optional[Dict[str, str]] = None,
    ) -> None:
        """Create a HF client to interact with the Hub via HTTP.

        The client is initialized with some high-level settings used in all requests
        made to the Hub (HF endpoint, authentication, user agents...). Using the `HfApi`
        client is preferred but not mandatory as all of its public methods are exposed
        directly at the root of `huggingface_hub`.

        Args:
            token (`str` or `bool`, *optional*):
                Hugging Face token. Will default to the locally saved token if not provided.
                Pass `token=False` if you don't want to send your token to the server.
            library_name (`str`, *optional*):
                The name of the library that is making the HTTP request. Will be added to
                the user-agent header. Example: `"transformers"`.
            library_version (`str`, *optional*):
                The version of the library that is making the HTTP request. Will be added
                to the user-agent header. Example: `"4.24.0"`.
            user_agent (`str`, `dict`, *optional*):
                The user agent info in the form of a dictionary or a single string. It will
                be completed with information about the installed packages.
            headers (`dict`, *optional*):
                Additional headers to be sent with each request. Example: `{"X-My-Header": "value"}`.
                Headers passed here are taking precedence over the default headers.
        """
        self.endpoint = endpoint if endpoint is not None else ENDPOINT
        self.token = token
        self.library_name = library_name
        self.library_version = library_version
        self.user_agent = user_agent
        self.headers = headers
        self._thread_pool: Optional[ThreadPoolExecutor] = None

    def run_as_future(self, fn: Callable[..., R], *args, **kwargs) -> Future[R]:
        """
        Run a method in the background and return a Future instance.

        The main goal is to run methods without blocking the main thread (e.g. to push data during a training).
        Background jobs are queued to preserve order but are not ran in parallel. If you need to speed-up your scripts
        by parallelizing lots of call to the API, you must setup and use your own [ThreadPoolExecutor](https://docs.python.org/3/library/concurrent.futures.html#threadpoolexecutor).

        Note: Most-used methods like [`upload_file`], [`upload_folder`] and [`create_commit`] have a `run_as_future: bool`
        argument to directly call them in the background. This is equivalent to calling `api.run_as_future(...)` on them
        but less verbose.

        Args:
            fn (`Callable`):
                The method to run in the background.
            *args, **kwargs:
                Arguments with which the method will be called.

        Return:
            `Future`: a [Future](https://docs.python.org/3/library/concurrent.futures.html#future-objects) instance to
            get the result of the task.

        Example:
            ```py
            >>> from huggingface_hub import HfApi
            >>> api = HfApi()
            >>> future = api.run_as_future(api.whoami) # instant
            >>> future.done()
            False
            >>> future.result() # wait until complete and return result
            (...)
            >>> future.done()
            True
            ```
        """
        if self._thread_pool is None:
            self._thread_pool = ThreadPoolExecutor(max_workers=1)
        self._thread_pool
        return self._thread_pool.submit(fn, *args, **kwargs)

    @validate_hf_hub_args
    def whoami(self, token: Optional[str] = None) -> Dict:
        """
        Call HF API to know "whoami".

        Args:
            token (`str`, *optional*):
                Hugging Face token. Will default to the locally saved token if
                not provided.
        """
        r = get_session().get(
            f"{self.endpoint}/api/whoami-v2",
            headers=self._build_hf_headers(
                # If `token` is provided and not `None`, it will be used by default.
                # Otherwise, the token must be retrieved from cache or env variable.
                token=(token or self.token or True),
            ),
        )
        try:
            hf_raise_for_status(r)
        except HTTPError as e:
            raise HTTPError(
                "Invalid user token. If you didn't pass a user token, make sure you "
                "are properly logged in by executing `huggingface-cli login`, and "
                "if you did pass a user token, double-check it's correct.",
                request=e.request,
                response=e.response,
            ) from e
        return r.json()

    def get_token_permission(self, token: Optional[str] = None) -> Literal["read", "write", None]:
        """
        Check if a given `token` is valid and return its permissions.

        For more details about tokens, please refer to https://huggingface.co/docs/hub/security-tokens#what-are-user-access-tokens.

        Args:
            token (`str`, *optional*):
                The token to check for validity. Defaults to the one saved locally.

        Returns:
            `Literal["read", "write", None]`: Permission granted by the token ("read" or "write"). Returns `None` if no
            token passed or token is invalid.
        """
        try:
            return self.whoami(token=token)["auth"]["accessToken"]["role"]
        except (LocalTokenNotFoundError, HTTPError):
            return None

    def get_model_tags(self) -> Dict:
        """
        List all valid model tags as a nested namespace object
        """
        path = f"{self.endpoint}/api/models-tags-by-type"
        r = get_session().get(path)
        hf_raise_for_status(r)
        return r.json()

    def get_dataset_tags(self) -> Dict:
        """
        List all valid dataset tags as a nested namespace object.
        """
        path = f"{self.endpoint}/api/datasets-tags-by-type"
        r = get_session().get(path)
        hf_raise_for_status(r)
        return r.json()

    @validate_hf_hub_args
    def list_models(
        self,
        *,
        filter: Union[ModelFilter, str, Iterable[str], None] = None,
        author: Optional[str] = None,
        library: Optional[Union[str, List[str]]] = None,
        language: Optional[Union[str, List[str]]] = None,
        model_name: Optional[str] = None,
        task: Optional[Union[str, List[str]]] = None,
        trained_dataset: Optional[Union[str, List[str]]] = None,
        tags: Optional[Union[str, List[str]]] = None,
        search: Optional[str] = None,
        emissions_thresholds: Optional[Tuple[float, float]] = None,
        sort: Union[Literal["last_modified"], str, None] = None,
        direction: Optional[Literal[-1]] = None,
        limit: Optional[int] = None,
        full: Optional[bool] = None,
        cardData: bool = False,
        fetch_config: bool = False,
        token: Optional[Union[bool, str]] = None,
        pipeline_tag: Optional[str] = None,
    ) -> Iterable[ModelInfo]:
        """
        List models hosted on the Huggingface Hub, given some filters.

        Args:
            filter ([`ModelFilter`] or `str` or `Iterable`, *optional*):
                A string or [`ModelFilter`] which can be used to identify models
                on the Hub.
            author (`str`, *optional*):
                A string which identify the author (user or organization) of the
                returned models
            library (`str` or `List`, *optional*):
                A string or list of strings of foundational libraries models were
                originally trained from, such as pytorch, tensorflow, or allennlp.
            language (`str` or `List`, *optional*):
                A string or list of strings of languages, both by name and country
                code, such as "en" or "English"
            model_name (`str`, *optional*):
                A string that contain complete or partial names for models on the
                Hub, such as "bert" or "bert-base-cased"
            task (`str` or `List`, *optional*):
                A string or list of strings of tasks models were designed for, such
                as: "fill-mask" or "automatic-speech-recognition"
            trained_dataset (`str` or `List`, *optional*):
                A string tag or a list of string tags of the trained dataset for a
                model on the Hub.
            tags (`str` or `List`, *optional*):
                A string tag or a list of tags to filter models on the Hub by, such
                as `text-generation` or `spacy`.
            search (`str`, *optional*):
                A string that will be contained in the returned model ids.
            emissions_thresholds (`Tuple`, *optional*):
                A tuple of two ints or floats representing a minimum and maximum
                carbon footprint to filter the resulting models with in grams.
            sort (`Literal["last_modified"]` or `str`, *optional*):
                The key with which to sort the resulting models. Possible values
                are the properties of the [`huggingface_hub.hf_api.ModelInfo`] class.
            direction (`Literal[-1]` or `int`, *optional*):
                Direction in which to sort. The value `-1` sorts by descending
                order while all other values sort by ascending order.
            limit (`int`, *optional*):
                The limit on the number of models fetched. Leaving this option
                to `None` fetches all models.
            full (`bool`, *optional*):
                Whether to fetch all model data, including the `last_modified`,
                the `sha`, the files and the `tags`. This is set to `True` by
                default when using a filter.
            cardData (`bool`, *optional*):
                Whether to grab the metadata for the model as well. Can contain
                useful information such as carbon emissions, metrics, and
                datasets trained on.
            fetch_config (`bool`, *optional*):
                Whether to fetch the model configs as well. This is not included
                in `full` due to its size.
            token (`bool` or `str`, *optional*):
                A valid authentication token (see https://huggingface.co/settings/token).
                If `None` or `True` and machine is logged in (through `huggingface-cli login`
                or [`~huggingface_hub.login`]), token will be retrieved from the cache.
                If `False`, token is not sent in the request header.
            pipeline_tag (`str`, *optional*):
                A string pipeline tag to filter models on the Hub by, such as `summarization`


        Returns:
            `Iterable[ModelInfo]`: an iterable of [`huggingface_hub.hf_api.ModelInfo`] objects.

        Example usage with the `filter` argument:

        ```python
        >>> from huggingface_hub import HfApi

        >>> api = HfApi()

        >>> # List all models
        >>> api.list_models()

        >>> # List only the text classification models
        >>> api.list_models(filter="text-classification")

        >>> # List only models from the AllenNLP library
        >>> api.list_models(filter="allennlp")
        ```

        Example usage with the `search` argument:

        ```python
        >>> from huggingface_hub import HfApi

        >>> api = HfApi()

        >>> # List all models with "bert" in their name
        >>> api.list_models(search="bert")

        >>> # List all models with "bert" in their name made by google
        >>> api.list_models(search="bert", author="google")
        ```
        """
        if emissions_thresholds is not None and cardData is None:
            raise ValueError("`emissions_thresholds` were passed without setting `cardData=True`.")

        path = f"{self.endpoint}/api/models"
        headers = self._build_hf_headers(token=token)
        params = {}
        filter_list = []

        if filter is not None:
            if isinstance(filter, ModelFilter):
                params = self._unpack_model_filter(filter)
            else:
                params.update({"filter": filter})

            params.update({"full": True})

        # Build the filter list
        if author:
            params.update({"author": author})
        if model_name:
            params.update({"search": model_name})
        if library:
            filter_list.extend([library] if isinstance(library, str) else library)
        if task:
            filter_list.extend([task] if isinstance(task, str) else task)
        if trained_dataset:
            if not isinstance(trained_dataset, (list, tuple)):
                trained_dataset = [trained_dataset]
            for dataset in trained_dataset:
                if not dataset.startswith("dataset:"):
                    dataset = f"dataset:{dataset}"
                filter_list.append(dataset)
        if language:
            filter_list.extend([language] if isinstance(language, str) else language)
        if tags:
            filter_list.extend([tags] if isinstance(tags, str) else tags)

        if search:
            params.update({"search": search})
        if sort is not None:
            params.update({"sort": "lastModified" if sort == "last_modified" else sort})
        if direction is not None:
            params.update({"direction": direction})
        if limit is not None:
            params.update({"limit": limit})
        if full is not None:
            if full:
                params.update({"full": True})
            elif "full" in params:
                del params["full"]
        if fetch_config:
            params.update({"config": True})
        if cardData:
            params.update({"cardData": True})
        if pipeline_tag:
            params.update({"pipeline_tag": pipeline_tag})

        filter_value = params.get("filter", [])
        if filter_value:
            filter_list.extend([filter_value] if isinstance(filter_value, str) else list(filter_value))
        params.update({"filter": filter_list})

        # `items` is a generator
        items = paginate(path, params=params, headers=headers)
        if limit is not None:
            items = islice(items, limit)  # Do not iterate over all pages
        for item in items:
            if "siblings" not in item:
                item["siblings"] = None
            model_info = ModelInfo(**item)
            if emissions_thresholds is None or _is_emission_within_treshold(model_info, *emissions_thresholds):
                yield model_info

    def _unpack_model_filter(self, model_filter: ModelFilter):
        """
        Unpacks a [`ModelFilter`] into something readable for `list_models`
        """
        model_str = ""

        # Handling author
        if model_filter.author:
            model_str = f"{model_filter.author}/"

        # Handling model_name
        if model_filter.model_name:
            model_str += model_filter.model_name

        filter_list: List[str] = []

        # Handling tasks
        if model_filter.task:
            filter_list.extend([model_filter.task] if isinstance(model_filter.task, str) else model_filter.task)

        # Handling dataset
        if model_filter.trained_dataset:
            if not isinstance(model_filter.trained_dataset, (list, tuple)):
                model_filter.trained_dataset = [model_filter.trained_dataset]
            for dataset in model_filter.trained_dataset:
                if "dataset:" not in dataset:
                    dataset = f"dataset:{dataset}"
                filter_list.append(dataset)

        # Handling library
        if model_filter.library:
            filter_list.extend(
                [model_filter.library] if isinstance(model_filter.library, str) else model_filter.library
            )

        # Handling tags
        if model_filter.tags:
            filter_list.extend([model_filter.tags] if isinstance(model_filter.tags, str) else model_filter.tags)

        query_dict: Dict[str, Any] = {}
        if model_str:
            query_dict["search"] = model_str
        if isinstance(model_filter.language, list):
            filter_list.extend(model_filter.language)
        elif isinstance(model_filter.language, str):
            filter_list.append(model_filter.language)
        query_dict["filter"] = tuple(filter_list)
        return query_dict

    @validate_hf_hub_args
    def list_datasets(
        self,
        *,
        filter: Union[DatasetFilter, str, Iterable[str], None] = None,
        author: Optional[str] = None,
        benchmark: Optional[Union[str, List[str]]] = None,
        dataset_name: Optional[str] = None,
        language_creators: Optional[Union[str, List[str]]] = None,
        language: Optional[Union[str, List[str]]] = None,
        multilinguality: Optional[Union[str, List[str]]] = None,
        size_categories: Optional[Union[str, List[str]]] = None,
        task_categories: Optional[Union[str, List[str]]] = None,
        task_ids: Optional[Union[str, List[str]]] = None,
        search: Optional[str] = None,
        sort: Optional[Union[Literal["last_modified"], str]] = None,
        direction: Optional[Literal[-1]] = None,
        limit: Optional[int] = None,
        full: Optional[bool] = None,
        token: Optional[str] = None,
    ) -> Iterable[DatasetInfo]:
        """
        List datasets hosted on the Huggingface Hub, given some filters.

        Args:
            filter ([`DatasetFilter`] or `str` or `Iterable`, *optional*):
                A string or [`DatasetFilter`] which can be used to identify
                datasets on the hub.
            author (`str`, *optional*):
                A string which identify the author of the returned datasets.
            benchmark (`str` or `List`, *optional*):
                A string or list of strings that can be used to identify datasets on
                the Hub by their official benchmark.
            dataset_name (`str`, *optional*):
                A string or list of strings that can be used to identify datasets on
                the Hub by its name, such as `SQAC` or `wikineural`
            language_creators (`str` or `List`, *optional*):
                A string or list of strings that can be used to identify datasets on
                the Hub with how the data was curated, such as `crowdsourced` or
                `machine_generated`.
            language (`str` or `List`, *optional*):
                A string or list of strings representing a two-character language to
                filter datasets by on the Hub.
            multilinguality (`str` or `List`, *optional*):
                A string or list of strings representing a filter for datasets that
                contain multiple languages.
            size_categories (`str` or `List`, *optional*):
                A string or list of strings that can be used to identify datasets on
                the Hub by the size of the dataset such as `100K<n<1M` or
                `1M<n<10M`.
            task_categories (`str` or `List`, *optional*):
                A string or list of strings that can be used to identify datasets on
                the Hub by the designed task, such as `audio_classification` or
                `named_entity_recognition`.
            task_ids (`str` or `List`, *optional*):
                A string or list of strings that can be used to identify datasets on
                the Hub by the specific task such as `speech_emotion_recognition` or
                `paraphrase`.
            search (`str`, *optional*):
                A string that will be contained in the returned datasets.
            sort (`Literal["last_modified"]` or `str`, *optional*):
                The key with which to sort the resulting datasets. Possible
                values are the properties of the [`huggingface_hub.hf_api.DatasetInfo`] class.
            direction (`Literal[-1]` or `int`, *optional*):
                Direction in which to sort. The value `-1` sorts by descending
                order while all other values sort by ascending order.
            limit (`int`, *optional*):
                The limit on the number of datasets fetched. Leaving this option
                to `None` fetches all datasets.
            full (`bool`, *optional*):
                Whether to fetch all dataset data, including the `last_modified`,
                the `card_data` and  the files. Can contain useful information such as the
                PapersWithCode ID.
            token (`bool` or `str`, *optional*):
                A valid authentication token (see https://huggingface.co/settings/token).
                If `None` or `True` and machine is logged in (through `huggingface-cli login`
                or [`~huggingface_hub.login`]), token will be retrieved from the cache.
                If `False`, token is not sent in the request header.

        Returns:
            `Iterable[DatasetInfo]`: an iterable of [`huggingface_hub.hf_api.DatasetInfo`] objects.

        Example usage with the `filter` argument:

        ```python
        >>> from huggingface_hub import HfApi

        >>> api = HfApi()

        >>> # List all datasets
        >>> api.list_datasets()


        >>> # List only the text classification datasets
        >>> api.list_datasets(filter="task_categories:text-classification")


        >>> # List only the datasets in russian for language modeling
        >>> api.list_datasets(
        ...     filter=("language:ru", "task_ids:language-modeling")
        ... )

        >>> api.list_datasets(filter=filt)
        ```

        Example usage with the `search` argument:

        ```python
        >>> from huggingface_hub import HfApi

        >>> api = HfApi()

        >>> # List all datasets with "text" in their name
        >>> api.list_datasets(search="text")

        >>> # List all datasets with "text" in their name made by google
        >>> api.list_datasets(search="text", author="google")
        ```
        """
        path = f"{self.endpoint}/api/datasets"
        headers = self._build_hf_headers(token=token)
        params = {}
        filter_list = []

        if filter is not None:
            if isinstance(filter, DatasetFilter):
                params = self._unpack_dataset_filter(filter)
            else:
                params.update({"filter": filter})

        # Build the filter list
        if author:
            params.update({"author": author})
        if dataset_name:
            params.update({"search": dataset_name})

        for attr in (
            benchmark,
            language_creators,
            language,
            multilinguality,
            size_categories,
            task_categories,
            task_ids,
        ):
            if attr:
                if not isinstance(attr, (list, tuple)):
                    attr = [attr]
                for data in attr:
                    if not data.startswith(f"{attr}:"):
                        data = f"{attr}:{data}"
                    filter_list.append(data)

        if search:
            params.update({"search": search})
        if sort is not None:
            params.update({"sort": "lastModified" if sort == "last_modified" else sort})
        if direction is not None:
            params.update({"direction": direction})
        if limit is not None:
            params.update({"limit": limit})
        if full:
            params.update({"full": True})

        filter_value = params.get("filter", [])
        if filter_value:
            filter_list.extend([filter_value] if isinstance(filter_value, str) else list(filter_value))
        params.update({"filter": filter_list})

        items = paginate(path, params=params, headers=headers)
        if limit is not None:
            items = islice(items, limit)  # Do not iterate over all pages
        for item in items:
            if "siblings" not in item:
                item["siblings"] = None
            yield DatasetInfo(**item)

    def _unpack_dataset_filter(self, dataset_filter: DatasetFilter):
        """
        Unpacks a [`DatasetFilter`] into something readable for `list_datasets`
        """
        dataset_str = ""

        # Handling author
        if dataset_filter.author:
            dataset_str = f"{dataset_filter.author}/"

        # Handling dataset_name
        if dataset_filter.dataset_name:
            dataset_str += dataset_filter.dataset_name

        filter_list = []
        data_attributes = [
            "benchmark",
            "language_creators",
            "language",
            "multilinguality",
            "size_categories",
            "task_categories",
            "task_ids",
        ]

        for attr in data_attributes:
            curr_attr = getattr(dataset_filter, attr)
            if curr_attr is not None:
                if not isinstance(curr_attr, (list, tuple)):
                    curr_attr = [curr_attr]
                for data in curr_attr:
                    if f"{attr}:" not in data:
                        data = f"{attr}:{data}"
                    filter_list.append(data)

        query_dict: Dict[str, Any] = {}
        if dataset_str is not None:
            query_dict["search"] = dataset_str
        query_dict["filter"] = tuple(filter_list)
        return query_dict

    def list_metrics(self) -> List[MetricInfo]:
        """
        Get the public list of all the metrics on huggingface.co

        Returns:
            `List[MetricInfo]`: a list of [`MetricInfo`] objects which.
        """
        path = f"{self.endpoint}/api/metrics"
        r = get_session().get(path)
        hf_raise_for_status(r)
        d = r.json()
        return [MetricInfo(**x) for x in d]

    @validate_hf_hub_args
    def list_spaces(
        self,
        *,
        filter: Union[str, Iterable[str], None] = None,
        author: Optional[str] = None,
        search: Optional[str] = None,
        sort: Union[Literal["last_modified"], str, None] = None,
        direction: Optional[Literal[-1]] = None,
        limit: Optional[int] = None,
        datasets: Union[str, Iterable[str], None] = None,
        models: Union[str, Iterable[str], None] = None,
        linked: bool = False,
        full: Optional[bool] = None,
        token: Optional[str] = None,
    ) -> Iterable[SpaceInfo]:
        """
        List spaces hosted on the Huggingface Hub, given some filters.

        Args:
            filter (`str` or `Iterable`, *optional*):
                A string tag or list of tags that can be used to identify Spaces on the Hub.
            author (`str`, *optional*):
                A string which identify the author of the returned Spaces.
            search (`str`, *optional*):
                A string that will be contained in the returned Spaces.
            sort (`Literal["last_modified"]` or `str`, *optional*):
                The key with which to sort the resulting Spaces. Possible
                values are the properties of the [`huggingface_hub.hf_api.SpaceInfo`]` class.
            direction (`Literal[-1]` or `int`, *optional*):
                Direction in which to sort. The value `-1` sorts by descending
                order while all other values sort by ascending order.
            limit (`int`, *optional*):
                The limit on the number of Spaces fetched. Leaving this option
                to `None` fetches all Spaces.
            datasets (`str` or `Iterable`, *optional*):
                Whether to return Spaces that make use of a dataset.
                The name of a specific dataset can be passed as a string.
            models (`str` or `Iterable`, *optional*):
                Whether to return Spaces that make use of a model.
                The name of a specific model can be passed as a string.
            linked (`bool`, *optional*):
                Whether to return Spaces that make use of either a model or a dataset.
            full (`bool`, *optional*):
                Whether to fetch all Spaces data, including the `last_modified`, `siblings`
                and `card_data` fields.
            token (`bool` or `str`, *optional*):
                A valid authentication token (see https://huggingface.co/settings/token).
                If `None` or `True` and machine is logged in (through `huggingface-cli login`
                or [`~huggingface_hub.login`]), token will be retrieved from the cache.
                If `False`, token is not sent in the request header.

        Returns:
            `Iterable[SpaceInfo]`: an iterable of [`huggingface_hub.hf_api.SpaceInfo`] objects.
        """
        path = f"{self.endpoint}/api/spaces"
        headers = self._build_hf_headers(token=token)
        params: Dict[str, Any] = {}
        if filter is not None:
            params.update({"filter": filter})
        if author is not None:
            params.update({"author": author})
        if search is not None:
            params.update({"search": search})
        if sort is not None:
            params.update({"sort": "lastModified" if sort == "last_modified" else sort})
        if direction is not None:
            params.update({"direction": direction})
        if limit is not None:
            params.update({"limit": limit})
        if full:
            params.update({"full": True})
        if linked:
            params.update({"linked": True})
        if datasets is not None:
            params.update({"datasets": datasets})
        if models is not None:
            params.update({"models": models})

        items = paginate(path, params=params, headers=headers)
        if limit is not None:
            items = islice(items, limit)  # Do not iterate over all pages
        for item in items:
            if "siblings" not in item:
                item["siblings"] = None
            yield SpaceInfo(**item)

    @validate_hf_hub_args
    def like(
        self,
        repo_id: str,
        *,
        token: Optional[str] = None,
        repo_type: Optional[str] = None,
    ) -> None:
        """
        Like a given repo on the Hub (e.g. set as favorite).

        See also [`unlike`] and [`list_liked_repos`].

        Args:
            repo_id (`str`):
                The repository to like. Example: `"user/my-cool-model"`.

            token (`str`, *optional*):
                Authentication token. Will default to the stored token.

            repo_type (`str`, *optional*):
                Set to `"dataset"` or `"space"` if liking a dataset or space, `None` or
                `"model"` if liking a model. Default is `None`.

        Raises:
            [`~utils.RepositoryNotFoundError`]:
                If repository is not found (error 404): wrong repo_id/repo_type, private
                but not authenticated or repo does not exist.

        Example:
        ```python
        >>> from huggingface_hub import like, list_liked_repos, unlike
        >>> like("gpt2")
        >>> "gpt2" in list_liked_repos().models
        True
        >>> unlike("gpt2")
        >>> "gpt2" in list_liked_repos().models
        False
        ```
        """
        if repo_type is None:
            repo_type = REPO_TYPE_MODEL
        response = get_session().post(
            url=f"{self.endpoint}/api/{repo_type}s/{repo_id}/like",
            headers=self._build_hf_headers(token=token),
        )
        hf_raise_for_status(response)

    @validate_hf_hub_args
    def unlike(
        self,
        repo_id: str,
        *,
        token: Optional[str] = None,
        repo_type: Optional[str] = None,
    ) -> None:
        """
        Unlike a given repo on the Hub (e.g. remove from favorite list).

        See also [`like`] and [`list_liked_repos`].

        Args:
            repo_id (`str`):
                The repository to unlike. Example: `"user/my-cool-model"`.

            token (`str`, *optional*):
                Authentication token. Will default to the stored token.

            repo_type (`str`, *optional*):
                Set to `"dataset"` or `"space"` if unliking a dataset or space, `None` or
                `"model"` if unliking a model. Default is `None`.

        Raises:
            [`~utils.RepositoryNotFoundError`]:
                If repository is not found (error 404): wrong repo_id/repo_type, private
                but not authenticated or repo does not exist.

        Example:
        ```python
        >>> from huggingface_hub import like, list_liked_repos, unlike
        >>> like("gpt2")
        >>> "gpt2" in list_liked_repos().models
        True
        >>> unlike("gpt2")
        >>> "gpt2" in list_liked_repos().models
        False
        ```
        """
        if repo_type is None:
            repo_type = REPO_TYPE_MODEL
        response = get_session().delete(
            url=f"{self.endpoint}/api/{repo_type}s/{repo_id}/like", headers=self._build_hf_headers(token=token)
        )
        hf_raise_for_status(response)

    @validate_hf_hub_args
    def list_liked_repos(
        self,
        user: Optional[str] = None,
        *,
        token: Optional[str] = None,
    ) -> UserLikes:
        """
        List all public repos liked by a user on huggingface.co.

        This list is public so token is optional. If `user` is not passed, it defaults to
        the logged in user.

        See also [`like`] and [`unlike`].

        Args:
            user (`str`, *optional*):
                Name of the user for which you want to fetch the likes.
            token (`str`, *optional*):
                A valid authentication token (see https://huggingface.co/settings/token).
                Used only if `user` is not passed to implicitly determine the current
                user name.

        Returns:
            [`UserLikes`]: object containing the user name and 3 lists of repo ids (1 for
            models, 1 for datasets and 1 for Spaces).

        Raises:
            [`ValueError`](https://docs.python.org/3/library/exceptions.html#ValueError)
                If `user` is not passed and no token found (either from argument or from machine).

        Example:
        ```python
        >>> from huggingface_hub import list_liked_repos

        >>> likes = list_liked_repos("julien-c")

        >>> likes.user
        "julien-c"

        >>> likes.models
        ["osanseviero/streamlit_1.15", "Xhaheen/ChatGPT_HF", ...]
        ```
        """
        # User is either provided explicitly or retrieved from current token.
        if user is None:
            me = self.whoami(token=token)
            if me["type"] == "user":
                user = me["name"]
            else:
                raise ValueError(
                    "Cannot list liked repos. You must provide a 'user' as input or be logged in as a user."
                )

        path = f"{self.endpoint}/api/users/{user}/likes"
        headers = self._build_hf_headers(token=token)

        likes = list(paginate(path, params={}, headers=headers))
        # Looping over a list of items similar to:
        #   {
        #       'createdAt': '2021-09-09T21:53:27.000Z',
        #       'repo': {
        #           'name': 'PaddlePaddle/PaddleOCR',
        #           'type': 'space'
        #        }
        #   }
        # Let's loop 3 times over the received list. Less efficient but more straightforward to read.
        return UserLikes(
            user=user,
            total=len(likes),
            models=[like["repo"]["name"] for like in likes if like["repo"]["type"] == "model"],
            datasets=[like["repo"]["name"] for like in likes if like["repo"]["type"] == "dataset"],
            spaces=[like["repo"]["name"] for like in likes if like["repo"]["type"] == "space"],
        )

    @validate_hf_hub_args
    def list_repo_likers(
        self,
        repo_id: str,
        *,
        repo_type: Optional[str] = None,
        token: Optional[str] = None,
    ) -> List[User]:
        """
        List all users who liked a given repo on the hugging Face Hub.

        See also [`like`] and [`list_liked_repos`].

        Args:
            repo_id (`str`):
                The repository to retrieve . Example: `"user/my-cool-model"`.

            token (`str`, *optional*):
                Authentication token. Will default to the stored token.

            repo_type (`str`, *optional*):
                Set to `"dataset"` or `"space"` if uploading to a dataset or
                space, `None` or `"model"` if uploading to a model. Default is
                `None`.

        Returns:
            `List[User]`: a list of [`User`] objects.
        """

        # Construct the API endpoint
        if repo_type is None:
            repo_type = REPO_TYPE_MODEL
        path = f"{self.endpoint}/api/{repo_type}s/{repo_id}/likers"
        headers = self._build_hf_headers(token=token)

        # Make the request
        response = get_session().get(path, headers=headers)
        hf_raise_for_status(response)

        # Parse the results into User objects
        likers_data = response.json()
        return [
            User(
                username=user_data["user"],
                fullname=user_data["fullname"],
                avatar_url=user_data["avatarUrl"],
            )
            for user_data in likers_data
        ]

    @validate_hf_hub_args
    def model_info(
        self,
        repo_id: str,
        *,
        revision: Optional[str] = None,
        timeout: Optional[float] = None,
        securityStatus: Optional[bool] = None,
        files_metadata: bool = False,
        token: Optional[Union[bool, str]] = None,
    ) -> ModelInfo:
        """
        Get info on one specific model on huggingface.co

        Model can be private if you pass an acceptable token or are logged in.

        Args:
            repo_id (`str`):
                A namespace (user or an organization) and a repo name separated
                by a `/`.
            revision (`str`, *optional*):
                The revision of the model repository from which to get the
                information.
            timeout (`float`, *optional*):
                Whether to set a timeout for the request to the Hub.
            securityStatus (`bool`, *optional*):
                Whether to retrieve the security status from the model
                repository as well.
            files_metadata (`bool`, *optional*):
                Whether or not to retrieve metadata for files in the repository
                (size, LFS metadata, etc). Defaults to `False`.
            token (`bool` or `str`, *optional*):
                A valid authentication token (see https://huggingface.co/settings/token).
                If `None` or `True` and machine is logged in (through `huggingface-cli login`
                or [`~huggingface_hub.login`]), token will be retrieved from the cache.
                If `False`, token is not sent in the request header.

        Returns:
            [`huggingface_hub.hf_api.ModelInfo`]: The model repository information.

        <Tip>

        Raises the following errors:

            - [`~utils.RepositoryNotFoundError`]
              If the repository to download from cannot be found. This may be because it doesn't exist,
              or because it is set to `private` and you do not have access.
            - [`~utils.RevisionNotFoundError`]
              If the revision to download from cannot be found.

        </Tip>
        """
        headers = self._build_hf_headers(token=token)
        path = (
            f"{self.endpoint}/api/models/{repo_id}"
            if revision is None
            else (f"{self.endpoint}/api/models/{repo_id}/revision/{quote(revision, safe='')}")
        )
        params = {}
        if securityStatus:
            params["securityStatus"] = True
        if files_metadata:
            params["blobs"] = True
        r = get_session().get(path, headers=headers, timeout=timeout, params=params)
        hf_raise_for_status(r)
        data = r.json()
        return ModelInfo(**data)

    @validate_hf_hub_args
    def dataset_info(
        self,
        repo_id: str,
        *,
        revision: Optional[str] = None,
        timeout: Optional[float] = None,
        files_metadata: bool = False,
        token: Optional[Union[bool, str]] = None,
    ) -> DatasetInfo:
        """
        Get info on one specific dataset on huggingface.co.

        Dataset can be private if you pass an acceptable token.

        Args:
            repo_id (`str`):
                A namespace (user or an organization) and a repo name separated
                by a `/`.
            revision (`str`, *optional*):
                The revision of the dataset repository from which to get the
                information.
            timeout (`float`, *optional*):
                Whether to set a timeout for the request to the Hub.
            files_metadata (`bool`, *optional*):
                Whether or not to retrieve metadata for files in the repository
                (size, LFS metadata, etc). Defaults to `False`.
            token (`bool` or `str`, *optional*):
                A valid authentication token (see https://huggingface.co/settings/token).
                If `None` or `True` and machine is logged in (through `huggingface-cli login`
                or [`~huggingface_hub.login`]), token will be retrieved from the cache.
                If `False`, token is not sent in the request header.

        Returns:
            [`hf_api.DatasetInfo`]: The dataset repository information.

        <Tip>

        Raises the following errors:

            - [`~utils.RepositoryNotFoundError`]
              If the repository to download from cannot be found. This may be because it doesn't exist,
              or because it is set to `private` and you do not have access.
            - [`~utils.RevisionNotFoundError`]
              If the revision to download from cannot be found.

        </Tip>
        """
        headers = self._build_hf_headers(token=token)
        path = (
            f"{self.endpoint}/api/datasets/{repo_id}"
            if revision is None
            else (f"{self.endpoint}/api/datasets/{repo_id}/revision/{quote(revision, safe='')}")
        )
        params = {}
        if files_metadata:
            params["blobs"] = True

        r = get_session().get(path, headers=headers, timeout=timeout, params=params)
        hf_raise_for_status(r)
        data = r.json()
        return DatasetInfo(**data)

    @validate_hf_hub_args
    def space_info(
        self,
        repo_id: str,
        *,
        revision: Optional[str] = None,
        timeout: Optional[float] = None,
        files_metadata: bool = False,
        token: Optional[Union[bool, str]] = None,
    ) -> SpaceInfo:
        """
        Get info on one specific Space on huggingface.co.

        Space can be private if you pass an acceptable token.

        Args:
            repo_id (`str`):
                A namespace (user or an organization) and a repo name separated
                by a `/`.
            revision (`str`, *optional*):
                The revision of the space repository from which to get the
                information.
            timeout (`float`, *optional*):
                Whether to set a timeout for the request to the Hub.
            files_metadata (`bool`, *optional*):
                Whether or not to retrieve metadata for files in the repository
                (size, LFS metadata, etc). Defaults to `False`.
            token (`bool` or `str`, *optional*):
                A valid authentication token (see https://huggingface.co/settings/token).
                If `None` or `True` and machine is logged in (through `huggingface-cli login`
                or [`~huggingface_hub.login`]), token will be retrieved from the cache.
                If `False`, token is not sent in the request header.

        Returns:
            [`~hf_api.SpaceInfo`]: The space repository information.

        <Tip>

        Raises the following errors:

            - [`~utils.RepositoryNotFoundError`]
              If the repository to download from cannot be found. This may be because it doesn't exist,
              or because it is set to `private` and you do not have access.
            - [`~utils.RevisionNotFoundError`]
              If the revision to download from cannot be found.

        </Tip>
        """
        headers = self._build_hf_headers(token=token)
        path = (
            f"{self.endpoint}/api/spaces/{repo_id}"
            if revision is None
            else (f"{self.endpoint}/api/spaces/{repo_id}/revision/{quote(revision, safe='')}")
        )
        params = {}
        if files_metadata:
            params["blobs"] = True

        r = get_session().get(path, headers=headers, timeout=timeout, params=params)
        hf_raise_for_status(r)
        data = r.json()
        return SpaceInfo(**data)

    @validate_hf_hub_args
    def repo_info(
        self,
        repo_id: str,
        *,
        revision: Optional[str] = None,
        repo_type: Optional[str] = None,
        timeout: Optional[float] = None,
        files_metadata: bool = False,
        token: Optional[Union[bool, str]] = None,
    ) -> Union[ModelInfo, DatasetInfo, SpaceInfo]:
        """
        Get the info object for a given repo of a given type.

        Args:
            repo_id (`str`):
                A namespace (user or an organization) and a repo name separated
                by a `/`.
            revision (`str`, *optional*):
                The revision of the repository from which to get the
                information.
            repo_type (`str`, *optional*):
                Set to `"dataset"` or `"space"` if getting repository info from a dataset or a space,
                `None` or `"model"` if getting repository info from a model. Default is `None`.
            timeout (`float`, *optional*):
                Whether to set a timeout for the request to the Hub.
            files_metadata (`bool`, *optional*):
                Whether or not to retrieve metadata for files in the repository
                (size, LFS metadata, etc). Defaults to `False`.
            token (`bool` or `str`, *optional*):
                A valid authentication token (see https://huggingface.co/settings/token).
                If `None` or `True` and machine is logged in (through `huggingface-cli login`
                or [`~huggingface_hub.login`]), token will be retrieved from the cache.
                If `False`, token is not sent in the request header.

        Returns:
            `Union[SpaceInfo, DatasetInfo, ModelInfo]`: The repository information, as a
            [`huggingface_hub.hf_api.DatasetInfo`], [`huggingface_hub.hf_api.ModelInfo`]
            or [`huggingface_hub.hf_api.SpaceInfo`] object.

        <Tip>

        Raises the following errors:

            - [`~utils.RepositoryNotFoundError`]
              If the repository to download from cannot be found. This may be because it doesn't exist,
              or because it is set to `private` and you do not have access.
            - [`~utils.RevisionNotFoundError`]
              If the revision to download from cannot be found.

        </Tip>
        """
        if repo_type is None or repo_type == "model":
            method = self.model_info
        elif repo_type == "dataset":
            method = self.dataset_info  # type: ignore
        elif repo_type == "space":
            method = self.space_info  # type: ignore
        else:
            raise ValueError("Unsupported repo type.")
        return method(
            repo_id,
            revision=revision,
            token=token,
            timeout=timeout,
            files_metadata=files_metadata,
        )

    @validate_hf_hub_args
    def repo_exists(
        self,
        repo_id: str,
        *,
        repo_type: Optional[str] = None,
        token: Optional[str] = None,
    ) -> bool:
        """
        Checks if a repository exists on the Hugging Face Hub.

        Args:
            repo_id (`str`):
                A namespace (user or an organization) and a repo name separated
                by a `/`.
            repo_type (`str`, *optional*):
                Set to `"dataset"` or `"space"` if getting repository info from a dataset or a space,
                `None` or `"model"` if getting repository info from a model. Default is `None`.
            token (`bool` or `str`, *optional*):
                A valid authentication token (see https://huggingface.co/settings/token).
                If `None` or `True` and machine is logged in (through `huggingface-cli login`
                or [`~huggingface_hub.login`]), token will be retrieved from the cache.
                If `False`, token is not sent in the request header.

        Returns:
            True if the repository exists, False otherwise.

        Examples:
            ```py
            >>> from huggingface_hub import repo_exists
            >>> repo_exists("google/gemma-7b")
            True
            >>> repo_exists("google/not-a-repo")
            False
            ```
        """
        try:
            self.repo_info(repo_id=repo_id, repo_type=repo_type, token=token)
            return True
        except GatedRepoError:
            return True  # we don't have access but it exists
        except RepositoryNotFoundError:
            return False

    @validate_hf_hub_args
    def revision_exists(
        self,
        repo_id: str,
        revision: str,
        *,
        repo_type: Optional[str] = None,
        token: Optional[str] = None,
    ) -> bool:
        """
        Checks if a specific revision exists on a repo on the Hugging Face Hub.

        Args:
            repo_id (`str`):
                A namespace (user or an organization) and a repo name separated
                by a `/`.
            revision (`str`):
                The revision of the repository to check.
            repo_type (`str`, *optional*):
                Set to `"dataset"` or `"space"` if getting repository info from a dataset or a space,
                `None` or `"model"` if getting repository info from a model. Default is `None`.
            token (`bool` or `str`, *optional*):
                A valid authentication token (see https://huggingface.co/settings/token).
                If `None` or `True` and machine is logged in (through `huggingface-cli login`
                or [`~huggingface_hub.login`]), token will be retrieved from the cache.
                If `False`, token is not sent in the request header.

        Returns:
            True if the repository and the revision exists, False otherwise.

        Examples:
            ```py
            >>> from huggingface_hub import revision_exists
            >>> revision_exists("google/gemma-7b", "float16")
            True
            >>> revision_exists("google/gemma-7b", "not-a-revision")
            False
            ```
        """
        try:
            self.repo_info(repo_id=repo_id, revision=revision, repo_type=repo_type, token=token)
            return True
        except RevisionNotFoundError:
            return False
        except RepositoryNotFoundError:
            return False

    @validate_hf_hub_args
    def file_exists(
        self,
        repo_id: str,
        filename: str,
        *,
        repo_type: Optional[str] = None,
        revision: Optional[str] = None,
        token: Union[str, bool, None] = None,
    ) -> bool:
        """
        Checks if a file exists in a repository on the Hugging Face Hub.

        Args:
            repo_id (`str`):
                A namespace (user or an organization) and a repo name separated
                by a `/`.
            filename (`str`):
                The name of the file to check, for example:
                `"config.json"`
            repo_type (`str`, *optional*):
                Set to `"dataset"` or `"space"` if getting repository info from a dataset or a space,
                `None` or `"model"` if getting repository info from a model. Default is `None`.
            revision (`str`, *optional*):
                The revision of the repository from which to get the information. Defaults to `"main"` branch.
            token (`bool` or `str`, *optional*):
                A valid authentication token (see https://huggingface.co/settings/token).
                If `None` or `True` and machine is logged in (through `huggingface-cli login`
                or [`~huggingface_hub.login`]), token will be retrieved from the cache.
                If `False`, token is not sent in the request header.

        Returns:
            True if the file exists, False otherwise.

        Examples:
            ```py
            >>> from huggingface_hub import file_exists
            >>> file_exists("bigcode/starcoder", "config.json")
            True
            >>> file_exists("bigcode/starcoder", "not-a-file")
            False
            >>> file_exists("bigcode/not-a-repo", "config.json")
            False
            ```
        """
        url = hf_hub_url(
            repo_id=repo_id, repo_type=repo_type, revision=revision, filename=filename, endpoint=self.endpoint
        )
        try:
            if token is None:
                token = self.token
            get_hf_file_metadata(url, token=token)
            return True
        except GatedRepoError:  # raise specifically on gated repo
            raise
        except (RepositoryNotFoundError, EntryNotFoundError, RevisionNotFoundError):
            return False

    @validate_hf_hub_args
    def list_repo_files(
        self,
        repo_id: str,
        *,
        revision: Optional[str] = None,
        repo_type: Optional[str] = None,
        token: Optional[Union[bool, str]] = None,
    ) -> List[str]:
        """
        Get the list of files in a given repo.

        Args:
            repo_id (`str`):
                A namespace (user or an organization) and a repo name separated by a `/`.
            revision (`str`, *optional*):
                The revision of the model repository from which to get the information.
            repo_type (`str`, *optional*):
                Set to `"dataset"` or `"space"` if uploading to a dataset or space, `None` or `"model"` if uploading to
                a model. Default is `None`.
            token (`bool` or `str`, *optional*):
                A valid authentication token (see https://huggingface.co/settings/token). If `None` or `True` and
                machine is logged in (through `huggingface-cli login` or [`~huggingface_hub.login`]), token will be
                retrieved from the cache. If `False`, token is not sent in the request header.

        Returns:
            `List[str]`: the list of files in a given repository.
        """
        return [
            f.rfilename
            for f in self.list_repo_tree(
                repo_id=repo_id, recursive=True, revision=revision, repo_type=repo_type, token=token
            )
            if isinstance(f, RepoFile)
        ]

    @validate_hf_hub_args
    def list_repo_tree(
        self,
        repo_id: str,
        path_in_repo: Optional[str] = None,
        *,
        recursive: bool = False,
        expand: bool = False,
        revision: Optional[str] = None,
        repo_type: Optional[str] = None,
        token: Optional[Union[bool, str]] = None,
    ) -> Iterable[Union[RepoFile, RepoFolder]]:
        """
        List a repo tree's files and folders and get information about them.

        Args:
            repo_id (`str`):
                A namespace (user or an organization) and a repo name separated by a `/`.
            path_in_repo (`str`, *optional*):
                Relative path of the tree (folder) in the repo, for example:
                `"checkpoints/1fec34a/results"`. Will default to the root tree (folder) of the repository.
            recursive (`bool`, *optional*, defaults to `False`):
                Whether to list tree's files and folders recursively.
            expand (`bool`, *optional*, defaults to `False`):
                Whether to fetch more information about the tree's files and folders (e.g. last commit and files' security scan results). This
                operation is more expensive for the server so only 50 results are returned per page (instead of 1000).
                As pagination is implemented in `huggingface_hub`, this is transparent for you except for the time it
                takes to get the results.
            revision (`str`, *optional*):
                The revision of the repository from which to get the tree. Defaults to `"main"` branch.
            repo_type (`str`, *optional*):
                The type of the repository from which to get the tree (`"model"`, `"dataset"` or `"space"`.
                Defaults to `"model"`.
            token (`bool` or `str`, *optional*):
                A valid authentication token (see https://huggingface.co/settings/token). If `None` or `True` and
                machine is logged in (through `huggingface-cli login` or [`~huggingface_hub.login`]), token will be
                retrieved from the cache. If `False`, token is not sent in the request header.

        Returns:
            `Iterable[Union[RepoFile, RepoFolder]]`:
                The information about the tree's files and folders, as an iterable of [`RepoFile`] and [`RepoFolder`] objects. The order of the files and folders is
                not guaranteed.

        Raises:
            [`~utils.RepositoryNotFoundError`]:
                If repository is not found (error 404): wrong repo_id/repo_type, private but not authenticated or repo
                does not exist.
            [`~utils.RevisionNotFoundError`]:
                If revision is not found (error 404) on the repo.
            [`~utils.EntryNotFoundError`]:
                If the tree (folder) does not exist (error 404) on the repo.

        Examples:

            Get information about a repo's tree.
            ```py
            >>> from huggingface_hub import list_repo_tree
            >>> repo_tree = list_repo_tree("lysandre/arxiv-nlp")
            >>> repo_tree
            <generator object HfApi.list_repo_tree at 0x7fa4088e1ac0>
            >>> list(repo_tree)
            [
                RepoFile(path='.gitattributes', size=391, blob_id='ae8c63daedbd4206d7d40126955d4e6ab1c80f8f', lfs=None, last_commit=None, security=None),
                RepoFile(path='README.md', size=391, blob_id='43bd404b159de6fba7c2f4d3264347668d43af25', lfs=None, last_commit=None, security=None),
                RepoFile(path='config.json', size=554, blob_id='2f9618c3a19b9a61add74f70bfb121335aeef666', lfs=None, last_commit=None, security=None),
                RepoFile(
                    path='flax_model.msgpack', size=497764107, blob_id='8095a62ccb4d806da7666fcda07467e2d150218e',
                    lfs={'size': 497764107, 'sha256': 'd88b0d6a6ff9c3f8151f9d3228f57092aaea997f09af009eefd7373a77b5abb9', 'pointer_size': 134}, last_commit=None, security=None
                ),
                RepoFile(path='merges.txt', size=456318, blob_id='226b0752cac7789c48f0cb3ec53eda48b7be36cc', lfs=None, last_commit=None, security=None),
                RepoFile(
                    path='pytorch_model.bin', size=548123560, blob_id='64eaa9c526867e404b68f2c5d66fd78e27026523',
                    lfs={'size': 548123560, 'sha256': '9be78edb5b928eba33aa88f431551348f7466ba9f5ef3daf1d552398722a5436', 'pointer_size': 134}, last_commit=None, security=None
                ),
                RepoFile(path='vocab.json', size=898669, blob_id='b00361fece0387ca34b4b8b8539ed830d644dbeb', lfs=None, last_commit=None, security=None)]
            ]
            ```

            Get even more information about a repo's tree (last commit and files' security scan results)
            ```py
            >>> from huggingface_hub import list_repo_tree
            >>> repo_tree = list_repo_tree("prompthero/openjourney-v4", expand=True)
            >>> list(repo_tree)
            [
                RepoFolder(
                    path='feature_extractor',
                    tree_id='aa536c4ea18073388b5b0bc791057a7296a00398',
                    last_commit={
                        'oid': '47b62b20b20e06b9de610e840282b7e6c3d51190',
                        'title': 'Upload diffusers weights (#48)',
                        'date': datetime.datetime(2023, 3, 21, 9, 5, 27, tzinfo=datetime.timezone.utc)
                    }
                ),
                RepoFolder(
                    path='safety_checker',
                    tree_id='65aef9d787e5557373fdf714d6c34d4fcdd70440',
                    last_commit={
                        'oid': '47b62b20b20e06b9de610e840282b7e6c3d51190',
                        'title': 'Upload diffusers weights (#48)',
                        'date': datetime.datetime(2023, 3, 21, 9, 5, 27, tzinfo=datetime.timezone.utc)
                    }
                ),
                RepoFile(
                    path='model_index.json',
                    size=582,
                    blob_id='d3d7c1e8c3e78eeb1640b8e2041ee256e24c9ee1',
                    lfs=None,
                    last_commit={
                        'oid': 'b195ed2d503f3eb29637050a886d77bd81d35f0e',
                        'title': 'Fix deprecation warning by changing `CLIPFeatureExtractor` to `CLIPImageProcessor`. (#54)',
                        'date': datetime.datetime(2023, 5, 15, 21, 41, 59, tzinfo=datetime.timezone.utc)
                    },
                    security={
                        'safe': True,
                        'av_scan': {'virusFound': False, 'virusNames': None},
                        'pickle_import_scan': None
                    }
                )
                ...
            ]
            ```
        """
        repo_type = repo_type or REPO_TYPE_MODEL
        revision = quote(revision, safe="") if revision is not None else DEFAULT_REVISION
        headers = self._build_hf_headers(token=token)

        encoded_path_in_repo = "/" + quote(path_in_repo, safe="") if path_in_repo else ""
        tree_url = f"{self.endpoint}/api/{repo_type}s/{repo_id}/tree/{revision}{encoded_path_in_repo}"
        for path_info in paginate(path=tree_url, headers=headers, params={"recursive": recursive, "expand": expand}):
            yield (RepoFile(**path_info) if path_info["type"] == "file" else RepoFolder(**path_info))

    @validate_hf_hub_args
    def list_repo_refs(
        self,
        repo_id: str,
        *,
        repo_type: Optional[str] = None,
        include_pull_requests: bool = False,
        token: Optional[Union[bool, str]] = None,
    ) -> GitRefs:
        """
        Get the list of refs of a given repo (both tags and branches).

        Args:
            repo_id (`str`):
                A namespace (user or an organization) and a repo name separated
                by a `/`.
            repo_type (`str`, *optional*):
                Set to `"dataset"` or `"space"` if listing refs from a dataset or a Space,
                `None` or `"model"` if listing from a model. Default is `None`.
            include_pull_requests (`bool`, *optional*):
                Whether to include refs from pull requests in the list. Defaults to `False`.
            token (`bool` or `str`, *optional*):
                A valid authentication token (see https://huggingface.co/settings/token).
                If `None` or `True` and machine is logged in (through `huggingface-cli login`
                or [`~huggingface_hub.login`]), token will be retrieved from the cache.
                If `False`, token is not sent in the request header.

        Example:
        ```py
        >>> from huggingface_hub import HfApi
        >>> api = HfApi()
        >>> api.list_repo_refs("gpt2")
        GitRefs(branches=[GitRefInfo(name='main', ref='refs/heads/main', target_commit='e7da7f221d5bf496a48136c0cd264e630fe9fcc8')], converts=[], tags=[])

        >>> api.list_repo_refs("bigcode/the-stack", repo_type='dataset')
        GitRefs(
            branches=[
                GitRefInfo(name='main', ref='refs/heads/main', target_commit='18edc1591d9ce72aa82f56c4431b3c969b210ae3'),
                GitRefInfo(name='v1.1.a1', ref='refs/heads/v1.1.a1', target_commit='f9826b862d1567f3822d3d25649b0d6d22ace714')
            ],
            converts=[],
            tags=[
                GitRefInfo(name='v1.0', ref='refs/tags/v1.0', target_commit='c37a8cd1e382064d8aced5e05543c5f7753834da')
            ]
        )
        ```

        Returns:
            [`GitRefs`]: object containing all information about branches and tags for a
            repo on the Hub.
        """
        repo_type = repo_type or REPO_TYPE_MODEL
        response = get_session().get(
            f"{self.endpoint}/api/{repo_type}s/{repo_id}/refs",
            headers=self._build_hf_headers(token=token),
            params={"include_prs": 1} if include_pull_requests else {},
        )
        hf_raise_for_status(response)
        data = response.json()

        def _format_as_git_ref_info(item: Dict) -> GitRefInfo:
            return GitRefInfo(name=item["name"], ref=item["ref"], target_commit=item["targetCommit"])

        return GitRefs(
            branches=[_format_as_git_ref_info(item) for item in data["branches"]],
            converts=[_format_as_git_ref_info(item) for item in data["converts"]],
            tags=[_format_as_git_ref_info(item) for item in data["tags"]],
            pull_requests=[_format_as_git_ref_info(item) for item in data["pullRequests"]]
            if include_pull_requests
            else None,
        )

    @validate_hf_hub_args
    def list_repo_commits(
        self,
        repo_id: str,
        *,
        repo_type: Optional[str] = None,
        token: Optional[Union[bool, str]] = None,
        revision: Optional[str] = None,
        formatted: bool = False,
    ) -> List[GitCommitInfo]:
        """
        Get the list of commits of a given revision for a repo on the Hub.

        Commits are sorted by date (last commit first).

        Args:
            repo_id (`str`):
                A namespace (user or an organization) and a repo name separated by a `/`.
            repo_type (`str`, *optional*):
                Set to `"dataset"` or `"space"` if listing commits from a dataset or a Space, `None` or `"model"` if
                listing from a model. Default is `None`.
            token (`bool` or `str`, *optional*):
                A valid authentication token (see https://huggingface.co/settings/token).
                If `None` or `True` and machine is logged in (through `huggingface-cli login`
                or [`~huggingface_hub.login`]), token will be retrieved from the cache.
                If `False`, token is not sent in the request header.
            revision (`str`, *optional*):
                The git revision to commit from. Defaults to the head of the `"main"` branch.
            formatted (`bool`):
                Whether to return the HTML-formatted title and description of the commits. Defaults to False.

        Example:
        ```py
        >>> from huggingface_hub import HfApi
        >>> api = HfApi()

        # Commits are sorted by date (last commit first)
        >>> initial_commit = api.list_repo_commits("gpt2")[-1]

        # Initial commit is always a system commit containing the `.gitattributes` file.
        >>> initial_commit
        GitCommitInfo(
            commit_id='9b865efde13a30c13e0a33e536cf3e4a5a9d71d8',
            authors=['system'],
            created_at=datetime.datetime(2019, 2, 18, 10, 36, 15, tzinfo=datetime.timezone.utc),
            title='initial commit',
            message='',
            formatted_title=None,
            formatted_message=None
        )

        # Create an empty branch by deriving from initial commit
        >>> api.create_branch("gpt2", "new_empty_branch", revision=initial_commit.commit_id)
        ```

        Returns:
            List[[`GitCommitInfo`]]: list of objects containing information about the commits for a repo on the Hub.

        Raises:
            [`~utils.RepositoryNotFoundError`]:
                If repository is not found (error 404): wrong repo_id/repo_type, private but not authenticated or repo
                does not exist.
            [`~utils.RevisionNotFoundError`]:
                If revision is not found (error 404) on the repo.
        """
        repo_type = repo_type or REPO_TYPE_MODEL
        revision = quote(revision, safe="") if revision is not None else DEFAULT_REVISION

        # Paginate over results and return the list of commits.
        return [
            GitCommitInfo(
                commit_id=item["id"],
                authors=[author["user"] for author in item["authors"]],
                created_at=parse_datetime(item["date"]),
                title=item["title"],
                message=item["message"],
                formatted_title=item.get("formatted", {}).get("title"),
                formatted_message=item.get("formatted", {}).get("message"),
            )
            for item in paginate(
                f"{self.endpoint}/api/{repo_type}s/{repo_id}/commits/{revision}",
                headers=self._build_hf_headers(token=token),
                params={"expand[]": "formatted"} if formatted else {},
            )
        ]

    @validate_hf_hub_args
    def get_paths_info(
        self,
        repo_id: str,
        paths: Union[List[str], str],
        *,
        expand: bool = False,
        revision: Optional[str] = None,
        repo_type: Optional[str] = None,
        token: Optional[Union[bool, str]] = None,
    ) -> List[Union[RepoFile, RepoFolder]]:
        """
        Get information about a repo's paths.

        Args:
            repo_id (`str`):
                A namespace (user or an organization) and a repo name separated by a `/`.
            paths (`Union[List[str], str]`, *optional*):
                The paths to get information about. If a path do not exist, it is ignored without raising
                an exception.
            expand (`bool`, *optional*, defaults to `False`):
                Whether to fetch more information about the paths (e.g. last commit and files' security scan results). This
                operation is more expensive for the server so only 50 results are returned per page (instead of 1000).
                As pagination is implemented in `huggingface_hub`, this is transparent for you except for the time it
                takes to get the results.
            revision (`str`, *optional*):
                The revision of the repository from which to get the information. Defaults to `"main"` branch.
            repo_type (`str`, *optional*):
                The type of the repository from which to get the information (`"model"`, `"dataset"` or `"space"`.
                Defaults to `"model"`.
            token (`bool` or `str`, *optional*):
                A valid authentication token (see https://huggingface.co/settings/token). If `None` or `True` and
                machine is logged in (through `huggingface-cli login` or [`~huggingface_hub.login`]), token will be
                retrieved from the cache. If `False`, token is not sent in the request header.

        Returns:
            `List[Union[RepoFile, RepoFolder]]`:
                The information about the paths, as a list of [`RepoFile`] and [`RepoFolder`] objects.

        Raises:
            [`~utils.RepositoryNotFoundError`]:
                If repository is not found (error 404): wrong repo_id/repo_type, private but not authenticated or repo
                does not exist.
            [`~utils.RevisionNotFoundError`]:
                If revision is not found (error 404) on the repo.

        Example:
        ```py
        >>> from huggingface_hub import get_paths_info
        >>> paths_info = get_paths_info("allenai/c4", ["README.md", "en"], repo_type="dataset")
        >>> paths_info
        [
            RepoFile(path='README.md', size=2379, blob_id='f84cb4c97182890fc1dbdeaf1a6a468fd27b4fff', lfs=None, last_commit=None, security=None),
            RepoFolder(path='en', tree_id='dc943c4c40f53d02b31ced1defa7e5f438d5862e', last_commit=None)
        ]
        ```
        """
        repo_type = repo_type or REPO_TYPE_MODEL
        revision = quote(revision, safe="") if revision is not None else DEFAULT_REVISION
        headers = self._build_hf_headers(token=token)

        response = get_session().post(
            f"{self.endpoint}/api/{repo_type}s/{repo_id}/paths-info/{revision}",
            data={
                "paths": paths if isinstance(paths, list) else [paths],
                "expand": expand,
            },
            headers=headers,
        )
        hf_raise_for_status(response)
        paths_info = response.json()
        return [
            RepoFile(**path_info) if path_info["type"] == "file" else RepoFolder(**path_info)
            for path_info in paths_info
        ]

    @validate_hf_hub_args
    def super_squash_history(
        self,
        repo_id: str,
        *,
        branch: Optional[str] = None,
        commit_message: Optional[str] = None,
        repo_type: Optional[str] = None,
        token: Optional[str] = None,
    ) -> None:
        """Squash commit history on a branch for a repo on the Hub.

        Squashing the repo history is useful when you know you'll make hundreds of commits and you don't want to
        clutter the history. Squashing commits can only be performed from the head of a branch.

        <Tip warning={true}>

        Once squashed, the commit history cannot be retrieved. This is a non-revertible operation.

        </Tip>

        <Tip warning={true}>

        Once the history of a branch has been squashed, it is not possible to merge it back into another branch since
        their history will have diverged.

        </Tip>

        Args:
            repo_id (`str`):
                A namespace (user or an organization) and a repo name separated by a `/`.
            branch (`str`, *optional*):
                The branch to squash. Defaults to the head of the `"main"` branch.
            commit_message (`str`, *optional*):
                The commit message to use for the squashed commit.
            repo_type (`str`, *optional*):
                Set to `"dataset"` or `"space"` if listing commits from a dataset or a Space, `None` or `"model"` if
                listing from a model. Default is `None`.
            token (`str`, *optional*):
                A valid authentication token (see https://huggingface.co/settings/token). If the machine is logged in
                (through `huggingface-cli login` or [`~huggingface_hub.login`]), token can be automatically retrieved
                from the cache.

        Raises:
            [`~utils.RepositoryNotFoundError`]:
                If repository is not found (error 404): wrong repo_id/repo_type, private but not authenticated or repo
                does not exist.
            [`~utils.RevisionNotFoundError`]:
                If the branch to squash cannot be found.
            [`~utils.BadRequestError`]:
                If invalid reference for a branch. You cannot squash history on tags.

        Example:
        ```py
        >>> from huggingface_hub import HfApi
        >>> api = HfApi()

        # Create repo
        >>> repo_id = api.create_repo("test-squash").repo_id

        # Make a lot of commits.
        >>> api.upload_file(repo_id=repo_id, path_in_repo="file.txt", path_or_fileobj=b"content")
        >>> api.upload_file(repo_id=repo_id, path_in_repo="lfs.bin", path_or_fileobj=b"content")
        >>> api.upload_file(repo_id=repo_id, path_in_repo="file.txt", path_or_fileobj=b"another_content")

        # Squash history
        >>> api.super_squash_history(repo_id=repo_id)
        ```
        """
        if repo_type is None:
            repo_type = REPO_TYPE_MODEL
        if repo_type not in REPO_TYPES:
            raise ValueError("Invalid repo type")
        if branch is None:
            branch = DEFAULT_REVISION

        # Prepare request
        url = f"{self.endpoint}/api/{repo_type}s/{repo_id}/super-squash/{branch}"
        headers = self._build_hf_headers(token=token)
        commit_message = commit_message or f"Super-squash branch '{branch}' using huggingface_hub"

        # Super-squash
        response = get_session().post(url=url, headers=headers, json={"message": commit_message})
        hf_raise_for_status(response)

    @validate_hf_hub_args
    def create_repo(
        self,
        repo_id: str,
        *,
        token: Optional[str] = None,
        private: bool = False,
        repo_type: Optional[str] = None,
        exist_ok: bool = False,
        space_sdk: Optional[str] = None,
        space_hardware: Optional[SpaceHardware] = None,
        space_storage: Optional[SpaceStorage] = None,
        space_sleep_time: Optional[int] = None,
        space_secrets: Optional[List[Dict[str, str]]] = None,
        space_variables: Optional[List[Dict[str, str]]] = None,
    ) -> RepoUrl:
        """Create an empty repo on the HuggingFace Hub.

        Args:
            repo_id (`str`):
                A namespace (user or an organization) and a repo name separated
                by a `/`.
            token (`str`, *optional*):
                An authentication token (See https://huggingface.co/settings/token)
            private (`bool`, *optional*, defaults to `False`):
                Whether the model repo should be private.
            repo_type (`str`, *optional*):
                Set to `"dataset"` or `"space"` if uploading to a dataset or
                space, `None` or `"model"` if uploading to a model. Default is
                `None`.
            exist_ok (`bool`, *optional*, defaults to `False`):
                If `True`, do not raise an error if repo already exists.
            space_sdk (`str`, *optional*):
                Choice of SDK to use if repo_type is "space". Can be "streamlit", "gradio", "docker", or "static".
            space_hardware (`SpaceHardware` or `str`, *optional*):
                Choice of Hardware if repo_type is "space". See [`SpaceHardware`] for a complete list.
            space_storage (`SpaceStorage` or `str`, *optional*):
                Choice of persistent storage tier. Example: `"small"`. See [`SpaceStorage`] for a complete list.
            space_sleep_time (`int`, *optional*):
                Number of seconds of inactivity to wait before a Space is put to sleep. Set to `-1` if you don't want
                your Space to sleep (default behavior for upgraded hardware). For free hardware, you can't configure
                the sleep time (value is fixed to 48 hours of inactivity).
                See https://huggingface.co/docs/hub/spaces-gpus#sleep-time for more details.
            space_secrets (`List[Dict[str, str]]`, *optional*):
                A list of secret keys to set in your Space. Each item is in the form `{"key": ..., "value": ..., "description": ...}` where description is optional.
                For more details, see https://huggingface.co/docs/hub/spaces-overview#managing-secrets.
            space_variables (`List[Dict[str, str]]`, *optional*):
                A list of public environment variables to set in your Space. Each item is in the form `{"key": ..., "value": ..., "description": ...}` where description is optional.
                For more details, see https://huggingface.co/docs/hub/spaces-overview#managing-secrets-and-environment-variables.

        Returns:
            [`RepoUrl`]: URL to the newly created repo. Value is a subclass of `str` containing
            attributes like `endpoint`, `repo_type` and `repo_id`.
        """
        organization, name = repo_id.split("/") if "/" in repo_id else (None, repo_id)

        path = f"{self.endpoint}/api/repos/create"

        if repo_type not in REPO_TYPES:
            raise ValueError("Invalid repo type")

        json: Dict[str, Any] = {"name": name, "organization": organization, "private": private}
        if repo_type is not None:
            json["type"] = repo_type
        if repo_type == "space":
            if space_sdk is None:
                raise ValueError(
                    "No space_sdk provided. `create_repo` expects space_sdk to be one"
                    f" of {SPACES_SDK_TYPES} when repo_type is 'space'`"
                )
            if space_sdk not in SPACES_SDK_TYPES:
                raise ValueError(f"Invalid space_sdk. Please choose one of {SPACES_SDK_TYPES}.")
            json["sdk"] = space_sdk

        if space_sdk is not None and repo_type != "space":
            warnings.warn("Ignoring provided space_sdk because repo_type is not 'space'.")

        function_args = [
            "space_hardware",
            "space_storage",
            "space_sleep_time",
            "space_secrets",
            "space_variables",
        ]
        json_keys = ["hardware", "storageTier", "sleepTimeSeconds", "secrets", "variables"]
        values = [space_hardware, space_storage, space_sleep_time, space_secrets, space_variables]

        if repo_type == "space":
            json.update({k: v for k, v in zip(json_keys, values) if v is not None})
        else:
            provided_space_args = [key for key, value in zip(function_args, values) if value is not None]

            if provided_space_args:
                warnings.warn(f"Ignoring provided {', '.join(provided_space_args)} because repo_type is not 'space'.")

        if getattr(self, "_lfsmultipartthresh", None):
            # Testing purposes only.
            # See https://github.com/huggingface/huggingface_hub/pull/733/files#r820604472
            json["lfsmultipartthresh"] = self._lfsmultipartthresh  # type: ignore
        headers = self._build_hf_headers(token=token)

        while True:
            r = get_session().post(path, headers=headers, json=json)
            if r.status_code == 409 and "Cannot create repo: another conflicting operation is in progress" in r.text:
                # Since https://github.com/huggingface/moon-landing/pull/7272 (private repo), it is not possible to
                # concurrently create repos on the Hub for a same user. This is rarely an issue, except when running
                # tests. To avoid any inconvenience, we retry to create the repo for this specific error.
                # NOTE: This could have being fixed directly in the tests but adding it here should fixed CIs for all
                # dependent libraries.
                # NOTE: If a fix is implemented server-side, we should be able to remove this retry mechanism.
                logger.debug("Create repo failed due to a concurrency issue. Retrying...")
                continue
            break

        try:
            hf_raise_for_status(r)
        except HTTPError as err:
            if exist_ok and err.response.status_code == 409:
                # Repo already exists and `exist_ok=True`
                pass
            elif exist_ok and err.response.status_code == 403:
                # No write permission on the namespace but repo might already exist
                try:
                    self.repo_info(repo_id=repo_id, repo_type=repo_type, token=token)
                    if repo_type is None or repo_type == REPO_TYPE_MODEL:
                        return RepoUrl(f"{self.endpoint}/{repo_id}")
                    return RepoUrl(f"{self.endpoint}/{repo_type}/{repo_id}")
                except HfHubHTTPError:
                    raise err
            else:
                raise

        d = r.json()
        return RepoUrl(d["url"], endpoint=self.endpoint)

    @validate_hf_hub_args
    def delete_repo(
        self,
        repo_id: str,
        *,
        token: Optional[str] = None,
        repo_type: Optional[str] = None,
        missing_ok: bool = False,
    ) -> None:
        """
        Delete a repo from the HuggingFace Hub. CAUTION: this is irreversible.

        Args:
            repo_id (`str`):
                A namespace (user or an organization) and a repo name separated
                by a `/`.
            token (`str`, *optional*):
                An authentication token (See https://huggingface.co/settings/token)
            repo_type (`str`, *optional*):
                Set to `"dataset"` or `"space"` if uploading to a dataset or
                space, `None` or `"model"` if uploading to a model.
            missing_ok (`bool`, *optional*, defaults to `False`):
                If `True`, do not raise an error if repo does not exist.

        Raises:
            - [`~utils.RepositoryNotFoundError`]
              If the repository to delete from cannot be found and `missing_ok` is set to False (default).
        """
        organization, name = repo_id.split("/") if "/" in repo_id else (None, repo_id)

        path = f"{self.endpoint}/api/repos/delete"

        if repo_type not in REPO_TYPES:
            raise ValueError("Invalid repo type")

        json = {"name": name, "organization": organization}
        if repo_type is not None:
            json["type"] = repo_type

        headers = self._build_hf_headers(token=token)
        r = get_session().delete(path, headers=headers, json=json)
        try:
            hf_raise_for_status(r)
        except RepositoryNotFoundError:
            if not missing_ok:
                raise

    @validate_hf_hub_args
    @_deprecate_arguments(
        version="0.24.0", deprecated_args=("organization", "name"), custom_message="Use `repo_id` instead."
    )
    def update_repo_visibility(
        self,
        repo_id: str,
        private: bool = False,
        *,
        token: Optional[str] = None,
        organization: Optional[str] = None,
        repo_type: Optional[str] = None,
        name: Optional[str] = None,
    ) -> Dict[str, bool]:
        """Update the visibility setting of a repository.

        Args:
            repo_id (`str`, *optional*):
                A namespace (user or an organization) and a repo name separated
                by a `/`.
            private (`bool`, *optional*, defaults to `False`):
                Whether the model repo should be private.
            token (`str`, *optional*):
                An authentication token (See https://huggingface.co/settings/token)
            repo_type (`str`, *optional*):
                Set to `"dataset"` or `"space"` if uploading to a dataset or
                space, `None` or `"model"` if uploading to a model. Default is
                `None`.

        Returns:
            The HTTP response in json.

        <Tip>

        Raises the following errors:

            - [`~utils.RepositoryNotFoundError`]
              If the repository to download from cannot be found. This may be because it doesn't exist,
              or because it is set to `private` and you do not have access.

        </Tip>
        """
        if repo_type not in REPO_TYPES:
            raise ValueError("Invalid repo type")

        organization, name = repo_id.split("/") if "/" in repo_id else (None, repo_id)

        if organization is None:
            namespace = self.whoami(token)["name"]
        else:
            namespace = organization

        if repo_type is None:
            repo_type = REPO_TYPE_MODEL  # default repo type

        r = get_session().put(
            url=f"{self.endpoint}/api/{repo_type}s/{namespace}/{name}/settings",
            headers=self._build_hf_headers(token=token),
            json={"private": private},
        )
        hf_raise_for_status(r)
        return r.json()

    def move_repo(
        self,
        from_id: str,
        to_id: str,
        *,
        repo_type: Optional[str] = None,
        token: Optional[str] = None,
    ):
        """
        Moving a repository from namespace1/repo_name1 to namespace2/repo_name2

        Note there are certain limitations. For more information about moving
        repositories, please see
        https://hf.co/docs/hub/repositories-settings#renaming-or-transferring-a-repo.

        Args:
            from_id (`str`):
                A namespace (user or an organization) and a repo name separated
                by a `/`. Original repository identifier.
            to_id (`str`):
                A namespace (user or an organization) and a repo name separated
                by a `/`. Final repository identifier.
            repo_type (`str`, *optional*):
                Set to `"dataset"` or `"space"` if uploading to a dataset or
                space, `None` or `"model"` if uploading to a model. Default is
                `None`.
            token (`str`, *optional*):
                An authentication token (See https://huggingface.co/settings/token)

        <Tip>

        Raises the following errors:

            - [`~utils.RepositoryNotFoundError`]
              If the repository to download from cannot be found. This may be because it doesn't exist,
              or because it is set to `private` and you do not have access.

        </Tip>
        """
        if len(from_id.split("/")) != 2:
            raise ValueError(f"Invalid repo_id: {from_id}. It should have a namespace (:namespace:/:repo_name:)")

        if len(to_id.split("/")) != 2:
            raise ValueError(f"Invalid repo_id: {to_id}. It should have a namespace (:namespace:/:repo_name:)")

        if repo_type is None:
            repo_type = REPO_TYPE_MODEL  # Hub won't accept `None`.

        json = {"fromRepo": from_id, "toRepo": to_id, "type": repo_type}

        path = f"{self.endpoint}/api/repos/move"
        headers = self._build_hf_headers(token=token)
        r = get_session().post(path, headers=headers, json=json)
        try:
            hf_raise_for_status(r)
        except HfHubHTTPError as e:
            e.append_to_message(
                "\nFor additional documentation please see"
                " https://hf.co/docs/hub/repositories-settings#renaming-or-transferring-a-repo."
            )
            raise

    @overload
    def create_commit(  # type: ignore
        self,
        repo_id: str,
        operations: Iterable[CommitOperation],
        *,
        commit_message: str,
        commit_description: Optional[str] = None,
        token: Optional[str] = None,
        repo_type: Optional[str] = None,
        revision: Optional[str] = None,
        create_pr: Optional[bool] = None,
        num_threads: int = 5,
        parent_commit: Optional[str] = None,
        run_as_future: Literal[False] = ...,
    ) -> CommitInfo: ...

    @overload
    def create_commit(
        self,
        repo_id: str,
        operations: Iterable[CommitOperation],
        *,
        commit_message: str,
        commit_description: Optional[str] = None,
        token: Optional[str] = None,
        repo_type: Optional[str] = None,
        revision: Optional[str] = None,
        create_pr: Optional[bool] = None,
        num_threads: int = 5,
        parent_commit: Optional[str] = None,
        run_as_future: Literal[True] = ...,
    ) -> Future[CommitInfo]: ...

    @validate_hf_hub_args
    @future_compatible
    def create_commit(
        self,
        repo_id: str,
        operations: Iterable[CommitOperation],
        *,
        commit_message: str,
        commit_description: Optional[str] = None,
        token: Optional[str] = None,
        repo_type: Optional[str] = None,
        revision: Optional[str] = None,
        create_pr: Optional[bool] = None,
        num_threads: int = 5,
        parent_commit: Optional[str] = None,
        run_as_future: bool = False,
    ) -> Union[CommitInfo, Future[CommitInfo]]:
        """
        Creates a commit in the given repo, deleting & uploading files as needed.

        <Tip warning={true}>

        The input list of `CommitOperation` will be mutated during the commit process. Do not reuse the same objects
        for multiple commits.

        </Tip>

        <Tip warning={true}>

        `create_commit` assumes that the repo already exists on the Hub. If you get a
        Client error 404, please make sure you are authenticated and that `repo_id` and
        `repo_type` are set correctly. If repo does not exist, create it first using
        [`~hf_api.create_repo`].

        </Tip>

        <Tip warning={true}>

        `create_commit` is limited to 25k LFS files and a 1GB payload for regular files.

        </Tip>

        Args:
            repo_id (`str`):
                The repository in which the commit will be created, for example:
                `"username/custom_transformers"`

            operations (`Iterable` of [`~hf_api.CommitOperation`]):
                An iterable of operations to include in the commit, either:

                    - [`~hf_api.CommitOperationAdd`] to upload a file
                    - [`~hf_api.CommitOperationDelete`] to delete a file
                    - [`~hf_api.CommitOperationCopy`] to copy a file

                Operation objects will be mutated to include information relative to the upload. Do not reuse the
                same objects for multiple commits.

            commit_message (`str`):
                The summary (first line) of the commit that will be created.

            commit_description (`str`, *optional*):
                The description of the commit that will be created

            token (`str`, *optional*):
                Authentication token, obtained with `HfApi.login` method. Will
                default to the stored token.

            repo_type (`str`, *optional*):
                Set to `"dataset"` or `"space"` if uploading to a dataset or
                space, `None` or `"model"` if uploading to a model. Default is
                `None`.

            revision (`str`, *optional*):
                The git revision to commit from. Defaults to the head of the `"main"` branch.

            create_pr (`boolean`, *optional*):
                Whether or not to create a Pull Request with that commit. Defaults to `False`.
                If `revision` is not set, PR is opened against the `"main"` branch. If
                `revision` is set and is a branch, PR is opened against this branch. If
                `revision` is set and is not a branch name (example: a commit oid), an
                `RevisionNotFoundError` is returned by the server.

            num_threads (`int`, *optional*):
                Number of concurrent threads for uploading files. Defaults to 5.
                Setting it to 2 means at most 2 files will be uploaded concurrently.

            parent_commit (`str`, *optional*):
                The OID / SHA of the parent commit, as a hexadecimal string.
                Shorthands (7 first characters) are also supported. If specified and `create_pr` is `False`,
                the commit will fail if `revision` does not point to `parent_commit`. If specified and `create_pr`
                is `True`, the pull request will be created from `parent_commit`. Specifying `parent_commit`
                ensures the repo has not changed before committing the changes, and can be especially useful
                if the repo is updated / committed to concurrently.
            run_as_future (`bool`, *optional*):
                Whether or not to run this method in the background. Background jobs are run sequentially without
                blocking the main thread. Passing `run_as_future=True` will return a [Future](https://docs.python.org/3/library/concurrent.futures.html#future-objects)
                object. Defaults to `False`.

        Returns:
            [`CommitInfo`] or `Future`:
                Instance of [`CommitInfo`] containing information about the newly created commit (commit hash, commit
                url, pr url, commit message,...). If `run_as_future=True` is passed, returns a Future object which will
                contain the result when executed.

        Raises:
            [`ValueError`](https://docs.python.org/3/library/exceptions.html#ValueError)
                If commit message is empty.
            [`ValueError`](https://docs.python.org/3/library/exceptions.html#ValueError)
                If parent commit is not a valid commit OID.
            [`ValueError`](https://docs.python.org/3/library/exceptions.html#ValueError)
                If a README.md file with an invalid metadata section is committed. In this case, the commit will fail
                early, before trying to upload any file.
            [`ValueError`](https://docs.python.org/3/library/exceptions.html#ValueError)
                If `create_pr` is `True` and revision is neither `None` nor `"main"`.
            [`~utils.RepositoryNotFoundError`]:
                If repository is not found (error 404): wrong repo_id/repo_type, private
                but not authenticated or repo does not exist.
        """
        if parent_commit is not None and not REGEX_COMMIT_OID.fullmatch(parent_commit):
            raise ValueError(
                f"`parent_commit` is not a valid commit OID. It must match the following regex: {REGEX_COMMIT_OID}"
            )

        if commit_message is None or len(commit_message) == 0:
            raise ValueError("`commit_message` can't be empty, please pass a value.")

        commit_description = commit_description if commit_description is not None else ""
        repo_type = repo_type if repo_type is not None else REPO_TYPE_MODEL
        if repo_type not in REPO_TYPES:
            raise ValueError(f"Invalid repo type, must be one of {REPO_TYPES}")
        unquoted_revision = revision or DEFAULT_REVISION
        revision = quote(unquoted_revision, safe="")
        create_pr = create_pr if create_pr is not None else False

        headers = self._build_hf_headers(token=token)

        operations = list(operations)
        additions = [op for op in operations if isinstance(op, CommitOperationAdd)]
        copies = [op for op in operations if isinstance(op, CommitOperationCopy)]
        nb_additions = len(additions)
        nb_copies = len(copies)
        nb_deletions = len(operations) - nb_additions - nb_copies

        for addition in additions:
            if addition._is_committed:
                raise ValueError(
                    f"CommitOperationAdd {addition} has already being committed and cannot be reused. Please create a"
                    " new CommitOperationAdd object if you want to create a new commit."
                )

        logger.debug(
            f"About to commit to the hub: {len(additions)} addition(s), {len(copies)} copie(s) and"
            f" {nb_deletions} deletion(s)."
        )

        # If updating a README.md file, make sure the metadata format is valid
        # It's better to fail early than to fail after all the files have been uploaded.
        for addition in additions:
            if addition.path_in_repo == "README.md":
                with addition.as_file() as file:
                    response = get_session().post(
                        f"{ENDPOINT}/api/validate-yaml",
                        json={"content": file.read().decode(), "repoType": repo_type},
                        headers=headers,
                    )
                    # Handle warnings (example: empty metadata)
                    response_content = response.json()
                    message = "\n".join(
                        [f"- {warning.get('message')}" for warning in response_content.get("warnings", [])]
                    )
                    if message:
                        warnings.warn(f"Warnings while validating metadata in README.md:\n{message}")

                    # Raise on errors
                    try:
                        hf_raise_for_status(response)
                    except BadRequestError as e:
                        errors = response_content.get("errors", [])
                        message = "\n".join([f"- {error.get('message')}" for error in errors])
                        raise ValueError(f"Invalid metadata in README.md.\n{message}") from e

        # If updating twice the same file or update then delete a file in a single commit
        _warn_on_overwriting_operations(operations)

        self.preupload_lfs_files(
            repo_id=repo_id,
            additions=additions,
            token=token,
            repo_type=repo_type,
            revision=unquoted_revision,  # first-class methods take unquoted revision
            create_pr=create_pr,
            num_threads=num_threads,
            free_memory=False,  # do not remove `CommitOperationAdd.path_or_fileobj` on LFS files for "normal" users
        )
        files_to_copy = _fetch_files_to_copy(
            copies=copies,
            repo_type=repo_type,
            repo_id=repo_id,
            headers=headers,
            revision=revision,
            endpoint=self.endpoint,
        )
        commit_payload = _prepare_commit_payload(
            operations=operations,
            files_to_copy=files_to_copy,
            commit_message=commit_message,
            commit_description=commit_description,
            parent_commit=parent_commit,
        )
        commit_url = f"{self.endpoint}/api/{repo_type}s/{repo_id}/commit/{revision}"

        def _payload_as_ndjson() -> Iterable[bytes]:
            for item in commit_payload:
                yield json.dumps(item).encode()
                yield b"\n"

        headers = {
            # See https://github.com/huggingface/huggingface_hub/issues/1085#issuecomment-1265208073
            "Content-Type": "application/x-ndjson",
            **headers,
        }
        data = b"".join(_payload_as_ndjson())
        params = {"create_pr": "1"} if create_pr else None

        try:
            commit_resp = get_session().post(url=commit_url, headers=headers, data=data, params=params)
            hf_raise_for_status(commit_resp, endpoint_name="commit")
        except RepositoryNotFoundError as e:
            e.append_to_message(_CREATE_COMMIT_NO_REPO_ERROR_MESSAGE)
            raise
        except EntryNotFoundError as e:
            if nb_deletions > 0 and "A file with this name doesn't exist" in str(e):
                e.append_to_message(
                    "\nMake sure to differentiate file and folder paths in delete"
                    " operations with a trailing '/' or using `is_folder=True/False`."
                )
            raise

        # Mark additions as committed (cannot be reused in another commit)
        for addition in additions:
            addition._is_committed = True

        commit_data = commit_resp.json()
        return CommitInfo(
            commit_url=commit_data["commitUrl"],
            commit_message=commit_message,
            commit_description=commit_description,
            oid=commit_data["commitOid"],
            pr_url=commit_data["pullRequestUrl"] if create_pr else None,
        )

    @experimental
    @validate_hf_hub_args
    def create_commits_on_pr(
        self,
        *,
        repo_id: str,
        addition_commits: List[List[CommitOperationAdd]],
        deletion_commits: List[List[CommitOperationDelete]],
        commit_message: str,
        commit_description: Optional[str] = None,
        token: Optional[str] = None,
        repo_type: Optional[str] = None,
        merge_pr: bool = True,
        num_threads: int = 5,  # TODO: use to multithread uploads
        verbose: bool = False,
    ) -> str:
        """Push changes to the Hub in multiple commits.

        Commits are pushed to a draft PR branch. If the upload fails or gets interrupted, it can be resumed. Progress
        is tracked in the PR description. At the end of the process, the PR is set as open and the title is updated to
        match the initial commit message. If `merge_pr=True` is passed, the PR is merged automatically.

        All deletion commits are pushed first, followed by the addition commits. The order of the commits is not
        guaranteed as we might implement parallel commits in the future. Be sure that your are not updating several
        times the same file.

        <Tip warning={true}>

        `create_commits_on_pr` is experimental.  Its API and behavior is subject to change in the future without prior notice.

        </Tip>

        <Tip warning={true}>

        `create_commits_on_pr` assumes that the repo already exists on the Hub. If you get a Client error 404, please
        make sure you are authenticated and that `repo_id` and `repo_type` are set correctly. If repo does not exist,
        create it first using [`~hf_api.create_repo`].

        </Tip>

        Args:
            repo_id (`str`):
                The repository in which the commits will be pushed. Example: `"username/my-cool-model"`.

            addition_commits (`List` of `List` of [`~hf_api.CommitOperationAdd`]):
                A list containing lists of [`~hf_api.CommitOperationAdd`]. Each sublist will result in a commit on the
                PR.

            deletion_commits
                A list containing lists of [`~hf_api.CommitOperationDelete`]. Each sublist will result in a commit on
                the PR. Deletion commits are pushed before addition commits.

            commit_message (`str`):
                The summary (first line) of the commit that will be created. Will also be the title of the PR.

            commit_description (`str`, *optional*):
                The description of the commit that will be created. The description will be added to the PR.

            token (`str`, *optional*):
                Authentication token, obtained with `HfApi.login` method. Will default to the stored token.

            repo_type (`str`, *optional*):
                Set to `"dataset"` or `"space"` if uploading to a dataset or space, `None` or `"model"` if uploading to
                a model. Default is `None`.

            merge_pr (`bool`):
                If set to `True`, the Pull Request is merged at the end of the process. Defaults to `True`.

            num_threads (`int`, *optional*):
                Number of concurrent threads for uploading files. Defaults to 5.

            verbose (`bool`):
                If set to `True`, process will run on verbose mode i.e. print information about the ongoing tasks.
                Defaults to `False`.

        Returns:
            `str`: URL to the created PR.

        Example:
        ```python
        >>> from huggingface_hub import HfApi, plan_multi_commits
        >>> addition_commits, deletion_commits = plan_multi_commits(
        ...     operations=[
        ...          CommitOperationAdd(...),
        ...          CommitOperationAdd(...),
        ...          CommitOperationDelete(...),
        ...          CommitOperationDelete(...),
        ...          CommitOperationAdd(...),
        ...     ],
        ... )
        >>> HfApi().create_commits_on_pr(
        ...     repo_id="my-cool-model",
        ...     addition_commits=addition_commits,
        ...     deletion_commits=deletion_commits,
        ...     (...)
        ...     verbose=True,
        ... )
        ```

        Raises:
            [`MultiCommitException`]:
                If an unexpected issue occur in the process: empty commits, unexpected commits in a PR, unexpected PR
                description, etc.
        """
        logger = logging.get_logger(__name__ + ".create_commits_on_pr")
        if verbose:
            logger.setLevel("INFO")

        # 1. Get strategy ID
        logger.info(
            f"Will create {len(deletion_commits)} deletion commit(s) and {len(addition_commits)} addition commit(s),"
            f" totalling {sum(len(ops) for ops in addition_commits+deletion_commits)} atomic operations."
        )
        strategy = MultiCommitStrategy(
            addition_commits=[MultiCommitStep(operations=operations) for operations in addition_commits],  # type: ignore
            deletion_commits=[MultiCommitStep(operations=operations) for operations in deletion_commits],  # type: ignore
        )
        logger.info(f"Multi-commits strategy with ID {strategy.id}.")

        # 2. Get or create a PR with this strategy ID
        for discussion in self.get_repo_discussions(repo_id=repo_id, repo_type=repo_type, token=token):
            # search for a draft PR with strategy ID
            if discussion.is_pull_request and discussion.status == "draft" and strategy.id in discussion.title:
                pr = self.get_discussion_details(
                    repo_id=repo_id, discussion_num=discussion.num, repo_type=repo_type, token=token
                )
                logger.info(f"PR already exists: {pr.url}. Will resume process where it stopped.")
                break
        else:
            # did not find a PR matching the strategy ID
            pr = multi_commit_create_pull_request(
                self,
                repo_id=repo_id,
                commit_message=commit_message,
                commit_description=commit_description,
                strategy=strategy,
                token=token,
                repo_type=repo_type,
            )
            logger.info(f"New PR created: {pr.url}")

        # 3. Parse PR description to check consistency with strategy (e.g. same commits are scheduled)
        for event in pr.events:
            if isinstance(event, DiscussionComment):
                pr_comment = event
                break
        else:
            raise MultiCommitException(f"PR #{pr.num} must have at least 1 comment")

        description_commits = multi_commit_parse_pr_description(pr_comment.content)
        if len(description_commits) != len(strategy.all_steps):
            raise MultiCommitException(
                f"Corrupted multi-commit PR #{pr.num}: got {len(description_commits)} steps in"
                f" description but {len(strategy.all_steps)} in strategy."
            )
        for step_id in strategy.all_steps:
            if step_id not in description_commits:
                raise MultiCommitException(
                    f"Corrupted multi-commit PR #{pr.num}: expected step {step_id} but didn't find"
                    f" it (have {', '.join(description_commits)})."
                )

        # 4. Retrieve commit history (and check consistency)
        commits_on_main_branch = {
            commit.commit_id
            for commit in self.list_repo_commits(
                repo_id=repo_id, repo_type=repo_type, token=token, revision=DEFAULT_REVISION
            )
        }
        pr_commits = [
            commit
            for commit in self.list_repo_commits(
                repo_id=repo_id, repo_type=repo_type, token=token, revision=pr.git_reference
            )
            if commit.commit_id not in commits_on_main_branch
        ]
        if len(pr_commits) > 0:
            logger.info(f"Found {len(pr_commits)} existing commits on the PR.")

        # At this point `pr_commits` is a list of commits pushed to the PR. We expect all of these commits (if any) to have
        # a step_id as title. We raise exception if an unexpected commit has been pushed.
        if len(pr_commits) > len(strategy.all_steps):
            raise MultiCommitException(
                f"Corrupted multi-commit PR #{pr.num}: scheduled {len(strategy.all_steps)} steps but"
                f" {len(pr_commits)} commits have already been pushed to the PR."
            )

        # Check which steps are already completed
        remaining_additions = {step.id: step for step in strategy.addition_commits}
        remaining_deletions = {step.id: step for step in strategy.deletion_commits}
        for commit in pr_commits:
            if commit.title in remaining_additions:
                step = remaining_additions.pop(commit.title)
                step.completed = True
            elif commit.title in remaining_deletions:
                step = remaining_deletions.pop(commit.title)
                step.completed = True

        if len(remaining_deletions) > 0 and len(remaining_additions) < len(strategy.addition_commits):
            raise MultiCommitException(
                f"Corrupted multi-commit PR #{pr.num}: some addition commits have already been pushed to the PR but"
                " deletion commits are not all completed yet."
            )
        nb_remaining = len(remaining_deletions) + len(remaining_additions)
        if len(pr_commits) > 0:
            logger.info(
                f"{nb_remaining} commits remaining ({len(remaining_deletions)} deletion commits and"
                f" {len(remaining_additions)} addition commits)"
            )

        # 5. Push remaining commits to the PR + update description
        # TODO: multi-thread this
        for step in list(remaining_deletions.values()) + list(remaining_additions.values()):
            # Push new commit
            self.create_commit(
                repo_id=repo_id,
                repo_type=repo_type,
                token=token,
                commit_message=step.id,
                revision=pr.git_reference,
                num_threads=num_threads,
                operations=step.operations,
                create_pr=False,
            )
            step.completed = True
            nb_remaining -= 1
            logger.info(f"  step {step.id} completed (still {nb_remaining} to go).")

            # Update PR description
            self.edit_discussion_comment(
                repo_id=repo_id,
                repo_type=repo_type,
                token=token,
                discussion_num=pr.num,
                comment_id=pr_comment.id,
                new_content=multi_commit_generate_comment(
                    commit_message=commit_message, commit_description=commit_description, strategy=strategy
                ),
            )
        logger.info("All commits have been pushed.")

        # 6. Update PR (and merge)
        self.rename_discussion(
            repo_id=repo_id,
            repo_type=repo_type,
            token=token,
            discussion_num=pr.num,
            new_title=commit_message,
        )
        self.change_discussion_status(
            repo_id=repo_id,
            repo_type=repo_type,
            token=token,
            discussion_num=pr.num,
            new_status="open",
            comment=MULTI_COMMIT_PR_COMPLETION_COMMENT_TEMPLATE,
        )
        logger.info("PR is now open for reviews.")

        if merge_pr:  # User don't want a PR => merge it
            try:
                self.merge_pull_request(
                    repo_id=repo_id,
                    repo_type=repo_type,
                    token=token,
                    discussion_num=pr.num,
                    comment=MULTI_COMMIT_PR_CLOSING_COMMENT_TEMPLATE,
                )
                logger.info("PR has been automatically merged (`merge_pr=True` was passed).")
            except BadRequestError as error:
                if error.server_message is not None and "no associated changes" in error.server_message:
                    # PR cannot be merged as no changes are associated. We close the PR without merging with a comment to
                    # explain.
                    self.change_discussion_status(
                        repo_id=repo_id,
                        repo_type=repo_type,
                        token=token,
                        discussion_num=pr.num,
                        comment=MULTI_COMMIT_PR_CLOSE_COMMENT_FAILURE_NO_CHANGES_TEMPLATE,
                        new_status="closed",
                    )
                    logger.warning("Couldn't merge the PR: no associated changes.")
                else:
                    # PR cannot be merged for another reason (conflicting files for example). We comment the PR to explain
                    # and re-raise the exception.
                    self.comment_discussion(
                        repo_id=repo_id,
                        repo_type=repo_type,
                        token=token,
                        discussion_num=pr.num,
                        comment=MULTI_COMMIT_PR_CLOSE_COMMENT_FAILURE_BAD_REQUEST_TEMPLATE.format(
                            error_message=error.server_message
                        ),
                    )
                    raise MultiCommitException(
                        f"Couldn't merge Pull Request in multi-commit: {error.server_message}"
                    ) from error

        return pr.url

    def preupload_lfs_files(
        self,
        repo_id: str,
        additions: Iterable[CommitOperationAdd],
        *,
        token: Optional[str] = None,
        repo_type: Optional[str] = None,
        revision: Optional[str] = None,
        create_pr: Optional[bool] = None,
        num_threads: int = 5,
        free_memory: bool = True,
        gitignore_content: Optional[str] = None,
    ):
        """Pre-upload LFS files to S3 in preparation on a future commit.

        This method is useful if you are generating the files to upload on-the-fly and you don't want to store them
        in memory before uploading them all at once.

        <Tip warning={true}>

        This is a power-user method. You shouldn't need to call it directly to make a normal commit.
        Use [`create_commit`] directly instead.

        </Tip>

        <Tip warning={true}>

        Commit operations will be mutated during the process. In particular, the attached `path_or_fileobj` will be
        removed after the upload to save memory (and replaced by an empty `bytes` object). Do not reuse the same
        objects except to pass them to [`create_commit`]. If you don't want to remove the attached content from the
        commit operation object, pass `free_memory=False`.

        </Tip>

        Args:
            repo_id (`str`):
                The repository in which you will commit the files, for example: `"username/custom_transformers"`.

            operations (`Iterable` of [`CommitOperationAdd`]):
                The list of files to upload. Warning: the objects in this list will be mutated to include information
                relative to the upload. Do not reuse the same objects for multiple commits.

            token (`str`, *optional*):
                Authentication token. Will default to the stored token.

            repo_type (`str`, *optional*):
                The type of repository to upload to (e.g. `"model"` -default-, `"dataset"` or `"space"`).

            revision (`str`, *optional*):
                The git revision to commit from. Defaults to the head of the `"main"` branch.

            create_pr (`boolean`, *optional*):
                Whether or not you plan to create a Pull Request with that commit. Defaults to `False`.

            num_threads (`int`, *optional*):
                Number of concurrent threads for uploading files. Defaults to 5.
                Setting it to 2 means at most 2 files will be uploaded concurrently.

            gitignore_content (`str`, *optional*):
                The content of the `.gitignore` file to know which files should be ignored. The order of priority
                is to first check if `gitignore_content` is passed, then check if the `.gitignore` file is present
                in the list of files to commit and finally default to the `.gitignore` file already hosted on the Hub
                (if any).

        Example:
        ```py
        >>> from huggingface_hub import CommitOperationAdd, preupload_lfs_files, create_commit, create_repo

        >>> repo_id = create_repo("test_preupload").repo_id

        # Generate and preupload LFS files one by one
        >>> operations = [] # List of all `CommitOperationAdd` objects that will be generated
        >>> for i in range(5):
        ...     content = ... # generate binary content
        ...     addition = CommitOperationAdd(path_in_repo=f"shard_{i}_of_5.bin", path_or_fileobj=content)
        ...     preupload_lfs_files(repo_id, additions=[addition]) # upload + free memory
        ...     operations.append(addition)

        # Create commit
        >>> create_commit(repo_id, operations=operations, commit_message="Commit all shards")
        ```
        """
        repo_type = repo_type if repo_type is not None else REPO_TYPE_MODEL
        if repo_type not in REPO_TYPES:
            raise ValueError(f"Invalid repo type, must be one of {REPO_TYPES}")
        revision = quote(revision, safe="") if revision is not None else DEFAULT_REVISION
        create_pr = create_pr if create_pr is not None else False
        headers = self._build_hf_headers(token=token)

        # Check if a `gitignore` file is being committed to the Hub.
        additions = list(additions)
        if gitignore_content is None:
            for addition in additions:
                if addition.path_in_repo == ".gitignore":
                    with addition.as_file() as f:
                        gitignore_content = f.read().decode()
                        break

        # Filter out already uploaded files
        new_additions = [addition for addition in additions if not addition._is_uploaded]

        # Check which new files are LFS
        try:
            _fetch_upload_modes(
                additions=new_additions,
                repo_type=repo_type,
                repo_id=repo_id,
                headers=headers,
                revision=revision,
                endpoint=self.endpoint,
                create_pr=create_pr or False,
                gitignore_content=gitignore_content,
            )
        except RepositoryNotFoundError as e:
            e.append_to_message(_CREATE_COMMIT_NO_REPO_ERROR_MESSAGE)
            raise

        # Filter out regular files
        new_lfs_additions = [addition for addition in new_additions if addition._upload_mode == "lfs"]

        # Filter out files listed in .gitignore
        new_lfs_additions_to_upload = []
        for addition in new_lfs_additions:
            if addition._should_ignore:
                logger.debug(f"Skipping upload for LFS file '{addition.path_in_repo}' (ignored by gitignore file).")
            else:
                new_lfs_additions_to_upload.append(addition)
        if len(new_lfs_additions) != len(new_lfs_additions_to_upload):
            logger.info(
                f"Skipped upload for {len(new_lfs_additions) - len(new_lfs_additions_to_upload)} LFS file(s) "
                "(ignored by gitignore file)."
            )

        # Upload new LFS files
        _upload_lfs_files(
            additions=new_lfs_additions_to_upload,
            repo_type=repo_type,
            repo_id=repo_id,
            headers=headers,
            endpoint=self.endpoint,
            num_threads=num_threads,
            # If `create_pr`, we don't want to check user permission on the revision as users with read permission
            # should still be able to create PRs even if they don't have write permission on the target branch of the
            # PR (i.e. `revision`).
            revision=revision if not create_pr else None,
        )
        for addition in new_lfs_additions_to_upload:
            addition._is_uploaded = True
            if free_memory:
                addition.path_or_fileobj = b""

    @overload
    def upload_file(  # type: ignore
        self,
        *,
        path_or_fileobj: Union[str, Path, bytes, BinaryIO],
        path_in_repo: str,
        repo_id: str,
        token: Optional[str] = None,
        repo_type: Optional[str] = None,
        revision: Optional[str] = None,
        commit_message: Optional[str] = None,
        commit_description: Optional[str] = None,
        create_pr: Optional[bool] = None,
        parent_commit: Optional[str] = None,
        run_as_future: Literal[False] = ...,
    ) -> CommitInfo: ...

    @overload
    def upload_file(
        self,
        *,
        path_or_fileobj: Union[str, Path, bytes, BinaryIO],
        path_in_repo: str,
        repo_id: str,
        token: Optional[str] = None,
        repo_type: Optional[str] = None,
        revision: Optional[str] = None,
        commit_message: Optional[str] = None,
        commit_description: Optional[str] = None,
        create_pr: Optional[bool] = None,
        parent_commit: Optional[str] = None,
        run_as_future: Literal[True] = ...,
    ) -> Future[CommitInfo]: ...

    @validate_hf_hub_args
    @future_compatible
    def upload_file(
        self,
        *,
        path_or_fileobj: Union[str, Path, bytes, BinaryIO],
        path_in_repo: str,
        repo_id: str,
        token: Optional[str] = None,
        repo_type: Optional[str] = None,
        revision: Optional[str] = None,
        commit_message: Optional[str] = None,
        commit_description: Optional[str] = None,
        create_pr: Optional[bool] = None,
        parent_commit: Optional[str] = None,
        run_as_future: bool = False,
    ) -> Union[CommitInfo, Future[CommitInfo]]:
        """
        Upload a local file (up to 50 GB) to the given repo. The upload is done
        through a HTTP post request, and doesn't require git or git-lfs to be
        installed.

        Args:
            path_or_fileobj (`str`, `Path`, `bytes`, or `IO`):
                Path to a file on the local machine or binary data stream /
                fileobj / buffer.
            path_in_repo (`str`):
                Relative filepath in the repo, for example:
                `"checkpoints/1fec34a/weights.bin"`
            repo_id (`str`):
                The repository to which the file will be uploaded, for example:
                `"username/custom_transformers"`
            token (`str`, *optional*):
                Authentication token, obtained with `HfApi.login` method. Will
                default to the stored token.
            repo_type (`str`, *optional*):
                Set to `"dataset"` or `"space"` if uploading to a dataset or
                space, `None` or `"model"` if uploading to a model. Default is
                `None`.
            revision (`str`, *optional*):
                The git revision to commit from. Defaults to the head of the `"main"` branch.
            commit_message (`str`, *optional*):
                The summary / title / first line of the generated commit
            commit_description (`str` *optional*)
                The description of the generated commit
            create_pr (`boolean`, *optional*):
                Whether or not to create a Pull Request with that commit. Defaults to `False`.
                If `revision` is not set, PR is opened against the `"main"` branch. If
                `revision` is set and is a branch, PR is opened against this branch. If
                `revision` is set and is not a branch name (example: a commit oid), an
                `RevisionNotFoundError` is returned by the server.
            parent_commit (`str`, *optional*):
                The OID / SHA of the parent commit, as a hexadecimal string. Shorthands (7 first characters) are also supported.
                If specified and `create_pr` is `False`, the commit will fail if `revision` does not point to `parent_commit`.
                If specified and `create_pr` is `True`, the pull request will be created from `parent_commit`.
                Specifying `parent_commit` ensures the repo has not changed before committing the changes, and can be
                especially useful if the repo is updated / committed to concurrently.
            run_as_future (`bool`, *optional*):
                Whether or not to run this method in the background. Background jobs are run sequentially without
                blocking the main thread. Passing `run_as_future=True` will return a [Future](https://docs.python.org/3/library/concurrent.futures.html#future-objects)
                object. Defaults to `False`.


        Returns:
            [`CommitInfo`] or `Future`:
                Instance of [`CommitInfo`] containing information about the newly created commit (commit hash, commit
                url, pr url, commit message,...). If `run_as_future=True` is passed, returns a Future object which will
                contain the result when executed.
        <Tip>

        Raises the following errors:

            - [`HTTPError`](https://requests.readthedocs.io/en/latest/api/#requests.HTTPError)
              if the HuggingFace API returned an error
            - [`ValueError`](https://docs.python.org/3/library/exceptions.html#ValueError)
              if some parameter value is invalid
            - [`~utils.RepositoryNotFoundError`]
              If the repository to download from cannot be found. This may be because it doesn't exist,
              or because it is set to `private` and you do not have access.
            - [`~utils.RevisionNotFoundError`]
              If the revision to download from cannot be found.

        </Tip>

        <Tip warning={true}>

        `upload_file` assumes that the repo already exists on the Hub. If you get a
        Client error 404, please make sure you are authenticated and that `repo_id` and
        `repo_type` are set correctly. If repo does not exist, create it first using
        [`~hf_api.create_repo`].

        </Tip>

        Example:

        ```python
        >>> from huggingface_hub import upload_file

        >>> with open("./local/filepath", "rb") as fobj:
        ...     upload_file(
        ...         path_or_fileobj=fileobj,
        ...         path_in_repo="remote/file/path.h5",
        ...         repo_id="username/my-dataset",
        ...         repo_type="dataset",
        ...         token="my_token",
        ...     )
        "https://huggingface.co/datasets/username/my-dataset/blob/main/remote/file/path.h5"

        >>> upload_file(
        ...     path_or_fileobj=".\\\\local\\\\file\\\\path",
        ...     path_in_repo="remote/file/path.h5",
        ...     repo_id="username/my-model",
        ...     token="my_token",
        ... )
        "https://huggingface.co/username/my-model/blob/main/remote/file/path.h5"

        >>> upload_file(
        ...     path_or_fileobj=".\\\\local\\\\file\\\\path",
        ...     path_in_repo="remote/file/path.h5",
        ...     repo_id="username/my-model",
        ...     token="my_token",
        ...     create_pr=True,
        ... )
        "https://huggingface.co/username/my-model/blob/refs%2Fpr%2F1/remote/file/path.h5"
        ```
        """
        if repo_type not in REPO_TYPES:
            raise ValueError(f"Invalid repo type, must be one of {REPO_TYPES}")

        commit_message = (
            commit_message if commit_message is not None else f"Upload {path_in_repo} with huggingface_hub"
        )
        operation = CommitOperationAdd(
            path_or_fileobj=path_or_fileobj,
            path_in_repo=path_in_repo,
        )

        commit_info = self.create_commit(
            repo_id=repo_id,
            repo_type=repo_type,
            operations=[operation],
            commit_message=commit_message,
            commit_description=commit_description,
            token=token,
            revision=revision,
            create_pr=create_pr,
            parent_commit=parent_commit,
        )

        if commit_info.pr_url is not None:
            revision = quote(_parse_revision_from_pr_url(commit_info.pr_url), safe="")
        if repo_type in REPO_TYPES_URL_PREFIXES:
            repo_id = REPO_TYPES_URL_PREFIXES[repo_type] + repo_id
        revision = revision if revision is not None else DEFAULT_REVISION

        return CommitInfo(
            commit_url=commit_info.commit_url,
            commit_message=commit_info.commit_message,
            commit_description=commit_info.commit_description,
            oid=commit_info.oid,
            pr_url=commit_info.pr_url,
            # Similar to `hf_hub_url` but it's "blob" instead of "resolve"
            # TODO: remove this in v1.0
            _url=f"{self.endpoint}/{repo_id}/blob/{revision}/{path_in_repo}",
        )

    @overload
    def upload_folder(  # type: ignore
        self,
        *,
        repo_id: str,
        folder_path: Union[str, Path],
        path_in_repo: Optional[str] = None,
        commit_message: Optional[str] = None,
        commit_description: Optional[str] = None,
        token: Optional[str] = None,
        repo_type: Optional[str] = None,
        revision: Optional[str] = None,
        create_pr: Optional[bool] = None,
        parent_commit: Optional[str] = None,
        allow_patterns: Optional[Union[List[str], str]] = None,
        ignore_patterns: Optional[Union[List[str], str]] = None,
        delete_patterns: Optional[Union[List[str], str]] = None,
        multi_commits: Literal[False] = ...,
        multi_commits_verbose: bool = False,
        run_as_future: Literal[False] = ...,
    ) -> CommitInfo: ...

    @overload
    def upload_folder(  # type: ignore
        self,
        *,
        repo_id: str,
        folder_path: Union[str, Path],
        path_in_repo: Optional[str] = None,
        commit_message: Optional[str] = None,
        commit_description: Optional[str] = None,
        token: Optional[str] = None,
        repo_type: Optional[str] = None,
        revision: Optional[str] = None,
        create_pr: Optional[bool] = None,
        parent_commit: Optional[str] = None,
        allow_patterns: Optional[Union[List[str], str]] = None,
        ignore_patterns: Optional[Union[List[str], str]] = None,
        delete_patterns: Optional[Union[List[str], str]] = None,
        multi_commits: Literal[True] = ...,
        multi_commits_verbose: bool = False,
        run_as_future: Literal[False] = ...,
    ) -> str:  # Only the PR url in multi-commits mode
        ...

    @overload
    def upload_folder(  # type: ignore
        self,
        *,
        repo_id: str,
        folder_path: Union[str, Path],
        path_in_repo: Optional[str] = None,
        commit_message: Optional[str] = None,
        commit_description: Optional[str] = None,
        token: Optional[str] = None,
        repo_type: Optional[str] = None,
        revision: Optional[str] = None,
        create_pr: Optional[bool] = None,
        parent_commit: Optional[str] = None,
        allow_patterns: Optional[Union[List[str], str]] = None,
        ignore_patterns: Optional[Union[List[str], str]] = None,
        delete_patterns: Optional[Union[List[str], str]] = None,
        multi_commits: Literal[False] = ...,
        multi_commits_verbose: bool = False,
        run_as_future: Literal[True] = ...,
    ) -> Future[CommitInfo]: ...

    @overload
    def upload_folder(
        self,
        *,
        repo_id: str,
        folder_path: Union[str, Path],
        path_in_repo: Optional[str] = None,
        commit_message: Optional[str] = None,
        commit_description: Optional[str] = None,
        token: Optional[str] = None,
        repo_type: Optional[str] = None,
        revision: Optional[str] = None,
        create_pr: Optional[bool] = None,
        parent_commit: Optional[str] = None,
        allow_patterns: Optional[Union[List[str], str]] = None,
        ignore_patterns: Optional[Union[List[str], str]] = None,
        delete_patterns: Optional[Union[List[str], str]] = None,
        multi_commits: Literal[True] = ...,
        multi_commits_verbose: bool = False,
        run_as_future: Literal[True] = ...,
    ) -> Future[str]:  # Only the PR url in multi-commits mode
        ...

    @validate_hf_hub_args
    @future_compatible
    def upload_folder(
        self,
        *,
        repo_id: str,
        folder_path: Union[str, Path],
        path_in_repo: Optional[str] = None,
        commit_message: Optional[str] = None,
        commit_description: Optional[str] = None,
        token: Optional[str] = None,
        repo_type: Optional[str] = None,
        revision: Optional[str] = None,
        create_pr: Optional[bool] = None,
        parent_commit: Optional[str] = None,
        allow_patterns: Optional[Union[List[str], str]] = None,
        ignore_patterns: Optional[Union[List[str], str]] = None,
        delete_patterns: Optional[Union[List[str], str]] = None,
        multi_commits: bool = False,
        multi_commits_verbose: bool = False,
        run_as_future: bool = False,
    ) -> Union[CommitInfo, str, Future[CommitInfo], Future[str]]:
        """
        Upload a local folder to the given repo. The upload is done through a HTTP requests, and doesn't require git or
        git-lfs to be installed.

        The structure of the folder will be preserved. Files with the same name already present in the repository will
        be overwritten. Others will be left untouched.

        Use the `allow_patterns` and `ignore_patterns` arguments to specify which files to upload. These parameters
        accept either a single pattern or a list of patterns. Patterns are Standard Wildcards (globbing patterns) as
        documented [here](https://tldp.org/LDP/GNU-Linux-Tools-Summary/html/x11655.htm). If both `allow_patterns` and
        `ignore_patterns` are provided, both constraints apply. By default, all files from the folder are uploaded.

        Use the `delete_patterns` argument to specify remote files you want to delete. Input type is the same as for
        `allow_patterns` (see above). If `path_in_repo` is also provided, the patterns are matched against paths
        relative to this folder. For example, `upload_folder(..., path_in_repo="experiment", delete_patterns="logs/*")`
        will delete any remote file under `./experiment/logs/`. Note that the `.gitattributes` file will not be deleted
        even if it matches the patterns.

        Any `.git/` folder present in any subdirectory will be ignored. However, please be aware that the `.gitignore`
        file is not taken into account.

        Uses `HfApi.create_commit` under the hood.

        Args:
            repo_id (`str`):
                The repository to which the file will be uploaded, for example:
                `"username/custom_transformers"`
            folder_path (`str` or `Path`):
                Path to the folder to upload on the local file system
            path_in_repo (`str`, *optional*):
                Relative path of the directory in the repo, for example:
                `"checkpoints/1fec34a/results"`. Will default to the root folder of the repository.
            token (`str`, *optional*):
                Authentication token, obtained with `HfApi.login` method. Will
                default to the stored token.
            repo_type (`str`, *optional*):
                Set to `"dataset"` or `"space"` if uploading to a dataset or
                space, `None` or `"model"` if uploading to a model. Default is
                `None`.
            revision (`str`, *optional*):
                The git revision to commit from. Defaults to the head of the `"main"` branch.
            commit_message (`str`, *optional*):
                The summary / title / first line of the generated commit. Defaults to:
                `f"Upload {path_in_repo} with huggingface_hub"`
            commit_description (`str` *optional*):
                The description of the generated commit
            create_pr (`boolean`, *optional*):
                Whether or not to create a Pull Request with that commit. Defaults to `False`. If `revision` is not
                set, PR is opened against the `"main"` branch. If `revision` is set and is a branch, PR is opened
                against this branch. If `revision` is set and is not a branch name (example: a commit oid), an
                `RevisionNotFoundError` is returned by the server. If both `multi_commits` and `create_pr` are True,
                the PR created in the multi-commit process is kept opened.
            parent_commit (`str`, *optional*):
                The OID / SHA of the parent commit, as a hexadecimal string. Shorthands (7 first characters) are also supported.
                If specified and `create_pr` is `False`, the commit will fail if `revision` does not point to `parent_commit`.
                If specified and `create_pr` is `True`, the pull request will be created from `parent_commit`.
                Specifying `parent_commit` ensures the repo has not changed before committing the changes, and can be
                especially useful if the repo is updated / committed to concurrently.
            allow_patterns (`List[str]` or `str`, *optional*):
                If provided, only files matching at least one pattern are uploaded.
            ignore_patterns (`List[str]` or `str`, *optional*):
                If provided, files matching any of the patterns are not uploaded.
            delete_patterns (`List[str]` or `str`, *optional*):
                If provided, remote files matching any of the patterns will be deleted from the repo while committing
                new files. This is useful if you don't know which files have already been uploaded.
                Note: to avoid discrepancies the `.gitattributes` file is not deleted even if it matches the pattern.
            multi_commits (`bool`):
                If True, changes are pushed to a PR using a multi-commit process. Defaults to `False`.
            multi_commits_verbose (`bool`):
                If True and `multi_commits` is used, more information will be displayed to the user.
            run_as_future (`bool`, *optional*):
                Whether or not to run this method in the background. Background jobs are run sequentially without
                blocking the main thread. Passing `run_as_future=True` will return a [Future](https://docs.python.org/3/library/concurrent.futures.html#future-objects)
                object. Defaults to `False`.

        Returns:
            [`CommitInfo`] or `Future`:
                Instance of [`CommitInfo`] containing information about the newly created commit (commit hash, commit
                url, pr url, commit message,...). If `run_as_future=True` is passed, returns a Future object which will
                contain the result when executed.
            [`str`] or `Future`:
                If `multi_commits=True`, returns the url of the PR created to push the changes. If `run_as_future=True`
                is passed, returns a Future object which will contain the result when executed.

        <Tip>

        Raises the following errors:

            - [`HTTPError`](https://requests.readthedocs.io/en/latest/api/#requests.HTTPError)
            if the HuggingFace API returned an error
            - [`ValueError`](https://docs.python.org/3/library/exceptions.html#ValueError)
            if some parameter value is invalid

        </Tip>

        <Tip warning={true}>

        `upload_folder` assumes that the repo already exists on the Hub. If you get a Client error 404, please make
        sure you are authenticated and that `repo_id` and `repo_type` are set correctly. If repo does not exist, create
        it first using [`~hf_api.create_repo`].

        </Tip>

        <Tip warning={true}>

        `multi_commits` is experimental. Its API and behavior is subject to change in the future without prior notice.

        </Tip>

        Example:

        ```python
        # Upload checkpoints folder except the log files
        >>> upload_folder(
        ...     folder_path="local/checkpoints",
        ...     path_in_repo="remote/experiment/checkpoints",
        ...     repo_id="username/my-dataset",
        ...     repo_type="datasets",
        ...     token="my_token",
        ...     ignore_patterns="**/logs/*.txt",
        ... )
        # "https://huggingface.co/datasets/username/my-dataset/tree/main/remote/experiment/checkpoints"

        # Upload checkpoints folder including logs while deleting existing logs from the repo
        # Useful if you don't know exactly which log files have already being pushed
        >>> upload_folder(
        ...     folder_path="local/checkpoints",
        ...     path_in_repo="remote/experiment/checkpoints",
        ...     repo_id="username/my-dataset",
        ...     repo_type="datasets",
        ...     token="my_token",
        ...     delete_patterns="**/logs/*.txt",
        ... )
        "https://huggingface.co/datasets/username/my-dataset/tree/main/remote/experiment/checkpoints"

        # Upload checkpoints folder while creating a PR
        >>> upload_folder(
        ...     folder_path="local/checkpoints",
        ...     path_in_repo="remote/experiment/checkpoints",
        ...     repo_id="username/my-dataset",
        ...     repo_type="datasets",
        ...     token="my_token",
        ...     create_pr=True,
        ... )
        "https://huggingface.co/datasets/username/my-dataset/tree/refs%2Fpr%2F1/remote/experiment/checkpoints"

        ```
        """
        if repo_type not in REPO_TYPES:
            raise ValueError(f"Invalid repo type, must be one of {REPO_TYPES}")

        if multi_commits:
            if revision is not None and revision != DEFAULT_REVISION:
                raise ValueError("Cannot use `multi_commit` to commit changes other than the main branch.")

        # By default, upload folder to the root directory in repo.
        if path_in_repo is None:
            path_in_repo = ""

        # Do not upload .git folder
        if ignore_patterns is None:
            ignore_patterns = []
        elif isinstance(ignore_patterns, str):
            ignore_patterns = [ignore_patterns]
        ignore_patterns += DEFAULT_IGNORE_PATTERNS

        delete_operations = self._prepare_upload_folder_deletions(
            repo_id=repo_id,
            repo_type=repo_type,
            revision=DEFAULT_REVISION if create_pr else revision,
            token=token,
            path_in_repo=path_in_repo,
            delete_patterns=delete_patterns,
        )
        add_operations = _prepare_upload_folder_additions(
            folder_path,
            path_in_repo,
            allow_patterns=allow_patterns,
            ignore_patterns=ignore_patterns,
        )

        # Optimize operations: if some files will be overwritten, we don't need to delete them first
        if len(add_operations) > 0:
            added_paths = set(op.path_in_repo for op in add_operations)
            delete_operations = [
                delete_op for delete_op in delete_operations if delete_op.path_in_repo not in added_paths
            ]
        commit_operations = delete_operations + add_operations

        commit_message = commit_message or "Upload folder using huggingface_hub"
        if multi_commits:
            addition_commits, deletion_commits = plan_multi_commits(operations=commit_operations)
            pr_url = self.create_commits_on_pr(
                repo_id=repo_id,
                repo_type=repo_type,
                addition_commits=addition_commits,
                deletion_commits=deletion_commits,
                commit_message=commit_message,
                commit_description=commit_description,
                token=token,
                merge_pr=not create_pr,
                verbose=multi_commits_verbose,
            )
            # Defining a CommitInfo object is not really relevant in this case
            # Let's return early with pr_url only (as string).
            return pr_url

        commit_info = self.create_commit(
            repo_type=repo_type,
            repo_id=repo_id,
            operations=commit_operations,
            commit_message=commit_message,
            commit_description=commit_description,
            token=token,
            revision=revision,
            create_pr=create_pr,
            parent_commit=parent_commit,
        )

        # Create url to uploaded folder (for legacy return value)
        if create_pr and commit_info.pr_url is not None:
            revision = quote(_parse_revision_from_pr_url(commit_info.pr_url), safe="")
        if repo_type in REPO_TYPES_URL_PREFIXES:
            repo_id = REPO_TYPES_URL_PREFIXES[repo_type] + repo_id
        revision = revision if revision is not None else DEFAULT_REVISION

        return CommitInfo(
            commit_url=commit_info.commit_url,
            commit_message=commit_info.commit_message,
            commit_description=commit_info.commit_description,
            oid=commit_info.oid,
            pr_url=commit_info.pr_url,
            # Similar to `hf_hub_url` but it's "tree" instead of "resolve"
            # TODO: remove this in v1.0
            _url=f"{self.endpoint}/{repo_id}/tree/{revision}/{path_in_repo}",
        )

    @validate_hf_hub_args
    def delete_file(
        self,
        path_in_repo: str,
        repo_id: str,
        *,
        token: Optional[str] = None,
        repo_type: Optional[str] = None,
        revision: Optional[str] = None,
        commit_message: Optional[str] = None,
        commit_description: Optional[str] = None,
        create_pr: Optional[bool] = None,
        parent_commit: Optional[str] = None,
    ) -> CommitInfo:
        """
        Deletes a file in the given repo.

        Args:
            path_in_repo (`str`):
                Relative filepath in the repo, for example:
                `"checkpoints/1fec34a/weights.bin"`
            repo_id (`str`):
                The repository from which the file will be deleted, for example:
                `"username/custom_transformers"`
            token (`str`, *optional*):
                Authentication token, obtained with `HfApi.login` method. Will
                default to the stored token.
            repo_type (`str`, *optional*):
                Set to `"dataset"` or `"space"` if the file is in a dataset or
                space, `None` or `"model"` if in a model. Default is `None`.
            revision (`str`, *optional*):
                The git revision to commit from. Defaults to the head of the `"main"` branch.
            commit_message (`str`, *optional*):
                The summary / title / first line of the generated commit. Defaults to
                `f"Delete {path_in_repo} with huggingface_hub"`.
            commit_description (`str` *optional*)
                The description of the generated commit
            create_pr (`boolean`, *optional*):
                Whether or not to create a Pull Request with that commit. Defaults to `False`.
                If `revision` is not set, PR is opened against the `"main"` branch. If
                `revision` is set and is a branch, PR is opened against this branch. If
                `revision` is set and is not a branch name (example: a commit oid), an
                `RevisionNotFoundError` is returned by the server.
            parent_commit (`str`, *optional*):
                The OID / SHA of the parent commit, as a hexadecimal string. Shorthands (7 first characters) are also supported.
                If specified and `create_pr` is `False`, the commit will fail if `revision` does not point to `parent_commit`.
                If specified and `create_pr` is `True`, the pull request will be created from `parent_commit`.
                Specifying `parent_commit` ensures the repo has not changed before committing the changes, and can be
                especially useful if the repo is updated / committed to concurrently.


        <Tip>

        Raises the following errors:

            - [`HTTPError`](https://requests.readthedocs.io/en/latest/api/#requests.HTTPError)
              if the HuggingFace API returned an error
            - [`ValueError`](https://docs.python.org/3/library/exceptions.html#ValueError)
              if some parameter value is invalid
            - [`~utils.RepositoryNotFoundError`]
              If the repository to download from cannot be found. This may be because it doesn't exist,
              or because it is set to `private` and you do not have access.
            - [`~utils.RevisionNotFoundError`]
              If the revision to download from cannot be found.
            - [`~utils.EntryNotFoundError`]
              If the file to download cannot be found.

        </Tip>

        """
        commit_message = (
            commit_message if commit_message is not None else f"Delete {path_in_repo} with huggingface_hub"
        )

        operations = [CommitOperationDelete(path_in_repo=path_in_repo)]

        return self.create_commit(
            repo_id=repo_id,
            repo_type=repo_type,
            token=token,
            operations=operations,
            revision=revision,
            commit_message=commit_message,
            commit_description=commit_description,
            create_pr=create_pr,
            parent_commit=parent_commit,
        )

    @validate_hf_hub_args
    def delete_folder(
        self,
        path_in_repo: str,
        repo_id: str,
        *,
        token: Optional[str] = None,
        repo_type: Optional[str] = None,
        revision: Optional[str] = None,
        commit_message: Optional[str] = None,
        commit_description: Optional[str] = None,
        create_pr: Optional[bool] = None,
        parent_commit: Optional[str] = None,
    ) -> CommitInfo:
        """
        Deletes a folder in the given repo.

        Simple wrapper around [`create_commit`] method.

        Args:
            path_in_repo (`str`):
                Relative folder path in the repo, for example: `"checkpoints/1fec34a"`.
            repo_id (`str`):
                The repository from which the folder will be deleted, for example:
                `"username/custom_transformers"`
            token (`str`, *optional*):
                Authentication token, obtained with `HfApi.login` method. Will default
                to the stored token.
            repo_type (`str`, *optional*):
                Set to `"dataset"` or `"space"` if the folder is in a dataset or
                space, `None` or `"model"` if in a model. Default is `None`.
            revision (`str`, *optional*):
                The git revision to commit from. Defaults to the head of the `"main"` branch.
            commit_message (`str`, *optional*):
                The summary / title / first line of the generated commit. Defaults to
                `f"Delete folder {path_in_repo} with huggingface_hub"`.
            commit_description (`str` *optional*)
                The description of the generated commit.
            create_pr (`boolean`, *optional*):
                Whether or not to create a Pull Request with that commit. Defaults to `False`.
                If `revision` is not set, PR is opened against the `"main"` branch. If
                `revision` is set and is a branch, PR is opened against this branch. If
                `revision` is set and is not a branch name (example: a commit oid), an
                `RevisionNotFoundError` is returned by the server.
            parent_commit (`str`, *optional*):
                The OID / SHA of the parent commit, as a hexadecimal string. Shorthands (7 first characters) are also supported.
                If specified and `create_pr` is `False`, the commit will fail if `revision` does not point to `parent_commit`.
                If specified and `create_pr` is `True`, the pull request will be created from `parent_commit`.
                Specifying `parent_commit` ensures the repo has not changed before committing the changes, and can be
                especially useful if the repo is updated / committed to concurrently.
        """
        return self.create_commit(
            repo_id=repo_id,
            repo_type=repo_type,
            token=token,
            operations=[CommitOperationDelete(path_in_repo=path_in_repo, is_folder=True)],
            revision=revision,
            commit_message=(
                commit_message if commit_message is not None else f"Delete folder {path_in_repo} with huggingface_hub"
            ),
            commit_description=commit_description,
            create_pr=create_pr,
            parent_commit=parent_commit,
        )

    @validate_hf_hub_args
    def get_hf_file_metadata(
        self,
        *,
        url: str,
        token: Union[bool, str, None] = None,
        proxies: Optional[Dict] = None,
        timeout: Optional[float] = DEFAULT_REQUEST_TIMEOUT,
    ) -> HfFileMetadata:
        """Fetch metadata of a file versioned on the Hub for a given url.

        Args:
            url (`str`):
                File url, for example returned by [`hf_hub_url`].
            token (`str` or `bool`, *optional*):
                A token to be used for the download.
                    - If `True`, the token is read from the HuggingFace config
                    folder.
                    - If `False` or `None`, no token is provided.
                    - If a string, it's used as the authentication token.
            proxies (`dict`, *optional*):
                Dictionary mapping protocol to the URL of the proxy passed to `requests.request`.
            timeout (`float`, *optional*, defaults to 10):
                How many seconds to wait for the server to send metadata before giving up.

        Returns:
            A [`HfFileMetadata`] object containing metadata such as location, etag, size and commit_hash.
        """
        if token is None:
            # Cannot do `token = token or self.token` as token can be `False`.
            token = self.token

        return get_hf_file_metadata(
            url=url,
            token=token,
            proxies=proxies,
            timeout=timeout,
            library_name=self.library_name,
            library_version=self.library_version,
            user_agent=self.user_agent,
        )

    @validate_hf_hub_args
    def hf_hub_download(
        self,
        repo_id: str,
        filename: str,
        *,
        subfolder: Optional[str] = None,
        repo_type: Optional[str] = None,
        revision: Optional[str] = None,
        cache_dir: Union[str, Path, None] = None,
        local_dir: Union[str, Path, None] = None,
        force_download: bool = False,
        proxies: Optional[Dict] = None,
        etag_timeout: float = DEFAULT_ETAG_TIMEOUT,
        token: Optional[Union[str, bool]] = None,
        local_files_only: bool = False,
        # Deprecated args
        resume_download: Optional[bool] = None,
        legacy_cache_layout: bool = False,
        force_filename: Optional[str] = None,
        local_dir_use_symlinks: Union[bool, Literal["auto"]] = "auto",
    ) -> str:
        """Download a given file if it's not already present in the local cache.

        The new cache file layout looks like this:
        - The cache directory contains one subfolder per repo_id (namespaced by repo type)
        - inside each repo folder:
            - refs is a list of the latest known revision => commit_hash pairs
            - blobs contains the actual file blobs (identified by their git-sha or sha256, depending on
            whether they're LFS files or not)
            - snapshots contains one subfolder per commit, each "commit" contains the subset of the files
            that have been resolved at that particular commit. Each filename is a symlink to the blob
            at that particular commit.

        ```
        [  96]  .
        └── [ 160]  models--julien-c--EsperBERTo-small
            ├── [ 160]  blobs
            │   ├── [321M]  403450e234d65943a7dcf7e05a771ce3c92faa84dd07db4ac20f592037a1e4bd
            │   ├── [ 398]  7cb18dc9bafbfcf74629a4b760af1b160957a83e
            │   └── [1.4K]  d7edf6bd2a681fb0175f7735299831ee1b22b812
            ├── [  96]  refs
            │   └── [  40]  main
            └── [ 128]  snapshots
                ├── [ 128]  2439f60ef33a0d46d85da5001d52aeda5b00ce9f
                │   ├── [  52]  README.md -> ../../blobs/d7edf6bd2a681fb0175f7735299831ee1b22b812
                │   └── [  76]  pytorch_model.bin -> ../../blobs/403450e234d65943a7dcf7e05a771ce3c92faa84dd07db4ac20f592037a1e4bd
                └── [ 128]  bbc77c8132af1cc5cf678da3f1ddf2de43606d48
                    ├── [  52]  README.md -> ../../blobs/7cb18dc9bafbfcf74629a4b760af1b160957a83e
                    └── [  76]  pytorch_model.bin -> ../../blobs/403450e234d65943a7dcf7e05a771ce3c92faa84dd07db4ac20f592037a1e4bd
        ```

        If `local_dir` is provided, the file structure from the repo will be replicated in this location. When using this
        option, the `cache_dir` will not be used and a `.huggingface/` folder will be created at the root of `local_dir`
        to store some metadata related to the downloaded files. While this mechanism is not as robust as the main
        cache-system, it's optimized for regularly pulling the latest version of a repository.

        Args:
            repo_id (`str`):
                A user or an organization name and a repo name separated by a `/`.
            filename (`str`):
                The name of the file in the repo.
            subfolder (`str`, *optional*):
                An optional value corresponding to a folder inside the model repo.
            repo_type (`str`, *optional*):
                Set to `"dataset"` or `"space"` if downloading from a dataset or space,
                `None` or `"model"` if downloading from a model. Default is `None`.
            revision (`str`, *optional*):
                An optional Git revision id which can be a branch name, a tag, or a
                commit hash.
            cache_dir (`str`, `Path`, *optional*):
                Path to the folder where cached files are stored.
            local_dir (`str` or `Path`, *optional*):
                If provided, the downloaded file will be placed under this directory.
            force_download (`bool`, *optional*, defaults to `False`):
                Whether the file should be downloaded even if it already exists in
                the local cache.
            proxies (`dict`, *optional*):
                Dictionary mapping protocol to the URL of the proxy passed to
                `requests.request`.
            etag_timeout (`float`, *optional*, defaults to `10`):
                When fetching ETag, how many seconds to wait for the server to send
                data before giving up which is passed to `requests.request`.
            token (`bool` or `str`, *optional*):
                A valid authentication token (see https://huggingface.co/settings/token).
                If `None` or `True` and machine is logged in (through `huggingface-cli login`
                or [`~huggingface_hub.login`]), token will be retrieved from the cache.
                If `False`, token is not sent in the request header.
            local_files_only (`bool`, *optional*, defaults to `False`):
                If `True`, avoid downloading the file and return the path to the
                local cached file if it exists.

        Returns:
            `str`: Local path of file or if networking is off, last version of file cached on disk.

        Raises:
            - [`EnvironmentError`](https://docs.python.org/3/library/exceptions.html#EnvironmentError)
            if `token=True` and the token cannot be found.
            - [`OSError`](https://docs.python.org/3/library/exceptions.html#OSError)
            if ETag cannot be determined.
            - [`ValueError`](https://docs.python.org/3/library/exceptions.html#ValueError)
            if some parameter value is invalid
            - [`~utils.RepositoryNotFoundError`]
            If the repository to download from cannot be found. This may be because it doesn't exist,
            or because it is set to `private` and you do not have access.
            - [`~utils.RevisionNotFoundError`]
            If the revision to download from cannot be found.
            - [`~utils.EntryNotFoundError`]
            If the file to download cannot be found.
            - [`~utils.LocalEntryNotFoundError`]
            If network is disabled or unavailable and file is not found in cache.
        """
        from .file_download import hf_hub_download

        if token is None:
            # Cannot do `token = token or self.token` as token can be `False`.
            token = self.token

        return hf_hub_download(
            repo_id=repo_id,
            filename=filename,
            subfolder=subfolder,
            repo_type=repo_type,
            revision=revision,
            endpoint=self.endpoint,
            library_name=self.library_name,
            library_version=self.library_version,
            cache_dir=cache_dir,
            local_dir=local_dir,
            local_dir_use_symlinks=local_dir_use_symlinks,
            user_agent=self.user_agent,
            force_download=force_download,
            force_filename=force_filename,
            proxies=proxies,
            etag_timeout=etag_timeout,
            resume_download=resume_download,
            token=token,
            headers=self.headers,
            local_files_only=local_files_only,
            legacy_cache_layout=legacy_cache_layout,
        )

    @validate_hf_hub_args
    def snapshot_download(
        self,
        repo_id: str,
        *,
        repo_type: Optional[str] = None,
        revision: Optional[str] = None,
        cache_dir: Union[str, Path, None] = None,
        local_dir: Union[str, Path, None] = None,
        proxies: Optional[Dict] = None,
        etag_timeout: float = DEFAULT_ETAG_TIMEOUT,
        force_download: bool = False,
        token: Optional[Union[str, bool]] = None,
        local_files_only: bool = False,
        allow_patterns: Optional[Union[List[str], str]] = None,
        ignore_patterns: Optional[Union[List[str], str]] = None,
        max_workers: int = 8,
        tqdm_class: Optional[base_tqdm] = None,
        # Deprecated args
        local_dir_use_symlinks: Union[bool, Literal["auto"]] = "auto",
        resume_download: Optional[bool] = None,
    ) -> str:
        """Download repo files.

        Download a whole snapshot of a repo's files at the specified revision. This is useful when you want all files from
        a repo, because you don't know which ones you will need a priori. All files are nested inside a folder in order
        to keep their actual filename relative to that folder. You can also filter which files to download using
        `allow_patterns` and `ignore_patterns`.

        If `local_dir` is provided, the file structure from the repo will be replicated in this location. When using this
        option, the `cache_dir` will not be used and a `.huggingface/` folder will be created at the root of `local_dir`
        to store some metadata related to the downloaded files.While this mechanism is not as robust as the main
        cache-system, it's optimized for regularly pulling the latest version of a repository.

        An alternative would be to clone the repo but this requires git and git-lfs to be installed and properly
        configured. It is also not possible to filter which files to download when cloning a repository using git.

        Args:
            repo_id (`str`):
                A user or an organization name and a repo name separated by a `/`.
            repo_type (`str`, *optional*):
                Set to `"dataset"` or `"space"` if downloading from a dataset or space,
                `None` or `"model"` if downloading from a model. Default is `None`.
            revision (`str`, *optional*):
                An optional Git revision id which can be a branch name, a tag, or a
                commit hash.
            cache_dir (`str`, `Path`, *optional*):
                Path to the folder where cached files are stored.
            local_dir (`str` or `Path`, *optional*):
                If provided, the downloaded files will be placed under this directory.
            proxies (`dict`, *optional*):
                Dictionary mapping protocol to the URL of the proxy passed to
                `requests.request`.
            etag_timeout (`float`, *optional*, defaults to `10`):
                When fetching ETag, how many seconds to wait for the server to send
                data before giving up which is passed to `requests.request`.
            force_download (`bool`, *optional*, defaults to `False`):
                Whether the file should be downloaded even if it already exists in the local cache.
            token (`bool` or `str`, *optional*):
                A valid authentication token (see https://huggingface.co/settings/token).
                If `None` or `True` and machine is logged in (through `huggingface-cli login`
                or [`~huggingface_hub.login`]), token will be retrieved from the cache.
                If `False`, token is not sent in the request header.
            local_files_only (`bool`, *optional*, defaults to `False`):
                If `True`, avoid downloading the file and return the path to the
                local cached file if it exists.
            allow_patterns (`List[str]` or `str`, *optional*):
                If provided, only files matching at least one pattern are downloaded.
            ignore_patterns (`List[str]` or `str`, *optional*):
                If provided, files matching any of the patterns are not downloaded.
            max_workers (`int`, *optional*):
                Number of concurrent threads to download files (1 thread = 1 file download).
                Defaults to 8.
            tqdm_class (`tqdm`, *optional*):
                If provided, overwrites the default behavior for the progress bar. Passed
                argument must inherit from `tqdm.auto.tqdm` or at least mimic its behavior.
                Note that the `tqdm_class` is not passed to each individual download.
                Defaults to the custom HF progress bar that can be disabled by setting
                `HF_HUB_DISABLE_PROGRESS_BARS` environment variable.

        Returns:
            `str`: folder path of the repo snapshot.

        Raises:
            - [`EnvironmentError`](https://docs.python.org/3/library/exceptions.html#EnvironmentError)
            if `token=True` and the token cannot be found.
            - [`OSError`](https://docs.python.org/3/library/exceptions.html#OSError) if
            ETag cannot be determined.
            - [`ValueError`](https://docs.python.org/3/library/exceptions.html#ValueError)
            if some parameter value is invalid
        """
        from ._snapshot_download import snapshot_download

        if token is None:
            # Cannot do `token = token or self.token` as token can be `False`.
            token = self.token

        return snapshot_download(
            repo_id=repo_id,
            repo_type=repo_type,
            revision=revision,
            endpoint=self.endpoint,
            cache_dir=cache_dir,
            local_dir=local_dir,
            local_dir_use_symlinks=local_dir_use_symlinks,
            library_name=self.library_name,
            library_version=self.library_version,
            user_agent=self.user_agent,
            proxies=proxies,
            etag_timeout=etag_timeout,
            resume_download=resume_download,
            force_download=force_download,
            token=token,
            local_files_only=local_files_only,
            allow_patterns=allow_patterns,
            ignore_patterns=ignore_patterns,
            max_workers=max_workers,
            tqdm_class=tqdm_class,
        )

    def get_safetensors_metadata(
        self,
        repo_id: str,
        *,
        repo_type: Optional[str] = None,
        revision: Optional[str] = None,
        token: Optional[str] = None,
    ) -> SafetensorsRepoMetadata:
        """
        Parse metadata for a safetensors repo on the Hub.

        We first check if the repo has a single safetensors file or a sharded safetensors repo. If it's a single
        safetensors file, we parse the metadata from this file. If it's a sharded safetensors repo, we parse the
        metadata from the index file and then parse the metadata from each shard.

        To parse metadata from a single safetensors file, use [`parse_safetensors_file_metadata`].

        For more details regarding the safetensors format, check out https://huggingface.co/docs/safetensors/index#format.

        Args:
            repo_id (`str`):
                A user or an organization name and a repo name separated by a `/`.
            filename (`str`):
                The name of the file in the repo.
            repo_type (`str`, *optional*):
                Set to `"dataset"` or `"space"` if the file is in a dataset or space, `None` or `"model"` if in a
                model. Default is `None`.
            revision (`str`, *optional*):
                The git revision to fetch the file from. Can be a branch name, a tag, or a commit hash. Defaults to the
                head of the `"main"` branch.
            token (`bool` or `str`, *optional*):
                A valid authentication token (see https://huggingface.co/settings/token). If `None` or `True` and
                machine is logged in (through `huggingface-cli login` or [`~huggingface_hub.login`]), token will be
                retrieved from the cache. If `False`, token is not sent in the request header.

        Returns:
            [`SafetensorsRepoMetadata`]: information related to safetensors repo.

        Raises:
            - [`NotASafetensorsRepoError`]: if the repo is not a safetensors repo i.e. doesn't have either a
              `model.safetensors` or a `model.safetensors.index.json` file.
            - [`SafetensorsParsingError`]: if a safetensors file header couldn't be parsed correctly.

        Example:
            ```py
            # Parse repo with single weights file
            >>> metadata = get_safetensors_metadata("bigscience/bloomz-560m")
            >>> metadata
            SafetensorsRepoMetadata(
                metadata=None,
                sharded=False,
                weight_map={'h.0.input_layernorm.bias': 'model.safetensors', ...},
                files_metadata={'model.safetensors': SafetensorsFileMetadata(...)}
            )
            >>> metadata.files_metadata["model.safetensors"].metadata
            {'format': 'pt'}

            # Parse repo with sharded model
            >>> metadata = get_safetensors_metadata("bigscience/bloom")
            Parse safetensors files: 100%|██████████████████████████████████████████| 72/72 [00:12<00:00,  5.78it/s]
            >>> metadata
            SafetensorsRepoMetadata(metadata={'total_size': 352494542848}, sharded=True, weight_map={...}, files_metadata={...})
            >>> len(metadata.files_metadata)
            72  # All safetensors files have been fetched

            # Parse repo with sharded model
            >>> get_safetensors_metadata("runwayml/stable-diffusion-v1-5")
            NotASafetensorsRepoError: 'runwayml/stable-diffusion-v1-5' is not a safetensors repo. Couldn't find 'model.safetensors.index.json' or 'model.safetensors' files.
            ```
        """
        if self.file_exists(  # Single safetensors file => non-sharded model
            repo_id=repo_id, filename=SAFETENSORS_SINGLE_FILE, repo_type=repo_type, revision=revision, token=token
        ):
            file_metadata = self.parse_safetensors_file_metadata(
                repo_id=repo_id, filename=SAFETENSORS_SINGLE_FILE, repo_type=repo_type, revision=revision, token=token
            )
            return SafetensorsRepoMetadata(
                metadata=None,
                sharded=False,
                weight_map={tensor_name: SAFETENSORS_SINGLE_FILE for tensor_name in file_metadata.tensors.keys()},
                files_metadata={SAFETENSORS_SINGLE_FILE: file_metadata},
            )
        elif self.file_exists(  # Multiple safetensors files => sharded with index
            repo_id=repo_id, filename=SAFETENSORS_INDEX_FILE, repo_type=repo_type, revision=revision, token=token
        ):
            # Fetch index
            index_file = self.hf_hub_download(
                repo_id=repo_id, filename=SAFETENSORS_INDEX_FILE, repo_type=repo_type, revision=revision, token=token
            )
            with open(index_file) as f:
                index = json.load(f)

            weight_map = index.get("weight_map", {})

            # Fetch metadata per shard
            files_metadata = {}

            def _parse(filename: str) -> None:
                files_metadata[filename] = self.parse_safetensors_file_metadata(
                    repo_id=repo_id, filename=filename, repo_type=repo_type, revision=revision, token=token
                )

            thread_map(
                _parse,
                set(weight_map.values()),
                desc="Parse safetensors files",
                tqdm_class=hf_tqdm,
            )

            return SafetensorsRepoMetadata(
                metadata=index.get("metadata", None),
                sharded=True,
                weight_map=weight_map,
                files_metadata=files_metadata,
            )
        else:
            # Not a safetensors repo
            raise NotASafetensorsRepoError(
                f"'{repo_id}' is not a safetensors repo. Couldn't find '{SAFETENSORS_INDEX_FILE}' or '{SAFETENSORS_SINGLE_FILE}' files."
            )

    def parse_safetensors_file_metadata(
        self,
        repo_id: str,
        filename: str,
        *,
        repo_type: Optional[str] = None,
        revision: Optional[str] = None,
        token: Optional[str] = None,
    ) -> SafetensorsFileMetadata:
        """
        Parse metadata from a safetensors file on the Hub.

        To parse metadata from all safetensors files in a repo at once, use [`get_safetensors_metadata`].

        For more details regarding the safetensors format, check out https://huggingface.co/docs/safetensors/index#format.

        Args:
            repo_id (`str`):
                A user or an organization name and a repo name separated by a `/`.
            filename (`str`):
                The name of the file in the repo.
            repo_type (`str`, *optional*):
                Set to `"dataset"` or `"space"` if the file is in a dataset or space, `None` or `"model"` if in a
                model. Default is `None`.
            revision (`str`, *optional*):
                The git revision to fetch the file from. Can be a branch name, a tag, or a commit hash. Defaults to the
                head of the `"main"` branch.
            token (`bool` or `str`, *optional*):
                A valid authentication token (see https://huggingface.co/settings/token). If `None` or `True` and
                machine is logged in (through `huggingface-cli login` or [`~huggingface_hub.login`]), token will be
                retrieved from the cache. If `False`, token is not sent in the request header.

        Returns:
            [`SafetensorsFileMetadata`]: information related to a safetensors file.

        Raises:
            - [`NotASafetensorsRepoError`]: if the repo is not a safetensors repo i.e. doesn't have either a
              `model.safetensors` or a `model.safetensors.index.json` file.
            - [`SafetensorsParsingError`]: if a safetensors file header couldn't be parsed correctly.
        """
        url = hf_hub_url(
            repo_id=repo_id, filename=filename, repo_type=repo_type, revision=revision, endpoint=self.endpoint
        )
        _headers = self._build_hf_headers(token=token)

        # 1. Fetch first 100kb
        # Empirically, 97% of safetensors files have a metadata size < 100kb (over the top 1000 models on the Hub).
        # We assume fetching 100kb is faster than making 2 GET requests. Therefore we always fetch the first 100kb to
        # avoid the 2nd GET in most cases.
        # See https://github.com/huggingface/huggingface_hub/pull/1855#discussion_r1404286419.
        response = get_session().get(url, headers={**_headers, "range": "bytes=0-100000"})
        hf_raise_for_status(response)

        # 2. Parse metadata size
        metadata_size = struct.unpack("<Q", response.content[:8])[0]
        if metadata_size > SAFETENSORS_MAX_HEADER_LENGTH:
            raise SafetensorsParsingError(
                f"Failed to parse safetensors header for '{filename}' (repo '{repo_id}', revision "
                f"'{revision or DEFAULT_REVISION}'): safetensors header is too big. Maximum supported size is "
                f"{SAFETENSORS_MAX_HEADER_LENGTH} bytes (got {metadata_size})."
            )

        # 3.a. Get metadata from payload
        if metadata_size <= 100000:
            metadata_as_bytes = response.content[8 : 8 + metadata_size]
        else:  # 3.b. Request full metadata
            response = get_session().get(url, headers={**_headers, "range": f"bytes=8-{metadata_size+7}"})
            hf_raise_for_status(response)
            metadata_as_bytes = response.content

        # 4. Parse json header
        try:
            metadata_as_dict = json.loads(metadata_as_bytes.decode(errors="ignore"))
        except json.JSONDecodeError as e:
            raise SafetensorsParsingError(
                f"Failed to parse safetensors header for '{filename}' (repo '{repo_id}', revision "
                f"'{revision or DEFAULT_REVISION}'): header is not json-encoded string. Please make sure this is a "
                "correctly formatted safetensors file."
            ) from e

        try:
            return SafetensorsFileMetadata(
                metadata=metadata_as_dict.get("__metadata__", {}),
                tensors={
                    key: TensorInfo(
                        dtype=tensor["dtype"],
                        shape=tensor["shape"],
                        data_offsets=tuple(tensor["data_offsets"]),  # type: ignore
                    )
                    for key, tensor in metadata_as_dict.items()
                    if key != "__metadata__"
                },
            )
        except (KeyError, IndexError) as e:
            raise SafetensorsParsingError(
                f"Failed to parse safetensors header for '{filename}' (repo '{repo_id}', revision "
                f"'{revision or DEFAULT_REVISION}'): header format not recognized. Please make sure this is a correctly"
                " formatted safetensors file."
            ) from e

    @validate_hf_hub_args
    def create_branch(
        self,
        repo_id: str,
        *,
        branch: str,
        revision: Optional[str] = None,
        token: Optional[str] = None,
        repo_type: Optional[str] = None,
        exist_ok: bool = False,
    ) -> None:
        """
        Create a new branch for a repo on the Hub, starting from the specified revision (defaults to `main`).
        To find a revision suiting your needs, you can use [`list_repo_refs`] or [`list_repo_commits`].

        Args:
            repo_id (`str`):
                The repository in which the branch will be created.
                Example: `"user/my-cool-model"`.

            branch (`str`):
                The name of the branch to create.

            revision (`str`, *optional*):
                The git revision to create the branch from. It can be a branch name or
                the OID/SHA of a commit, as a hexadecimal string. Defaults to the head
                of the `"main"` branch.

            token (`str`, *optional*):
                Authentication token. Will default to the stored token.

            repo_type (`str`, *optional*):
                Set to `"dataset"` or `"space"` if creating a branch on a dataset or
                space, `None` or `"model"` if tagging a model. Default is `None`.

            exist_ok (`bool`, *optional*, defaults to `False`):
                If `True`, do not raise an error if branch already exists.

        Raises:
            [`~utils.RepositoryNotFoundError`]:
                If repository is not found (error 404): wrong repo_id/repo_type, private
                but not authenticated or repo does not exist.
            [`~utils.BadRequestError`]:
                If invalid reference for a branch. Ex: `refs/pr/5` or 'refs/foo/bar'.
            [`~utils.HfHubHTTPError`]:
                If the branch already exists on the repo (error 409) and `exist_ok` is
                set to `False`.
        """
        if repo_type is None:
            repo_type = REPO_TYPE_MODEL
        branch = quote(branch, safe="")

        # Prepare request
        branch_url = f"{self.endpoint}/api/{repo_type}s/{repo_id}/branch/{branch}"
        headers = self._build_hf_headers(token=token)
        payload = {}
        if revision is not None:
            payload["startingPoint"] = revision

        # Create branch
        response = get_session().post(url=branch_url, headers=headers, json=payload)
        try:
            hf_raise_for_status(response)
        except HfHubHTTPError as e:
            if not (e.response.status_code == 409 and exist_ok):
                raise

    @validate_hf_hub_args
    def delete_branch(
        self,
        repo_id: str,
        *,
        branch: str,
        token: Optional[str] = None,
        repo_type: Optional[str] = None,
    ) -> None:
        """
        Delete a branch from a repo on the Hub.

        Args:
            repo_id (`str`):
                The repository in which a branch will be deleted.
                Example: `"user/my-cool-model"`.

            branch (`str`):
                The name of the branch to delete.

            token (`str`, *optional*):
                Authentication token. Will default to the stored token.

            repo_type (`str`, *optional*):
                Set to `"dataset"` or `"space"` if creating a branch on a dataset or
                space, `None` or `"model"` if tagging a model. Default is `None`.

        Raises:
            [`~utils.RepositoryNotFoundError`]:
                If repository is not found (error 404): wrong repo_id/repo_type, private
                but not authenticated or repo does not exist.
            [`~utils.HfHubHTTPError`]:
                If trying to delete a protected branch. Ex: `main` cannot be deleted.
            [`~utils.HfHubHTTPError`]:
                If trying to delete a branch that does not exist.

        """
        if repo_type is None:
            repo_type = REPO_TYPE_MODEL
        branch = quote(branch, safe="")

        # Prepare request
        branch_url = f"{self.endpoint}/api/{repo_type}s/{repo_id}/branch/{branch}"
        headers = self._build_hf_headers(token=token)

        # Delete branch
        response = get_session().delete(url=branch_url, headers=headers)
        hf_raise_for_status(response)

    @validate_hf_hub_args
    def create_tag(
        self,
        repo_id: str,
        *,
        tag: str,
        tag_message: Optional[str] = None,
        revision: Optional[str] = None,
        token: Optional[str] = None,
        repo_type: Optional[str] = None,
        exist_ok: bool = False,
    ) -> None:
        """
        Tag a given commit of a repo on the Hub.

        Args:
            repo_id (`str`):
                The repository in which a commit will be tagged.
                Example: `"user/my-cool-model"`.

            tag (`str`):
                The name of the tag to create.

            tag_message (`str`, *optional*):
                The description of the tag to create.

            revision (`str`, *optional*):
                The git revision to tag. It can be a branch name or the OID/SHA of a
                commit, as a hexadecimal string. Shorthands (7 first characters) are
                also supported. Defaults to the head of the `"main"` branch.

            token (`str`, *optional*):
                Authentication token. Will default to the stored token.

            repo_type (`str`, *optional*):
                Set to `"dataset"` or `"space"` if tagging a dataset or
                space, `None` or `"model"` if tagging a model. Default is
                `None`.

            exist_ok (`bool`, *optional*, defaults to `False`):
                If `True`, do not raise an error if tag already exists.

        Raises:
            [`~utils.RepositoryNotFoundError`]:
                If repository is not found (error 404): wrong repo_id/repo_type, private
                but not authenticated or repo does not exist.
            [`~utils.RevisionNotFoundError`]:
                If revision is not found (error 404) on the repo.
            [`~utils.HfHubHTTPError`]:
                If the branch already exists on the repo (error 409) and `exist_ok` is
                set to `False`.
        """
        if repo_type is None:
            repo_type = REPO_TYPE_MODEL
        revision = quote(revision, safe="") if revision is not None else DEFAULT_REVISION

        # Prepare request
        tag_url = f"{self.endpoint}/api/{repo_type}s/{repo_id}/tag/{revision}"
        headers = self._build_hf_headers(token=token)
        payload = {"tag": tag}
        if tag_message is not None:
            payload["message"] = tag_message

        # Tag
        response = get_session().post(url=tag_url, headers=headers, json=payload)
        try:
            hf_raise_for_status(response)
        except HfHubHTTPError as e:
            if not (e.response.status_code == 409 and exist_ok):
                raise

    @validate_hf_hub_args
    def delete_tag(
        self,
        repo_id: str,
        *,
        tag: str,
        token: Optional[str] = None,
        repo_type: Optional[str] = None,
    ) -> None:
        """
        Delete a tag from a repo on the Hub.

        Args:
            repo_id (`str`):
                The repository in which a tag will be deleted.
                Example: `"user/my-cool-model"`.

            tag (`str`):
                The name of the tag to delete.

            token (`str`, *optional*):
                Authentication token. Will default to the stored token.

            repo_type (`str`, *optional*):
                Set to `"dataset"` or `"space"` if tagging a dataset or space, `None` or
                `"model"` if tagging a model. Default is `None`.

        Raises:
            [`~utils.RepositoryNotFoundError`]:
                If repository is not found (error 404): wrong repo_id/repo_type, private
                but not authenticated or repo does not exist.
            [`~utils.RevisionNotFoundError`]:
                If tag is not found.
        """
        if repo_type is None:
            repo_type = REPO_TYPE_MODEL
        tag = quote(tag, safe="")

        # Prepare request
        tag_url = f"{self.endpoint}/api/{repo_type}s/{repo_id}/tag/{tag}"
        headers = self._build_hf_headers(token=token)

        # Un-tag
        response = get_session().delete(url=tag_url, headers=headers)
        hf_raise_for_status(response)

    @validate_hf_hub_args
    def get_full_repo_name(
        self,
        model_id: str,
        *,
        organization: Optional[str] = None,
        token: Optional[Union[bool, str]] = None,
    ):
        """
        Returns the repository name for a given model ID and optional
        organization.

        Args:
            model_id (`str`):
                The name of the model.
            organization (`str`, *optional*):
                If passed, the repository name will be in the organization
                namespace instead of the user namespace.
            token (`bool` or `str`, *optional*):
                A valid authentication token (see https://huggingface.co/settings/token).
                If `None` or `True` and machine is logged in (through `huggingface-cli login`
                or [`~huggingface_hub.login`]), token will be retrieved from the cache.
                If `False`, token is not sent in the request header.

        Returns:
            `str`: The repository name in the user's namespace
            ({username}/{model_id}) if no organization is passed, and under the
            organization namespace ({organization}/{model_id}) otherwise.
        """
        if organization is None:
            if "/" in model_id:
                username = model_id.split("/")[0]
            else:
                username = self.whoami(token=token)["name"]  # type: ignore
            return f"{username}/{model_id}"
        else:
            return f"{organization}/{model_id}"

    @validate_hf_hub_args
    def get_repo_discussions(
        self,
        repo_id: str,
        *,
        author: Optional[str] = None,
        discussion_type: Optional[DiscussionTypeFilter] = None,
        discussion_status: Optional[DiscussionStatusFilter] = None,
        repo_type: Optional[str] = None,
        token: Optional[str] = None,
    ) -> Iterator[Discussion]:
        """
        Fetches Discussions and Pull Requests for the given repo.

        Args:
            repo_id (`str`):
                A namespace (user or an organization) and a repo name separated
                by a `/`.
            author (`str`, *optional*):
                Pass a value to filter by discussion author. `None` means no filter.
                Default is `None`.
            discussion_type (`str`, *optional*):
                Set to `"pull_request"` to fetch only pull requests, `"discussion"`
                to fetch only discussions. Set to `"all"` or `None` to fetch both.
                Default is `None`.
            discussion_status (`str`, *optional*):
                Set to `"open"` (respectively `"closed"`) to fetch only open
                (respectively closed) discussions. Set to `"all"` or `None`
                to fetch both.
                Default is `None`.
            repo_type (`str`, *optional*):
                Set to `"dataset"` or `"space"` if fetching from a dataset or
                space, `None` or `"model"` if fetching from a model. Default is
                `None`.
            token (`str`, *optional*):
                An authentication token (See https://huggingface.co/settings/token).

        Returns:
            `Iterator[Discussion]`: An iterator of [`Discussion`] objects.

        Example:
            Collecting all discussions of a repo in a list:

            ```python
            >>> from huggingface_hub import get_repo_discussions
            >>> discussions_list = list(get_repo_discussions(repo_id="bert-base-uncased"))
            ```

            Iterating over discussions of a repo:

            ```python
            >>> from huggingface_hub import get_repo_discussions
            >>> for discussion in get_repo_discussions(repo_id="bert-base-uncased"):
            ...     print(discussion.num, discussion.title)
            ```
        """
        if repo_type not in REPO_TYPES:
            raise ValueError(f"Invalid repo type, must be one of {REPO_TYPES}")
        if repo_type is None:
            repo_type = REPO_TYPE_MODEL
        if discussion_type is not None and discussion_type not in DISCUSSION_TYPES:
            raise ValueError(f"Invalid discussion_type, must be one of {DISCUSSION_TYPES}")
        if discussion_status is not None and discussion_status not in DISCUSSION_STATUS:
            raise ValueError(f"Invalid discussion_status, must be one of {DISCUSSION_STATUS}")

        headers = self._build_hf_headers(token=token)
        path = f"{self.endpoint}/api/{repo_type}s/{repo_id}/discussions"

        params: Dict[str, Union[str, int]] = {}
        if discussion_type is not None:
            params["type"] = discussion_type
        if discussion_status is not None:
            params["status"] = discussion_status
        if author is not None:
            params["author"] = author

        def _fetch_discussion_page(page_index: int):
            params["p"] = page_index
            resp = get_session().get(path, headers=headers, params=params)
            hf_raise_for_status(resp)
            paginated_discussions = resp.json()
            total = paginated_discussions["count"]
            start = paginated_discussions["start"]
            discussions = paginated_discussions["discussions"]
            has_next = (start + len(discussions)) < total
            return discussions, has_next

        has_next, page_index = True, 0

        while has_next:
            discussions, has_next = _fetch_discussion_page(page_index=page_index)
            for discussion in discussions:
                yield Discussion(
                    title=discussion["title"],
                    num=discussion["num"],
                    author=discussion.get("author", {}).get("name", "deleted"),
                    created_at=parse_datetime(discussion["createdAt"]),
                    status=discussion["status"],
                    repo_id=discussion["repo"]["name"],
                    repo_type=discussion["repo"]["type"],
                    is_pull_request=discussion["isPullRequest"],
                    endpoint=self.endpoint,
                )
            page_index = page_index + 1

    @validate_hf_hub_args
    def get_discussion_details(
        self,
        repo_id: str,
        discussion_num: int,
        *,
        repo_type: Optional[str] = None,
        token: Optional[str] = None,
    ) -> DiscussionWithDetails:
        """Fetches a Discussion's / Pull Request 's details from the Hub.

        Args:
            repo_id (`str`):
                A namespace (user or an organization) and a repo name separated
                by a `/`.
            discussion_num (`int`):
                The number of the Discussion or Pull Request . Must be a strictly positive integer.
            repo_type (`str`, *optional*):
                Set to `"dataset"` or `"space"` if uploading to a dataset or
                space, `None` or `"model"` if uploading to a model. Default is
                `None`.
            token (`str`, *optional*):
                An authentication token (See https://huggingface.co/settings/token)

        Returns: [`DiscussionWithDetails`]

        <Tip>

        Raises the following errors:

            - [`HTTPError`](https://requests.readthedocs.io/en/latest/api/#requests.HTTPError)
              if the HuggingFace API returned an error
            - [`ValueError`](https://docs.python.org/3/library/exceptions.html#ValueError)
              if some parameter value is invalid
            - [`~utils.RepositoryNotFoundError`]
              If the repository to download from cannot be found. This may be because it doesn't exist,
              or because it is set to `private` and you do not have access.

        </Tip>
        """
        if not isinstance(discussion_num, int) or discussion_num <= 0:
            raise ValueError("Invalid discussion_num, must be a positive integer")
        if repo_type not in REPO_TYPES:
            raise ValueError(f"Invalid repo type, must be one of {REPO_TYPES}")
        if repo_type is None:
            repo_type = REPO_TYPE_MODEL

        path = f"{self.endpoint}/api/{repo_type}s/{repo_id}/discussions/{discussion_num}"
        headers = self._build_hf_headers(token=token)
        resp = get_session().get(path, params={"diff": "1"}, headers=headers)
        hf_raise_for_status(resp)

        discussion_details = resp.json()
        is_pull_request = discussion_details["isPullRequest"]

        target_branch = discussion_details["changes"]["base"] if is_pull_request else None
        conflicting_files = discussion_details["filesWithConflicts"] if is_pull_request else None
        merge_commit_oid = discussion_details["changes"].get("mergeCommitId", None) if is_pull_request else None

        return DiscussionWithDetails(
            title=discussion_details["title"],
            num=discussion_details["num"],
            author=discussion_details.get("author", {}).get("name", "deleted"),
            created_at=parse_datetime(discussion_details["createdAt"]),
            status=discussion_details["status"],
            repo_id=discussion_details["repo"]["name"],
            repo_type=discussion_details["repo"]["type"],
            is_pull_request=discussion_details["isPullRequest"],
            events=[deserialize_event(evt) for evt in discussion_details["events"]],
            conflicting_files=conflicting_files,
            target_branch=target_branch,
            merge_commit_oid=merge_commit_oid,
            diff=discussion_details.get("diff"),
            endpoint=self.endpoint,
        )

    @validate_hf_hub_args
    def create_discussion(
        self,
        repo_id: str,
        title: str,
        *,
        token: Optional[str] = None,
        description: Optional[str] = None,
        repo_type: Optional[str] = None,
        pull_request: bool = False,
    ) -> DiscussionWithDetails:
        """Creates a Discussion or Pull Request.

        Pull Requests created programmatically will be in `"draft"` status.

        Creating a Pull Request with changes can also be done at once with [`HfApi.create_commit`].

        Args:
            repo_id (`str`):
                A namespace (user or an organization) and a repo name separated
                by a `/`.
            title (`str`):
                The title of the discussion. It can be up to 200 characters long,
                and must be at least 3 characters long. Leading and trailing whitespaces
                will be stripped.
            token (`str`, *optional*):
                An authentication token (See https://huggingface.co/settings/token)
            description (`str`, *optional*):
                An optional description for the Pull Request.
                Defaults to `"Discussion opened with the huggingface_hub Python library"`
            pull_request (`bool`, *optional*):
                Whether to create a Pull Request or discussion. If `True`, creates a Pull Request.
                If `False`, creates a discussion. Defaults to `False`.
            repo_type (`str`, *optional*):
                Set to `"dataset"` or `"space"` if uploading to a dataset or
                space, `None` or `"model"` if uploading to a model. Default is
                `None`.

        Returns: [`DiscussionWithDetails`]

        <Tip>

        Raises the following errors:

            - [`HTTPError`](https://requests.readthedocs.io/en/latest/api/#requests.HTTPError)
              if the HuggingFace API returned an error
            - [`ValueError`](https://docs.python.org/3/library/exceptions.html#ValueError)
              if some parameter value is invalid
            - [`~utils.RepositoryNotFoundError`]
              If the repository to download from cannot be found. This may be because it doesn't exist,
              or because it is set to `private` and you do not have access.

        </Tip>"""
        if repo_type not in REPO_TYPES:
            raise ValueError(f"Invalid repo type, must be one of {REPO_TYPES}")
        if repo_type is None:
            repo_type = REPO_TYPE_MODEL

        if description is not None:
            description = description.strip()
        description = (
            description
            if description
            else (
                f"{'Pull Request' if pull_request else 'Discussion'} opened with the"
                " [huggingface_hub Python"
                " library](https://huggingface.co/docs/huggingface_hub)"
            )
        )

        headers = self._build_hf_headers(token=token)
        resp = get_session().post(
            f"{self.endpoint}/api/{repo_type}s/{repo_id}/discussions",
            json={
                "title": title.strip(),
                "description": description,
                "pullRequest": pull_request,
            },
            headers=headers,
        )
        hf_raise_for_status(resp)
        num = resp.json()["num"]
        return self.get_discussion_details(
            repo_id=repo_id,
            repo_type=repo_type,
            discussion_num=num,
            token=token,
        )

    @validate_hf_hub_args
    def create_pull_request(
        self,
        repo_id: str,
        title: str,
        *,
        token: Optional[str] = None,
        description: Optional[str] = None,
        repo_type: Optional[str] = None,
    ) -> DiscussionWithDetails:
        """Creates a Pull Request . Pull Requests created programmatically will be in `"draft"` status.

        Creating a Pull Request with changes can also be done at once with [`HfApi.create_commit`];

        This is a wrapper around [`HfApi.create_discussion`].

        Args:
            repo_id (`str`):
                A namespace (user or an organization) and a repo name separated
                by a `/`.
            title (`str`):
                The title of the discussion. It can be up to 200 characters long,
                and must be at least 3 characters long. Leading and trailing whitespaces
                will be stripped.
            token (`str`, *optional*):
                An authentication token (See https://huggingface.co/settings/token)
            description (`str`, *optional*):
                An optional description for the Pull Request.
                Defaults to `"Discussion opened with the huggingface_hub Python library"`
            repo_type (`str`, *optional*):
                Set to `"dataset"` or `"space"` if uploading to a dataset or
                space, `None` or `"model"` if uploading to a model. Default is
                `None`.

        Returns: [`DiscussionWithDetails`]

        <Tip>

        Raises the following errors:

            - [`HTTPError`](https://requests.readthedocs.io/en/latest/api/#requests.HTTPError)
              if the HuggingFace API returned an error
            - [`ValueError`](https://docs.python.org/3/library/exceptions.html#ValueError)
              if some parameter value is invalid
            - [`~utils.RepositoryNotFoundError`]
              If the repository to download from cannot be found. This may be because it doesn't exist,
              or because it is set to `private` and you do not have access.

        </Tip>"""
        return self.create_discussion(
            repo_id=repo_id,
            title=title,
            token=token,
            description=description,
            repo_type=repo_type,
            pull_request=True,
        )

    def _post_discussion_changes(
        self,
        *,
        repo_id: str,
        discussion_num: int,
        resource: str,
        body: Optional[dict] = None,
        token: Optional[str] = None,
        repo_type: Optional[str] = None,
    ) -> requests.Response:
        """Internal utility to POST changes to a Discussion or Pull Request"""
        if not isinstance(discussion_num, int) or discussion_num <= 0:
            raise ValueError("Invalid discussion_num, must be a positive integer")
        if repo_type not in REPO_TYPES:
            raise ValueError(f"Invalid repo type, must be one of {REPO_TYPES}")
        if repo_type is None:
            repo_type = REPO_TYPE_MODEL
        repo_id = f"{repo_type}s/{repo_id}"

        path = f"{self.endpoint}/api/{repo_id}/discussions/{discussion_num}/{resource}"

        headers = self._build_hf_headers(token=token)
        resp = requests.post(path, headers=headers, json=body)
        hf_raise_for_status(resp)
        return resp

    @validate_hf_hub_args
    def comment_discussion(
        self,
        repo_id: str,
        discussion_num: int,
        comment: str,
        *,
        token: Optional[str] = None,
        repo_type: Optional[str] = None,
    ) -> DiscussionComment:
        """Creates a new comment on the given Discussion.

        Args:
            repo_id (`str`):
                A namespace (user or an organization) and a repo name separated
                by a `/`.
            discussion_num (`int`):
                The number of the Discussion or Pull Request . Must be a strictly positive integer.
            comment (`str`):
                The content of the comment to create. Comments support markdown formatting.
            repo_type (`str`, *optional*):
                Set to `"dataset"` or `"space"` if uploading to a dataset or
                space, `None` or `"model"` if uploading to a model. Default is
                `None`.
            token (`str`, *optional*):
                An authentication token (See https://huggingface.co/settings/token)

        Returns:
            [`DiscussionComment`]: the newly created comment


        Examples:
            ```python

            >>> comment = \"\"\"
            ... Hello @otheruser!
            ...
            ... # This is a title
            ...
            ... **This is bold**, *this is italic* and ~this is strikethrough~
            ... And [this](http://url) is a link
            ... \"\"\"

            >>> HfApi().comment_discussion(
            ...     repo_id="username/repo_name",
            ...     discussion_num=34
            ...     comment=comment
            ... )
            # DiscussionComment(id='deadbeef0000000', type='comment', ...)

            ```

        <Tip>

        Raises the following errors:

            - [`HTTPError`](https://requests.readthedocs.io/en/latest/api/#requests.HTTPError)
              if the HuggingFace API returned an error
            - [`ValueError`](https://docs.python.org/3/library/exceptions.html#ValueError)
              if some parameter value is invalid
            - [`~utils.RepositoryNotFoundError`]
              If the repository to download from cannot be found. This may be because it doesn't exist,
              or because it is set to `private` and you do not have access.

        </Tip>
        """
        resp = self._post_discussion_changes(
            repo_id=repo_id,
            repo_type=repo_type,
            discussion_num=discussion_num,
            token=token,
            resource="comment",
            body={"comment": comment},
        )
        return deserialize_event(resp.json()["newMessage"])  # type: ignore

    @validate_hf_hub_args
    def rename_discussion(
        self,
        repo_id: str,
        discussion_num: int,
        new_title: str,
        *,
        token: Optional[str] = None,
        repo_type: Optional[str] = None,
    ) -> DiscussionTitleChange:
        """Renames a Discussion.

        Args:
            repo_id (`str`):
                A namespace (user or an organization) and a repo name separated
                by a `/`.
            discussion_num (`int`):
                The number of the Discussion or Pull Request . Must be a strictly positive integer.
            new_title (`str`):
                The new title for the discussion
            repo_type (`str`, *optional*):
                Set to `"dataset"` or `"space"` if uploading to a dataset or
                space, `None` or `"model"` if uploading to a model. Default is
                `None`.
            token (`str`, *optional*):
                An authentication token (See https://huggingface.co/settings/token)

        Returns:
            [`DiscussionTitleChange`]: the title change event


        Examples:
            ```python
            >>> new_title = "New title, fixing a typo"
            >>> HfApi().rename_discussion(
            ...     repo_id="username/repo_name",
            ...     discussion_num=34
            ...     new_title=new_title
            ... )
            # DiscussionTitleChange(id='deadbeef0000000', type='title-change', ...)

            ```

        <Tip>

        Raises the following errors:

            - [`HTTPError`](https://requests.readthedocs.io/en/latest/api/#requests.HTTPError)
              if the HuggingFace API returned an error
            - [`ValueError`](https://docs.python.org/3/library/exceptions.html#ValueError)
              if some parameter value is invalid
            - [`~utils.RepositoryNotFoundError`]
              If the repository to download from cannot be found. This may be because it doesn't exist,
              or because it is set to `private` and you do not have access.

        </Tip>
        """
        resp = self._post_discussion_changes(
            repo_id=repo_id,
            repo_type=repo_type,
            discussion_num=discussion_num,
            token=token,
            resource="title",
            body={"title": new_title},
        )
        return deserialize_event(resp.json()["newTitle"])  # type: ignore

    @validate_hf_hub_args
    def change_discussion_status(
        self,
        repo_id: str,
        discussion_num: int,
        new_status: Literal["open", "closed"],
        *,
        token: Optional[str] = None,
        comment: Optional[str] = None,
        repo_type: Optional[str] = None,
    ) -> DiscussionStatusChange:
        """Closes or re-opens a Discussion or Pull Request.

        Args:
            repo_id (`str`):
                A namespace (user or an organization) and a repo name separated
                by a `/`.
            discussion_num (`int`):
                The number of the Discussion or Pull Request . Must be a strictly positive integer.
            new_status (`str`):
                The new status for the discussion, either `"open"` or `"closed"`.
            comment (`str`, *optional*):
                An optional comment to post with the status change.
            repo_type (`str`, *optional*):
                Set to `"dataset"` or `"space"` if uploading to a dataset or
                space, `None` or `"model"` if uploading to a model. Default is
                `None`.
            token (`str`, *optional*):
                An authentication token (See https://huggingface.co/settings/token)

        Returns:
            [`DiscussionStatusChange`]: the status change event


        Examples:
            ```python
            >>> new_title = "New title, fixing a typo"
            >>> HfApi().rename_discussion(
            ...     repo_id="username/repo_name",
            ...     discussion_num=34
            ...     new_title=new_title
            ... )
            # DiscussionStatusChange(id='deadbeef0000000', type='status-change', ...)

            ```

        <Tip>

        Raises the following errors:

            - [`HTTPError`](https://requests.readthedocs.io/en/latest/api/#requests.HTTPError)
              if the HuggingFace API returned an error
            - [`ValueError`](https://docs.python.org/3/library/exceptions.html#ValueError)
              if some parameter value is invalid
            - [`~utils.RepositoryNotFoundError`]
              If the repository to download from cannot be found. This may be because it doesn't exist,
              or because it is set to `private` and you do not have access.

        </Tip>
        """
        if new_status not in ["open", "closed"]:
            raise ValueError("Invalid status, valid statuses are: 'open' and 'closed'")
        body: Dict[str, str] = {"status": new_status}
        if comment and comment.strip():
            body["comment"] = comment.strip()
        resp = self._post_discussion_changes(
            repo_id=repo_id,
            repo_type=repo_type,
            discussion_num=discussion_num,
            token=token,
            resource="status",
            body=body,
        )
        return deserialize_event(resp.json()["newStatus"])  # type: ignore

    @validate_hf_hub_args
    def merge_pull_request(
        self,
        repo_id: str,
        discussion_num: int,
        *,
        token: Optional[str] = None,
        comment: Optional[str] = None,
        repo_type: Optional[str] = None,
    ):
        """Merges a Pull Request.

        Args:
            repo_id (`str`):
                A namespace (user or an organization) and a repo name separated
                by a `/`.
            discussion_num (`int`):
                The number of the Discussion or Pull Request . Must be a strictly positive integer.
            comment (`str`, *optional*):
                An optional comment to post with the status change.
            repo_type (`str`, *optional*):
                Set to `"dataset"` or `"space"` if uploading to a dataset or
                space, `None` or `"model"` if uploading to a model. Default is
                `None`.
            token (`str`, *optional*):
                An authentication token (See https://huggingface.co/settings/token)

        Returns:
            [`DiscussionStatusChange`]: the status change event

        <Tip>

        Raises the following errors:

            - [`HTTPError`](https://requests.readthedocs.io/en/latest/api/#requests.HTTPError)
              if the HuggingFace API returned an error
            - [`ValueError`](https://docs.python.org/3/library/exceptions.html#ValueError)
              if some parameter value is invalid
            - [`~utils.RepositoryNotFoundError`]
              If the repository to download from cannot be found. This may be because it doesn't exist,
              or because it is set to `private` and you do not have access.

        </Tip>
        """
        self._post_discussion_changes(
            repo_id=repo_id,
            repo_type=repo_type,
            discussion_num=discussion_num,
            token=token,
            resource="merge",
            body={"comment": comment.strip()} if comment and comment.strip() else None,
        )

    @validate_hf_hub_args
    def edit_discussion_comment(
        self,
        repo_id: str,
        discussion_num: int,
        comment_id: str,
        new_content: str,
        *,
        token: Optional[str] = None,
        repo_type: Optional[str] = None,
    ) -> DiscussionComment:
        """Edits a comment on a Discussion / Pull Request.

        Args:
            repo_id (`str`):
                A namespace (user or an organization) and a repo name separated
                by a `/`.
            discussion_num (`int`):
                The number of the Discussion or Pull Request . Must be a strictly positive integer.
            comment_id (`str`):
                The ID of the comment to edit.
            new_content (`str`):
                The new content of the comment. Comments support markdown formatting.
            repo_type (`str`, *optional*):
                Set to `"dataset"` or `"space"` if uploading to a dataset or
                space, `None` or `"model"` if uploading to a model. Default is
                `None`.
            token (`str`, *optional*):
                An authentication token (See https://huggingface.co/settings/token)

        Returns:
            [`DiscussionComment`]: the edited comment

        <Tip>

        Raises the following errors:

            - [`HTTPError`](https://requests.readthedocs.io/en/latest/api/#requests.HTTPError)
              if the HuggingFace API returned an error
            - [`ValueError`](https://docs.python.org/3/library/exceptions.html#ValueError)
              if some parameter value is invalid
            - [`~utils.RepositoryNotFoundError`]
              If the repository to download from cannot be found. This may be because it doesn't exist,
              or because it is set to `private` and you do not have access.

        </Tip>
        """
        resp = self._post_discussion_changes(
            repo_id=repo_id,
            repo_type=repo_type,
            discussion_num=discussion_num,
            token=token,
            resource=f"comment/{comment_id.lower()}/edit",
            body={"content": new_content},
        )
        return deserialize_event(resp.json()["updatedComment"])  # type: ignore

    @validate_hf_hub_args
    def hide_discussion_comment(
        self,
        repo_id: str,
        discussion_num: int,
        comment_id: str,
        *,
        token: Optional[str] = None,
        repo_type: Optional[str] = None,
    ) -> DiscussionComment:
        """Hides a comment on a Discussion / Pull Request.

        <Tip warning={true}>
        Hidden comments' content cannot be retrieved anymore. Hiding a comment is irreversible.
        </Tip>

        Args:
            repo_id (`str`):
                A namespace (user or an organization) and a repo name separated
                by a `/`.
            discussion_num (`int`):
                The number of the Discussion or Pull Request . Must be a strictly positive integer.
            comment_id (`str`):
                The ID of the comment to edit.
            repo_type (`str`, *optional*):
                Set to `"dataset"` or `"space"` if uploading to a dataset or
                space, `None` or `"model"` if uploading to a model. Default is
                `None`.
            token (`str`, *optional*):
                An authentication token (See https://huggingface.co/settings/token)

        Returns:
            [`DiscussionComment`]: the hidden comment

        <Tip>

        Raises the following errors:

            - [`HTTPError`](https://requests.readthedocs.io/en/latest/api/#requests.HTTPError)
              if the HuggingFace API returned an error
            - [`ValueError`](https://docs.python.org/3/library/exceptions.html#ValueError)
              if some parameter value is invalid
            - [`~utils.RepositoryNotFoundError`]
              If the repository to download from cannot be found. This may be because it doesn't exist,
              or because it is set to `private` and you do not have access.

        </Tip>
        """
        warnings.warn(
            "Hidden comments' content cannot be retrieved anymore. Hiding a comment is irreversible.",
            UserWarning,
        )
        resp = self._post_discussion_changes(
            repo_id=repo_id,
            repo_type=repo_type,
            discussion_num=discussion_num,
            token=token,
            resource=f"comment/{comment_id.lower()}/hide",
        )
        return deserialize_event(resp.json()["updatedComment"])  # type: ignore

    @validate_hf_hub_args
    def add_space_secret(
        self, repo_id: str, key: str, value: str, *, description: Optional[str] = None, token: Optional[str] = None
    ) -> None:
        """Adds or updates a secret in a Space.

        Secrets allow to set secret keys or tokens to a Space without hardcoding them.
        For more details, see https://huggingface.co/docs/hub/spaces-overview#managing-secrets.

        Args:
            repo_id (`str`):
                ID of the repo to update. Example: `"bigcode/in-the-stack"`.
            key (`str`):
                Secret key. Example: `"GITHUB_API_KEY"`
            value (`str`):
                Secret value. Example: `"your_github_api_key"`.
            description (`str`, *optional*):
                Secret description. Example: `"Github API key to access the Github API"`.
            token (`str`, *optional*):
                Hugging Face token. Will default to the locally saved token if not provided.
        """
        payload = {"key": key, "value": value}
        if description is not None:
            payload["description"] = description
        r = get_session().post(
            f"{self.endpoint}/api/spaces/{repo_id}/secrets",
            headers=self._build_hf_headers(token=token),
            json=payload,
        )
        hf_raise_for_status(r)

    @validate_hf_hub_args
    def delete_space_secret(self, repo_id: str, key: str, *, token: Optional[str] = None) -> None:
        """Deletes a secret from a Space.

        Secrets allow to set secret keys or tokens to a Space without hardcoding them.
        For more details, see https://huggingface.co/docs/hub/spaces-overview#managing-secrets.

        Args:
            repo_id (`str`):
                ID of the repo to update. Example: `"bigcode/in-the-stack"`.
            key (`str`):
                Secret key. Example: `"GITHUB_API_KEY"`.
            token (`str`, *optional*):
                Hugging Face token. Will default to the locally saved token if not provided.
        """
        r = get_session().delete(
            f"{self.endpoint}/api/spaces/{repo_id}/secrets",
            headers=self._build_hf_headers(token=token),
            json={"key": key},
        )
        hf_raise_for_status(r)

    @validate_hf_hub_args
    def get_space_variables(self, repo_id: str, *, token: Optional[str] = None) -> Dict[str, SpaceVariable]:
        """Gets all variables from a Space.

        Variables allow to set environment variables to a Space without hardcoding them.
        For more details, see https://huggingface.co/docs/hub/spaces-overview#managing-secrets-and-environment-variables

        Args:
            repo_id (`str`):
                ID of the repo to query. Example: `"bigcode/in-the-stack"`.
            token (`str`, *optional*):
                Hugging Face token. Will default to the locally saved token if not provided.
        """
        r = get_session().get(
            f"{self.endpoint}/api/spaces/{repo_id}/variables",
            headers=self._build_hf_headers(token=token),
        )
        hf_raise_for_status(r)
        return {k: SpaceVariable(k, v) for k, v in r.json().items()}

    @validate_hf_hub_args
    def add_space_variable(
        self, repo_id: str, key: str, value: str, *, description: Optional[str] = None, token: Optional[str] = None
    ) -> Dict[str, SpaceVariable]:
        """Adds or updates a variable in a Space.

        Variables allow to set environment variables to a Space without hardcoding them.
        For more details, see https://huggingface.co/docs/hub/spaces-overview#managing-secrets-and-environment-variables

        Args:
            repo_id (`str`):
                ID of the repo to update. Example: `"bigcode/in-the-stack"`.
            key (`str`):
                Variable key. Example: `"MODEL_REPO_ID"`
            value (`str`):
                Variable value. Example: `"the_model_repo_id"`.
            description (`str`):
                Description of the variable. Example: `"Model Repo ID of the implemented model"`.
            token (`str`, *optional*):
                Hugging Face token. Will default to the locally saved token if not provided.
        """
        payload = {"key": key, "value": value}
        if description is not None:
            payload["description"] = description
        r = get_session().post(
            f"{self.endpoint}/api/spaces/{repo_id}/variables",
            headers=self._build_hf_headers(token=token),
            json=payload,
        )
        hf_raise_for_status(r)
        return {k: SpaceVariable(k, v) for k, v in r.json().items()}

    @validate_hf_hub_args
    def delete_space_variable(
        self, repo_id: str, key: str, *, token: Optional[str] = None
    ) -> Dict[str, SpaceVariable]:
        """Deletes a variable from a Space.

        Variables allow to set environment variables to a Space without hardcoding them.
        For more details, see https://huggingface.co/docs/hub/spaces-overview#managing-secrets-and-environment-variables

        Args:
            repo_id (`str`):
                ID of the repo to update. Example: `"bigcode/in-the-stack"`.
            key (`str`):
                Variable key. Example: `"MODEL_REPO_ID"`
            token (`str`, *optional*):
                Hugging Face token. Will default to the locally saved token if not provided.
        """
        r = get_session().delete(
            f"{self.endpoint}/api/spaces/{repo_id}/variables",
            headers=self._build_hf_headers(token=token),
            json={"key": key},
        )
        hf_raise_for_status(r)
        return {k: SpaceVariable(k, v) for k, v in r.json().items()}

    @validate_hf_hub_args
    def get_space_runtime(self, repo_id: str, *, token: Optional[str] = None) -> SpaceRuntime:
        """Gets runtime information about a Space.

        Args:
            repo_id (`str`):
                ID of the repo to update. Example: `"bigcode/in-the-stack"`.
            token (`str`, *optional*):
                Hugging Face token. Will default to the locally saved token if
                not provided.
        Returns:
            [`SpaceRuntime`]: Runtime information about a Space including Space stage and hardware.
        """
        r = get_session().get(
            f"{self.endpoint}/api/spaces/{repo_id}/runtime", headers=self._build_hf_headers(token=token)
        )
        hf_raise_for_status(r)
        return SpaceRuntime(r.json())

    @validate_hf_hub_args
    def request_space_hardware(
        self,
        repo_id: str,
        hardware: SpaceHardware,
        *,
        token: Optional[str] = None,
        sleep_time: Optional[int] = None,
    ) -> SpaceRuntime:
        """Request new hardware for a Space.

        Args:
            repo_id (`str`):
                ID of the repo to update. Example: `"bigcode/in-the-stack"`.
            hardware (`str` or [`SpaceHardware`]):
                Hardware on which to run the Space. Example: `"t4-medium"`.
            token (`str`, *optional*):
                Hugging Face token. Will default to the locally saved token if not provided.
            sleep_time (`int`, *optional*):
                Number of seconds of inactivity to wait before a Space is put to sleep. Set to `-1` if you don't want
                your Space to sleep (default behavior for upgraded hardware). For free hardware, you can't configure
                the sleep time (value is fixed to 48 hours of inactivity).
                See https://huggingface.co/docs/hub/spaces-gpus#sleep-time for more details.
        Returns:
            [`SpaceRuntime`]: Runtime information about a Space including Space stage and hardware.

        <Tip>

        It is also possible to request hardware directly when creating the Space repo! See [`create_repo`] for details.

        </Tip>
        """
        if sleep_time is not None and hardware == SpaceHardware.CPU_BASIC:
            warnings.warn(
                "If your Space runs on the default 'cpu-basic' hardware, it will go to sleep if inactive for more"
                " than 48 hours. This value is not configurable. If you don't want your Space to deactivate or if"
                " you want to set a custom sleep time, you need to upgrade to a paid Hardware.",
                UserWarning,
            )
        payload: Dict[str, Any] = {"flavor": hardware}
        if sleep_time is not None:
            payload["sleepTimeSeconds"] = sleep_time
        r = get_session().post(
            f"{self.endpoint}/api/spaces/{repo_id}/hardware",
            headers=self._build_hf_headers(token=token),
            json=payload,
        )
        hf_raise_for_status(r)
        return SpaceRuntime(r.json())

    @validate_hf_hub_args
    def set_space_sleep_time(self, repo_id: str, sleep_time: int, *, token: Optional[str] = None) -> SpaceRuntime:
        """Set a custom sleep time for a Space running on upgraded hardware..

        Your Space will go to sleep after X seconds of inactivity. You are not billed when your Space is in "sleep"
        mode. If a new visitor lands on your Space, it will "wake it up". Only upgraded hardware can have a
        configurable sleep time. To know more about the sleep stage, please refer to
        https://huggingface.co/docs/hub/spaces-gpus#sleep-time.

        Args:
            repo_id (`str`):
                ID of the repo to update. Example: `"bigcode/in-the-stack"`.
            sleep_time (`int`, *optional*):
                Number of seconds of inactivity to wait before a Space is put to sleep. Set to `-1` if you don't want
                your Space to pause (default behavior for upgraded hardware). For free hardware, you can't configure
                the sleep time (value is fixed to 48 hours of inactivity).
                See https://huggingface.co/docs/hub/spaces-gpus#sleep-time for more details.
            token (`str`, *optional*):
                Hugging Face token. Will default to the locally saved token if not provided.
        Returns:
            [`SpaceRuntime`]: Runtime information about a Space including Space stage and hardware.

        <Tip>

        It is also possible to set a custom sleep time when requesting hardware with [`request_space_hardware`].

        </Tip>
        """
        r = get_session().post(
            f"{self.endpoint}/api/spaces/{repo_id}/sleeptime",
            headers=self._build_hf_headers(token=token),
            json={"seconds": sleep_time},
        )
        hf_raise_for_status(r)
        runtime = SpaceRuntime(r.json())

        hardware = runtime.requested_hardware or runtime.hardware
        if hardware == SpaceHardware.CPU_BASIC:
            warnings.warn(
                "If your Space runs on the default 'cpu-basic' hardware, it will go to sleep if inactive for more"
                " than 48 hours. This value is not configurable. If you don't want your Space to deactivate or if"
                " you want to set a custom sleep time, you need to upgrade to a paid Hardware.",
                UserWarning,
            )
        return runtime

    @validate_hf_hub_args
    def pause_space(self, repo_id: str, *, token: Optional[str] = None) -> SpaceRuntime:
        """Pause your Space.

        A paused Space stops executing until manually restarted by its owner. This is different from the sleeping
        state in which free Spaces go after 48h of inactivity. Paused time is not billed to your account, no matter the
        hardware you've selected. To restart your Space, use [`restart_space`] and go to your Space settings page.

        For more details, please visit [the docs](https://huggingface.co/docs/hub/spaces-gpus#pause).

        Args:
            repo_id (`str`):
                ID of the Space to pause. Example: `"Salesforce/BLIP2"`.
            token (`str`, *optional*):
                Hugging Face token. Will default to the locally saved token if not provided.

        Returns:
            [`SpaceRuntime`]: Runtime information about your Space including `stage=PAUSED` and requested hardware.

        Raises:
            [`~utils.RepositoryNotFoundError`]:
                If your Space is not found (error 404). Most probably wrong repo_id or your space is private but you
                are not authenticated.
            [`~utils.HfHubHTTPError`]:
                403 Forbidden: only the owner of a Space can pause it. If you want to manage a Space that you don't
                own, either ask the owner by opening a Discussion or duplicate the Space.
            [`~utils.BadRequestError`]:
                If your Space is a static Space. Static Spaces are always running and never billed. If you want to hide
                a static Space, you can set it to private.
        """
        r = get_session().post(
            f"{self.endpoint}/api/spaces/{repo_id}/pause", headers=self._build_hf_headers(token=token)
        )
        hf_raise_for_status(r)
        return SpaceRuntime(r.json())

    @validate_hf_hub_args
    def restart_space(
        self, repo_id: str, *, token: Optional[str] = None, factory_reboot: bool = False
    ) -> SpaceRuntime:
        """Restart your Space.

        This is the only way to programmatically restart a Space if you've put it on Pause (see [`pause_space`]). You
        must be the owner of the Space to restart it. If you are using an upgraded hardware, your account will be
        billed as soon as the Space is restarted. You can trigger a restart no matter the current state of a Space.

        For more details, please visit [the docs](https://huggingface.co/docs/hub/spaces-gpus#pause).

        Args:
            repo_id (`str`):
                ID of the Space to restart. Example: `"Salesforce/BLIP2"`.
            token (`str`, *optional*):
                Hugging Face token. Will default to the locally saved token if not provided.
            factory_reboot (`bool`, *optional*):
                If `True`, the Space will be rebuilt from scratch without caching any requirements.

        Returns:
            [`SpaceRuntime`]: Runtime information about your Space.

        Raises:
            [`~utils.RepositoryNotFoundError`]:
                If your Space is not found (error 404). Most probably wrong repo_id or your space is private but you
                are not authenticated.
            [`~utils.HfHubHTTPError`]:
                403 Forbidden: only the owner of a Space can restart it. If you want to restart a Space that you don't
                own, either ask the owner by opening a Discussion or duplicate the Space.
            [`~utils.BadRequestError`]:
                If your Space is a static Space. Static Spaces are always running and never billed. If you want to hide
                a static Space, you can set it to private.
        """
        params = {}
        if factory_reboot:
            params["factory"] = "true"
        r = get_session().post(
            f"{self.endpoint}/api/spaces/{repo_id}/restart", headers=self._build_hf_headers(token=token), params=params
        )
        hf_raise_for_status(r)
        return SpaceRuntime(r.json())

    @validate_hf_hub_args
    def duplicate_space(
        self,
        from_id: str,
        to_id: Optional[str] = None,
        *,
        private: Optional[bool] = None,
        token: Optional[str] = None,
        exist_ok: bool = False,
        hardware: Optional[SpaceHardware] = None,
        storage: Optional[SpaceStorage] = None,
        sleep_time: Optional[int] = None,
        secrets: Optional[List[Dict[str, str]]] = None,
        variables: Optional[List[Dict[str, str]]] = None,
    ) -> RepoUrl:
        """Duplicate a Space.

        Programmatically duplicate a Space. The new Space will be created in your account and will be in the same state
        as the original Space (running or paused). You can duplicate a Space no matter the current state of a Space.

        Args:
            from_id (`str`):
                ID of the Space to duplicate. Example: `"pharma/CLIP-Interrogator"`.
            to_id (`str`, *optional*):
                ID of the new Space. Example: `"dog/CLIP-Interrogator"`. If not provided, the new Space will have the same
                name as the original Space, but in your account.
            private (`bool`, *optional*):
                Whether the new Space should be private or not. Defaults to the same privacy as the original Space.
            token (`str`, *optional*):
                Hugging Face token. Will default to the locally saved token if not provided.
            exist_ok (`bool`, *optional*, defaults to `False`):
                If `True`, do not raise an error if repo already exists.
            hardware (`SpaceHardware` or `str`, *optional*):
                Choice of Hardware. Example: `"t4-medium"`. See [`SpaceHardware`] for a complete list.
            storage (`SpaceStorage` or `str`, *optional*):
                Choice of persistent storage tier. Example: `"small"`. See [`SpaceStorage`] for a complete list.
            sleep_time (`int`, *optional*):
                Number of seconds of inactivity to wait before a Space is put to sleep. Set to `-1` if you don't want
                your Space to sleep (default behavior for upgraded hardware). For free hardware, you can't configure
                the sleep time (value is fixed to 48 hours of inactivity).
                See https://huggingface.co/docs/hub/spaces-gpus#sleep-time for more details.
            secrets (`List[Dict[str, str]]`, *optional*):
                A list of secret keys to set in your Space. Each item is in the form `{"key": ..., "value": ..., "description": ...}` where description is optional.
                For more details, see https://huggingface.co/docs/hub/spaces-overview#managing-secrets.
            variables (`List[Dict[str, str]]`, *optional*):
                A list of public environment variables to set in your Space. Each item is in the form `{"key": ..., "value": ..., "description": ...}` where description is optional.
                For more details, see https://huggingface.co/docs/hub/spaces-overview#managing-secrets-and-environment-variables.

        Returns:
            [`RepoUrl`]: URL to the newly created repo. Value is a subclass of `str` containing
            attributes like `endpoint`, `repo_type` and `repo_id`.

        Raises:
            - [`HTTPError`](https://requests.readthedocs.io/en/latest/api/#requests.HTTPError)
              if the HuggingFace API returned an error
            - [`~utils.RepositoryNotFoundError`]
              If one of `from_id` or `to_id` cannot be found. This may be because it doesn't exist,
              or because it is set to `private` and you do not have access.

        Example:
        ```python
        >>> from huggingface_hub import duplicate_space

        # Duplicate a Space to your account
        >>> duplicate_space("multimodalart/dreambooth-training")
        RepoUrl('https://huggingface.co/spaces/nateraw/dreambooth-training',...)

        # Can set custom destination id and visibility flag.
        >>> duplicate_space("multimodalart/dreambooth-training", to_id="my-dreambooth", private=True)
        RepoUrl('https://huggingface.co/spaces/nateraw/my-dreambooth',...)
        ```
        """
        # Parse to_id if provided
        parsed_to_id = RepoUrl(to_id) if to_id is not None else None

        # Infer target repo_id
        to_namespace = (  # set namespace manually or default to username
            parsed_to_id.namespace
            if parsed_to_id is not None and parsed_to_id.namespace is not None
            else self.whoami(token)["name"]
        )
        to_repo_name = parsed_to_id.repo_name if to_id is not None else RepoUrl(from_id).repo_name  # type: ignore

        # repository must be a valid repo_id (namespace/repo_name).
        payload: Dict[str, Any] = {"repository": f"{to_namespace}/{to_repo_name}"}

        keys = ["private", "hardware", "storageTier", "sleepTimeSeconds", "secrets", "variables"]
        values = [private, hardware, storage, sleep_time, secrets, variables]
        payload.update({k: v for k, v in zip(keys, values) if v is not None})

        if sleep_time is not None and hardware == SpaceHardware.CPU_BASIC:
            warnings.warn(
                "If your Space runs on the default 'cpu-basic' hardware, it will go to sleep if inactive for more"
                " than 48 hours. This value is not configurable. If you don't want your Space to deactivate or if"
                " you want to set a custom sleep time, you need to upgrade to a paid Hardware.",
                UserWarning,
            )

        r = get_session().post(
            f"{self.endpoint}/api/spaces/{from_id}/duplicate",
            headers=self._build_hf_headers(token=token),
            json=payload,
        )

        try:
            hf_raise_for_status(r)
        except HTTPError as err:
            if exist_ok and err.response.status_code == 409:
                # Repo already exists and `exist_ok=True`
                pass
            else:
                raise

        return RepoUrl(r.json()["url"], endpoint=self.endpoint)

    @validate_hf_hub_args
    def request_space_storage(
        self,
        repo_id: str,
        storage: SpaceStorage,
        *,
        token: Optional[str] = None,
    ) -> SpaceRuntime:
        """Request persistent storage for a Space.

        Args:
            repo_id (`str`):
                ID of the Space to update. Example: `"HuggingFaceH4/open_llm_leaderboard"`.
            storage (`str` or [`SpaceStorage`]):
               Storage tier. Either 'small', 'medium', or 'large'.
            token (`str`, *optional*):
                Hugging Face token. Will default to the locally saved token if not provided.
        Returns:
            [`SpaceRuntime`]: Runtime information about a Space including Space stage and hardware.

        <Tip>

        It is not possible to decrease persistent storage after its granted. To do so, you must delete it
        via [`delete_space_storage`].

        </Tip>
        """
        payload: Dict[str, SpaceStorage] = {"tier": storage}
        r = get_session().post(
            f"{self.endpoint}/api/spaces/{repo_id}/storage",
            headers=self._build_hf_headers(token=token),
            json=payload,
        )
        hf_raise_for_status(r)
        return SpaceRuntime(r.json())

    @validate_hf_hub_args
    def delete_space_storage(
        self,
        repo_id: str,
        *,
        token: Optional[str] = None,
    ) -> SpaceRuntime:
        """Delete persistent storage for a Space.

        Args:
            repo_id (`str`):
                ID of the Space to update. Example: `"HuggingFaceH4/open_llm_leaderboard"`.
            token (`str`, *optional*):
                Hugging Face token. Will default to the locally saved token if not provided.
        Returns:
            [`SpaceRuntime`]: Runtime information about a Space including Space stage and hardware.
        Raises:
            [`BadRequestError`]
                If space has no persistent storage.

        """
        r = get_session().delete(
            f"{self.endpoint}/api/spaces/{repo_id}/storage",
            headers=self._build_hf_headers(token=token),
        )
        hf_raise_for_status(r)
        return SpaceRuntime(r.json())

    #######################
    # Inference Endpoints #
    #######################

    def list_inference_endpoints(
        self, namespace: Optional[str] = None, *, token: Optional[str] = None
    ) -> List[InferenceEndpoint]:
        """Lists all inference endpoints for the given namespace.

        Args:
            namespace (`str`, *optional*):
                The namespace to list endpoints for. Defaults to the current user. Set to `"*"` to list all endpoints
                from all namespaces (i.e. personal namespace and all orgs the user belongs to).
            token (`str`, *optional*):
                An authentication token (See https://huggingface.co/settings/token).

        Returns:
            List[`InferenceEndpoint`]: A list of all inference endpoints for the given namespace.

        Example:
        ```python
        >>> from huggingface_hub import HfApi
        >>> api = HfApi()
        >>> api.list_inference_endpoints()
        [InferenceEndpoint(name='my-endpoint', ...), ...]
        ```
        """
        # Special case: list all endpoints for all namespaces the user has access to
        if namespace == "*":
            user = self.whoami(token=token)

            # List personal endpoints first
            endpoints: List[InferenceEndpoint] = list_inference_endpoints(namespace=self._get_namespace(token=token))

            # Then list endpoints for all orgs the user belongs to and ignore 401 errors (no billing or no access)
            for org in user.get("orgs", []):
                try:
                    endpoints += list_inference_endpoints(namespace=org["name"], token=token)
                except HfHubHTTPError as error:
                    if error.response.status_code == 401:  # Either no billing or user don't have access)
                        logger.debug("Cannot list Inference Endpoints for org '%s': %s", org["name"], error)
                    pass

            return endpoints

        # Normal case: list endpoints for a specific namespace
        namespace = namespace or self._get_namespace(token=token)

        response = get_session().get(
            f"{INFERENCE_ENDPOINTS_ENDPOINT}/endpoint/{namespace}",
            headers=self._build_hf_headers(token=token),
        )
        hf_raise_for_status(response)

        return [
            InferenceEndpoint.from_raw(endpoint, namespace=namespace, token=token)
            for endpoint in response.json()["items"]
        ]

    def create_inference_endpoint(
        self,
        name: str,
        *,
        repository: str,
        framework: str,
        accelerator: str,
        instance_size: str,
        instance_type: str,
        region: str,
        vendor: str,
        account_id: Optional[str] = None,
        min_replica: int = 0,
        max_replica: int = 1,
        revision: Optional[str] = None,
        task: Optional[str] = None,
        custom_image: Optional[Dict] = None,
        type: InferenceEndpointType = InferenceEndpointType.PROTECTED,
        namespace: Optional[str] = None,
        token: Optional[str] = None,
    ) -> InferenceEndpoint:
        """Create a new Inference Endpoint.

        Args:
            name (`str`):
                The unique name for the new Inference Endpoint.
            repository (`str`):
                The name of the model repository associated with the Inference Endpoint (e.g. `"gpt2"`).
            framework (`str`):
                The machine learning framework used for the model (e.g. `"custom"`).
            accelerator (`str`):
                The hardware accelerator to be used for inference (e.g. `"cpu"`).
            instance_size (`str`):
                The size or type of the instance to be used for hosting the model (e.g. `"large"`).
            instance_type (`str`):
                The cloud instance type where the Inference Endpoint will be deployed (e.g. `"c6i"`).
            region (`str`):
                The cloud region in which the Inference Endpoint will be created (e.g. `"us-east-1"`).
            vendor (`str`):
                The cloud provider or vendor where the Inference Endpoint will be hosted (e.g. `"aws"`).
            account_id (`str`, *optional*):
                The account ID used to link a VPC to a private Inference Endpoint (if applicable).
            min_replica (`int`, *optional*):
                The minimum number of replicas (instances) to keep running for the Inference Endpoint. Defaults to 0.
            max_replica (`int`, *optional*):
                The maximum number of replicas (instances) to scale to for the Inference Endpoint. Defaults to 1.
            revision (`str`, *optional*):
                The specific model revision to deploy on the Inference Endpoint (e.g. `"6c0e6080953db56375760c0471a8c5f2929baf11"`).
            task (`str`, *optional*):
                The task on which to deploy the model (e.g. `"text-classification"`).
            custom_image (`Dict`, *optional*):
                A custom Docker image to use for the Inference Endpoint. This is useful if you want to deploy an
                Inference Endpoint running on the `text-generation-inference` (TGI) framework (see examples).
            type ([`InferenceEndpointType]`, *optional*):
                The type of the Inference Endpoint, which can be `"protected"` (default), `"public"` or `"private"`.
            namespace (`str`, *optional*):
                The namespace where the Inference Endpoint will be created. Defaults to the current user's namespace.
            token (`str`, *optional*):
                An authentication token (See https://huggingface.co/settings/token).

            Returns:
                [`InferenceEndpoint`]: information about the updated Inference Endpoint.

            Example:
            ```python
            >>> from huggingface_hub import HfApi
            >>> api = HfApi()
            >>> create_inference_endpoint(
            ...     "my-endpoint-name",
            ...     repository="gpt2",
            ...     framework="pytorch",
            ...     task="text-generation",
            ...     accelerator="cpu",
            ...     vendor="aws",
            ...     region="us-east-1",
            ...     type="protected",
            ...     instance_size="medium",
            ...     instance_type="c6i",
            ... )
            >>> endpoint
            InferenceEndpoint(name='my-endpoint-name', status="pending",...)

            # Run inference on the endpoint
            >>> endpoint.client.text_generation(...)
            "..."
            ```

            ```python
            # Start an Inference Endpoint running Zephyr-7b-beta on TGI
            >>> from huggingface_hub import HfApi
            >>> api = HfApi()
            >>> create_inference_endpoint(
            ...     "aws-zephyr-7b-beta-0486",
            ...     repository="HuggingFaceH4/zephyr-7b-beta",
            ...     framework="pytorch",
            ...     task="text-generation",
            ...     accelerator="gpu",
            ...     vendor="aws",
            ...     region="us-east-1",
            ...     type="protected",
            ...     instance_size="medium",
            ...     instance_type="g5.2xlarge",
            ...     custom_image={
            ...         "health_route": "/health",
            ...         "env": {
            ...             "MAX_BATCH_PREFILL_TOKENS": "2048",
            ...             "MAX_INPUT_LENGTH": "1024",
            ...             "MAX_TOTAL_TOKENS": "1512",
            ...             "MODEL_ID": "/repository"
            ...         },
            ...         "url": "ghcr.io/huggingface/text-generation-inference:1.1.0",
            ...     },
            ... )

            ```
        """
        namespace = namespace or self._get_namespace(token=token)

        image = {"custom": custom_image} if custom_image is not None else {"huggingface": {}}
        payload: Dict = {
            "accountId": account_id,
            "compute": {
                "accelerator": accelerator,
                "instanceSize": instance_size,
                "instanceType": instance_type,
                "scaling": {
                    "maxReplica": max_replica,
                    "minReplica": min_replica,
                },
            },
            "model": {
                "framework": framework,
                "repository": repository,
                "revision": revision,
                "task": task,
                "image": image,
            },
            "name": name,
            "provider": {
                "region": region,
                "vendor": vendor,
            },
            "type": type,
        }

        response = get_session().post(
            f"{INFERENCE_ENDPOINTS_ENDPOINT}/endpoint/{namespace}",
            headers=self._build_hf_headers(token=token),
            json=payload,
        )
        hf_raise_for_status(response)

        return InferenceEndpoint.from_raw(response.json(), namespace=namespace, token=token)

    def get_inference_endpoint(
        self, name: str, *, namespace: Optional[str] = None, token: Optional[str] = None
    ) -> InferenceEndpoint:
        """Get information about an Inference Endpoint.

        Args:
            name (`str`):
                The name of the Inference Endpoint to retrieve information about.
            namespace (`str`, *optional*):
                The namespace in which the Inference Endpoint is located. Defaults to the current user.
            token (`str`, *optional*):
                An authentication token (See https://huggingface.co/settings/token).

        Returns:
            [`InferenceEndpoint`]: information about the requested Inference Endpoint.

        Example:
        ```python
        >>> from huggingface_hub import HfApi
        >>> api = HfApi()
        >>> endpoint = api.get_inference_endpoint("my-text-to-image")
        >>> endpoint
        InferenceEndpoint(name='my-text-to-image', ...)

        # Get status
        >>> endpoint.status
        'running'
        >>> endpoint.url
        'https://my-text-to-image.region.vendor.endpoints.huggingface.cloud'

        # Run inference
        >>> endpoint.client.text_to_image(...)
        ```
        """
        namespace = namespace or self._get_namespace(token=token)

        response = get_session().get(
            f"{INFERENCE_ENDPOINTS_ENDPOINT}/endpoint/{namespace}/{name}",
            headers=self._build_hf_headers(token=token),
        )
        hf_raise_for_status(response)

        return InferenceEndpoint.from_raw(response.json(), namespace=namespace, token=token)

    def update_inference_endpoint(
        self,
        name: str,
        *,
        # Compute update
        accelerator: Optional[str] = None,
        instance_size: Optional[str] = None,
        instance_type: Optional[str] = None,
        min_replica: Optional[int] = None,
        max_replica: Optional[int] = None,
        # Model update
        repository: Optional[str] = None,
        framework: Optional[str] = None,
        revision: Optional[str] = None,
        task: Optional[str] = None,
        # Other
        namespace: Optional[str] = None,
        token: Optional[str] = None,
    ) -> InferenceEndpoint:
        """Update an Inference Endpoint.

        This method allows the update of either the compute configuration, the deployed model, or both. All arguments are
        optional but at least one must be provided.

        For convenience, you can also update an Inference Endpoint using [`InferenceEndpoint.update`].

        Args:
            name (`str`):
                The name of the Inference Endpoint to update.

            accelerator (`str`, *optional*):
                The hardware accelerator to be used for inference (e.g. `"cpu"`).
            instance_size (`str`, *optional*):
                The size or type of the instance to be used for hosting the model (e.g. `"large"`).
            instance_type (`str`, *optional*):
                The cloud instance type where the Inference Endpoint will be deployed (e.g. `"c6i"`).
            min_replica (`int`, *optional*):
                The minimum number of replicas (instances) to keep running for the Inference Endpoint.
            max_replica (`int`, *optional*):
                The maximum number of replicas (instances) to scale to for the Inference Endpoint.

            repository (`str`, *optional*):
                The name of the model repository associated with the Inference Endpoint (e.g. `"gpt2"`).
            framework (`str`, *optional*):
                The machine learning framework used for the model (e.g. `"custom"`).
            revision (`str`, *optional*):
                The specific model revision to deploy on the Inference Endpoint (e.g. `"6c0e6080953db56375760c0471a8c5f2929baf11"`).
            task (`str`, *optional*):
                The task on which to deploy the model (e.g. `"text-classification"`).

            namespace (`str`, *optional*):
                The namespace where the Inference Endpoint will be updated. Defaults to the current user's namespace.
            token (`str`, *optional*):
                An authentication token (See https://huggingface.co/settings/token).

        Returns:
            [`InferenceEndpoint`]: information about the updated Inference Endpoint.
        """
        namespace = namespace or self._get_namespace(token=token)

        payload: Dict = {}
        if any(value is not None for value in (accelerator, instance_size, instance_type, min_replica, max_replica)):
            payload["compute"] = {
                "accelerator": accelerator,
                "instanceSize": instance_size,
                "instanceType": instance_type,
                "scaling": {
                    "maxReplica": max_replica,
                    "minReplica": min_replica,
                },
            }
        if any(value is not None for value in (repository, framework, revision, task)):
            payload["model"] = {
                "framework": framework,
                "repository": repository,
                "revision": revision,
                "task": task,
                "image": {"huggingface": {}},
            }

        response = get_session().put(
            f"{INFERENCE_ENDPOINTS_ENDPOINT}/endpoint/{namespace}/{name}",
            headers=self._build_hf_headers(token=token),
            json=payload,
        )
        hf_raise_for_status(response)

        return InferenceEndpoint.from_raw(response.json(), namespace=namespace, token=token)

    def delete_inference_endpoint(
        self, name: str, *, namespace: Optional[str] = None, token: Optional[str] = None
    ) -> None:
        """Delete an Inference Endpoint.

        This operation is not reversible. If you don't want to be charged for an Inference Endpoint, it is preferable
        to pause it with [`pause_inference_endpoint`] or scale it to zero with [`scale_to_zero_inference_endpoint`].

        For convenience, you can also delete an Inference Endpoint using [`InferenceEndpoint.delete`].

        Args:
            name (`str`):
                The name of the Inference Endpoint to delete.
            namespace (`str`, *optional*):
                The namespace in which the Inference Endpoint is located. Defaults to the current user.
            token (`str`, *optional*):
                An authentication token (See https://huggingface.co/settings/token).
        """
        namespace = namespace or self._get_namespace(token=token)
        response = get_session().delete(
            f"{INFERENCE_ENDPOINTS_ENDPOINT}/endpoint/{namespace}/{name}",
            headers=self._build_hf_headers(token=token),
        )
        hf_raise_for_status(response)

    def pause_inference_endpoint(
        self, name: str, *, namespace: Optional[str] = None, token: Optional[str] = None
    ) -> InferenceEndpoint:
        """Pause an Inference Endpoint.

        A paused Inference Endpoint will not be charged. It can be resumed at any time using [`resume_inference_endpoint`].
        This is different than scaling the Inference Endpoint to zero with [`scale_to_zero_inference_endpoint`], which
        would be automatically restarted when a request is made to it.

        For convenience, you can also pause an Inference Endpoint using [`pause_inference_endpoint`].

        Args:
            name (`str`):
                The name of the Inference Endpoint to pause.
            namespace (`str`, *optional*):
                The namespace in which the Inference Endpoint is located. Defaults to the current user.
            token (`str`, *optional*):
                An authentication token (See https://huggingface.co/settings/token).

        Returns:
            [`InferenceEndpoint`]: information about the paused Inference Endpoint.
        """
        namespace = namespace or self._get_namespace(token=token)

        response = get_session().post(
            f"{INFERENCE_ENDPOINTS_ENDPOINT}/endpoint/{namespace}/{name}/pause",
            headers=self._build_hf_headers(token=token),
        )
        hf_raise_for_status(response)

        return InferenceEndpoint.from_raw(response.json(), namespace=namespace, token=token)

    def resume_inference_endpoint(
        self, name: str, *, namespace: Optional[str] = None, token: Optional[str] = None
    ) -> InferenceEndpoint:
        """Resume an Inference Endpoint.

        For convenience, you can also resume an Inference Endpoint using [`InferenceEndpoint.resume`].

        Args:
            name (`str`):
                The name of the Inference Endpoint to resume.
            namespace (`str`, *optional*):
                The namespace in which the Inference Endpoint is located. Defaults to the current user.
            token (`str`, *optional*):
                An authentication token (See https://huggingface.co/settings/token).

        Returns:
            [`InferenceEndpoint`]: information about the resumed Inference Endpoint.
        """
        namespace = namespace or self._get_namespace(token=token)

        response = get_session().post(
            f"{INFERENCE_ENDPOINTS_ENDPOINT}/endpoint/{namespace}/{name}/resume",
            headers=self._build_hf_headers(token=token),
        )
        hf_raise_for_status(response)

        return InferenceEndpoint.from_raw(response.json(), namespace=namespace, token=token)

    def scale_to_zero_inference_endpoint(
        self, name: str, *, namespace: Optional[str] = None, token: Optional[str] = None
    ) -> InferenceEndpoint:
        """Scale Inference Endpoint to zero.

        An Inference Endpoint scaled to zero will not be charged. It will be resume on the next request to it, with a
        cold start delay. This is different than pausing the Inference Endpoint with [`pause_inference_endpoint`], which
        would require a manual resume with [`resume_inference_endpoint`].

        For convenience, you can also scale an Inference Endpoint to zero using [`InferenceEndpoint.scale_to_zero`].

        Args:
            name (`str`):
                The name of the Inference Endpoint to scale to zero.
            namespace (`str`, *optional*):
                The namespace in which the Inference Endpoint is located. Defaults to the current user.
            token (`str`, *optional*):
                An authentication token (See https://huggingface.co/settings/token).

        Returns:
            [`InferenceEndpoint`]: information about the scaled-to-zero Inference Endpoint.
        """
        namespace = namespace or self._get_namespace(token=token)

        response = get_session().post(
            f"{INFERENCE_ENDPOINTS_ENDPOINT}/endpoint/{namespace}/{name}/scale-to-zero",
            headers=self._build_hf_headers(token=token),
        )
        hf_raise_for_status(response)

        return InferenceEndpoint.from_raw(response.json(), namespace=namespace, token=token)

    def _get_namespace(self, token: Optional[str] = None) -> str:
        """Get the default namespace for the current user."""
        me = self.whoami(token=token)
        if me["type"] == "user":
            return me["name"]
        else:
            raise ValueError(
                "Cannot determine default namespace. You must provide a 'namespace' as input or be logged in as a"
                " user."
            )

    ########################
    # Collection Endpoints #
    ########################
    @validate_hf_hub_args
    def list_collections(
        self,
        *,
        owner: Union[List[str], str, None] = None,
        item: Union[List[str], str, None] = None,
        sort: Optional[Literal["lastModified", "trending", "upvotes"]] = None,
        limit: Optional[int] = None,
        token: Optional[Union[bool, str]] = None,
    ) -> Iterable[Collection]:
        """List collections on the Huggingface Hub, given some filters.

        <Tip warning={true}>

        When listing collections, the item list per collection is truncated to 4 items maximum. To retrieve all items
        from a collection, you must use [`get_collection`].

        </Tip>

        Args:
            owner (`List[str]` or `str`, *optional*):
                Filter by owner's username.
            item (`List[str]` or `str`, *optional*):
                Filter collections containing a particular items. Example: `"models/teknium/OpenHermes-2.5-Mistral-7B"`, `"datasets/squad"` or `"papers/2311.12983"`.
            sort (`Literal["lastModified", "trending", "upvotes"]`, *optional*):
                Sort collections by last modified, trending or upvotes.
            limit (`int`, *optional*):
                Maximum number of collections to be returned.
            token (`bool` or `str`, *optional*):
                An authentication token (see https://huggingface.co/settings/token).

        Returns:
            `Iterable[Collection]`: an iterable of [`Collection`] objects.
        """
        # Construct the API endpoint
        path = f"{self.endpoint}/api/collections"
        headers = self._build_hf_headers(token=token)
        params: Dict = {}
        if owner is not None:
            params.update({"owner": owner})
        if item is not None:
            params.update({"item": item})
        if sort is not None:
            params.update({"sort": sort})
        if limit is not None:
            params.update({"limit": limit})

        # Paginate over the results until limit is reached
        items = paginate(path, headers=headers, params=params)
        if limit is not None:
            items = islice(items, limit)  # Do not iterate over all pages

        # Parse as Collection and return
        for position, collection_data in enumerate(items):
            yield Collection(position=position, **collection_data)

    def get_collection(self, collection_slug: str, *, token: Optional[str] = None) -> Collection:
        """Gets information about a Collection on the Hub.

        Args:
            collection_slug (`str`):
                Slug of the collection of the Hub. Example: `"TheBloke/recent-models-64f9a55bb3115b4f513ec026"`.
            token (`str`, *optional*):
                Hugging Face token. Will default to the locally saved token if not provided.

        Returns: [`Collection`]

        Example:

        ```py
        >>> from huggingface_hub import get_collection
        >>> collection = get_collection("TheBloke/recent-models-64f9a55bb3115b4f513ec026")
        >>> collection.title
        'Recent models'
        >>> len(collection.items)
        37
        >>> collection.items[0]
        CollectionItem(
            item_object_id='651446103cd773a050bf64c2',
            item_id='TheBloke/U-Amethyst-20B-AWQ',
            item_type='model',
            position=88,
            note=None
        )
        ```
        """
        r = get_session().get(
            f"{self.endpoint}/api/collections/{collection_slug}", headers=self._build_hf_headers(token=token)
        )
        hf_raise_for_status(r)
        return Collection(**{**r.json(), "endpoint": self.endpoint})

    def create_collection(
        self,
        title: str,
        *,
        namespace: Optional[str] = None,
        description: Optional[str] = None,
        private: bool = False,
        exists_ok: bool = False,
        token: Optional[str] = None,
    ) -> Collection:
        """Create a new Collection on the Hub.

        Args:
            title (`str`):
                Title of the collection to create. Example: `"Recent models"`.
            namespace (`str`, *optional*):
                Namespace of the collection to create (username or org). Will default to the owner name.
            description (`str`, *optional*):
                Description of the collection to create.
            private (`bool`, *optional*):
                Whether the collection should be private or not. Defaults to `False` (i.e. public collection).
            exists_ok (`bool`, *optional*):
                If `True`, do not raise an error if collection already exists.
            token (`str`, *optional*):
                Hugging Face token. Will default to the locally saved token if not provided.

        Returns: [`Collection`]

        Example:

        ```py
        >>> from huggingface_hub import create_collection
        >>> collection = create_collection(
        ...     title="ICCV 2023",
        ...     description="Portfolio of models, papers and demos I presented at ICCV 2023",
        ... )
        >>> collection.slug
        "username/iccv-2023-64f9a55bb3115b4f513ec026"
        ```
        """
        if namespace is None:
            namespace = self.whoami(token)["name"]

        payload = {
            "title": title,
            "namespace": namespace,
            "private": private,
        }
        if description is not None:
            payload["description"] = description

        r = get_session().post(
            f"{self.endpoint}/api/collections", headers=self._build_hf_headers(token=token), json=payload
        )
        try:
            hf_raise_for_status(r)
        except HTTPError as err:
            if exists_ok and err.response.status_code == 409:
                # Collection already exists and `exists_ok=True`
                slug = r.json()["slug"]
                return self.get_collection(slug, token=token)
            else:
                raise
        return Collection(**{**r.json(), "endpoint": self.endpoint})

    def update_collection_metadata(
        self,
        collection_slug: str,
        *,
        title: Optional[str] = None,
        description: Optional[str] = None,
        position: Optional[int] = None,
        private: Optional[bool] = None,
        theme: Optional[str] = None,
        token: Optional[str] = None,
    ) -> Collection:
        """Update metadata of a collection on the Hub.

        All arguments are optional. Only provided metadata will be updated.

        Args:
            collection_slug (`str`):
                Slug of the collection to update. Example: `"TheBloke/recent-models-64f9a55bb3115b4f513ec026"`.
            title (`str`):
                Title of the collection to update.
            description (`str`, *optional*):
                Description of the collection to update.
            position (`int`, *optional*):
                New position of the collection in the list of collections of the user.
            private (`bool`, *optional*):
                Whether the collection should be private or not.
            theme (`str`, *optional*):
                Theme of the collection on the Hub.
            token (`str`, *optional*):
                Hugging Face token. Will default to the locally saved token if not provided.

        Returns: [`Collection`]

        Example:

        ```py
        >>> from huggingface_hub import update_collection_metadata
        >>> collection = update_collection_metadata(
        ...     collection_slug="username/iccv-2023-64f9a55bb3115b4f513ec026",
        ...     title="ICCV Oct. 2023"
        ...     description="Portfolio of models, datasets, papers and demos I presented at ICCV Oct. 2023",
        ...     private=False,
        ...     theme="pink",
        ... )
        >>> collection.slug
        "username/iccv-oct-2023-64f9a55bb3115b4f513ec026"
        # ^collection slug got updated but not the trailing ID
        ```
        """
        payload = {
            "position": position,
            "private": private,
            "theme": theme,
            "title": title,
            "description": description,
        }
        r = get_session().patch(
            f"{self.endpoint}/api/collections/{collection_slug}",
            headers=self._build_hf_headers(token=token),
            # Only send not-none values to the API
            json={key: value for key, value in payload.items() if value is not None},
        )
        hf_raise_for_status(r)
        return Collection(**{**r.json()["data"], "endpoint": self.endpoint})

    def delete_collection(
        self, collection_slug: str, *, missing_ok: bool = False, token: Optional[str] = None
    ) -> None:
        """Delete a collection on the Hub.

        Args:
            collection_slug (`str`):
                Slug of the collection to delete. Example: `"TheBloke/recent-models-64f9a55bb3115b4f513ec026"`.
            missing_ok (`bool`, *optional*):
                If `True`, do not raise an error if collection doesn't exists.
            token (`str`, *optional*):
                Hugging Face token. Will default to the locally saved token if not provided.

        Example:

        ```py
        >>> from huggingface_hub import delete_collection
        >>> collection = delete_collection("username/useless-collection-64f9a55bb3115b4f513ec026", missing_ok=True)
        ```

        <Tip warning={true}>

        This is a non-revertible action. A deleted collection cannot be restored.

        </Tip>
        """
        r = get_session().delete(
            f"{self.endpoint}/api/collections/{collection_slug}", headers=self._build_hf_headers(token=token)
        )
        try:
            hf_raise_for_status(r)
        except HTTPError as err:
            if missing_ok and err.response.status_code == 404:
                # Collection doesn't exists and `missing_ok=True`
                return
            else:
                raise

    def add_collection_item(
        self,
        collection_slug: str,
        item_id: str,
        item_type: CollectionItemType_T,
        *,
        note: Optional[str] = None,
        exists_ok: bool = False,
        token: Optional[str] = None,
    ) -> Collection:
        """Add an item to a collection on the Hub.

        Args:
            collection_slug (`str`):
                Slug of the collection to update. Example: `"TheBloke/recent-models-64f9a55bb3115b4f513ec026"`.
            item_id (`str`):
                ID of the item to add to the collection. It can be the ID of a repo on the Hub (e.g. `"facebook/bart-large-mnli"`)
                or a paper id (e.g. `"2307.09288"`).
            item_type (`str`):
                Type of the item to add. Can be one of `"model"`, `"dataset"`, `"space"` or `"paper"`.
            note (`str`, *optional*):
                A note to attach to the item in the collection. The maximum size for a note is 500 characters.
            exists_ok (`bool`, *optional*):
                If `True`, do not raise an error if item already exists.
            token (`str`, *optional*):
                Hugging Face token. Will default to the locally saved token if not provided.

        Returns: [`Collection`]

        Raises:
            `HTTPError`:
                HTTP 403 if you only have read-only access to the repo. This can be the case if you don't have `write`
                or `admin` role in the organization the repo belongs to or if you passed a `read` token.
            `HTTPError`:
                HTTP 404 if the item you try to add to the collection does not exist on the Hub.
            `HTTPError`:
                HTTP 409 if the item you try to add to the collection is already in the collection (and exists_ok=False)

        Example:

        ```py
        >>> from huggingface_hub import add_collection_item
        >>> collection = add_collection_item(
        ...     collection_slug="davanstrien/climate-64f99dc2a5067f6b65531bab",
        ...     item_id="pierre-loic/climate-news-articles",
        ...     item_type="dataset"
        ... )
        >>> collection.items[-1].item_id
        "pierre-loic/climate-news-articles"
        # ^item got added to the collection on last position

        # Add item with a note
        >>> add_collection_item(
        ...     collection_slug="davanstrien/climate-64f99dc2a5067f6b65531bab",
        ...     item_id="datasets/climate_fever",
        ...     item_type="dataset"
        ...     note="This dataset adopts the FEVER methodology that consists of 1,535 real-world claims regarding climate-change collected on the internet."
        ... )
        (...)
        ```
        """
        payload: Dict[str, Any] = {"item": {"id": item_id, "type": item_type}}
        if note is not None:
            payload["note"] = note
        r = get_session().post(
            f"{self.endpoint}/api/collections/{collection_slug}/items",
            headers=self._build_hf_headers(token=token),
            json=payload,
        )
        try:
            hf_raise_for_status(r)
        except HTTPError as err:
            if exists_ok and err.response.status_code == 409:
                # Item already exists and `exists_ok=True`
                return self.get_collection(collection_slug, token=token)
            else:
                raise
        return Collection(**{**r.json(), "endpoint": self.endpoint})

    def update_collection_item(
        self,
        collection_slug: str,
        item_object_id: str,
        *,
        note: Optional[str] = None,
        position: Optional[int] = None,
        token: Optional[str] = None,
    ) -> None:
        """Update an item in a collection.

        Args:
            collection_slug (`str`):
                Slug of the collection to update. Example: `"TheBloke/recent-models-64f9a55bb3115b4f513ec026"`.
            item_object_id (`str`):
                ID of the item in the collection. This is not the id of the item on the Hub (repo_id or paper id).
                It must be retrieved from a [`CollectionItem`] object. Example: `collection.items[0].item_object_id`.
            note (`str`, *optional*):
                A note to attach to the item in the collection. The maximum size for a note is 500 characters.
            position (`int`, *optional*):
                New position of the item in the collection.
            token (`str`, *optional*):
                Hugging Face token. Will default to the locally saved token if not provided.

        Example:

        ```py
        >>> from huggingface_hub import get_collection, update_collection_item

        # Get collection first
        >>> collection = get_collection("TheBloke/recent-models-64f9a55bb3115b4f513ec026")

        # Update item based on its ID (add note + update position)
        >>> update_collection_item(
        ...     collection_slug="TheBloke/recent-models-64f9a55bb3115b4f513ec026",
        ...     item_object_id=collection.items[-1].item_object_id,
        ...     note="Newly updated model!"
        ...     position=0,
        ... )
        ```
        """
        payload = {"position": position, "note": note}
        r = get_session().patch(
            f"{self.endpoint}/api/collections/{collection_slug}/items/{item_object_id}",
            headers=self._build_hf_headers(token=token),
            # Only send not-none values to the API
            json={key: value for key, value in payload.items() if value is not None},
        )
        hf_raise_for_status(r)

    def delete_collection_item(
        self,
        collection_slug: str,
        item_object_id: str,
        *,
        missing_ok: bool = False,
        token: Optional[str] = None,
    ) -> None:
        """Delete an item from a collection.

        Args:
            collection_slug (`str`):
                Slug of the collection to update. Example: `"TheBloke/recent-models-64f9a55bb3115b4f513ec026"`.
            item_object_id (`str`):
                ID of the item in the collection. This is not the id of the item on the Hub (repo_id or paper id).
                It must be retrieved from a [`CollectionItem`] object. Example: `collection.items[0]._id`.
            missing_ok (`bool`, *optional*):
                If `True`, do not raise an error if item doesn't exists.
            token (`str`, *optional*):
                Hugging Face token. Will default to the locally saved token if not provided.

        Example:

        ```py
        >>> from huggingface_hub import get_collection, delete_collection_item

        # Get collection first
        >>> collection = get_collection("TheBloke/recent-models-64f9a55bb3115b4f513ec026")

        # Delete item based on its ID
        >>> delete_collection_item(
        ...     collection_slug="TheBloke/recent-models-64f9a55bb3115b4f513ec026",
        ...     item_object_id=collection.items[-1].item_object_id,
        ... )
        ```
        """
        r = get_session().delete(
            f"{self.endpoint}/api/collections/{collection_slug}/items/{item_object_id}",
            headers=self._build_hf_headers(token=token),
        )
        try:
            hf_raise_for_status(r)
        except HTTPError as err:
            if missing_ok and err.response.status_code == 404:
                # Item already deleted and `missing_ok=True`
                return
            else:
                raise

    ##########################
    # Manage access requests #
    ##########################

    @validate_hf_hub_args
    def list_pending_access_requests(
        self, repo_id: str, *, repo_type: Optional[str] = None, token: Optional[str] = None
    ) -> List[AccessRequest]:
        """
        Get pending access requests for a given gated repo.

        A pending request means the user has requested access to the repo but the request has not been processed yet.
        If the approval mode is automatic, this list should be empty. Pending requests can be accepted or rejected
        using [`accept_access_request`] and [`reject_access_request`].

        For more info about gated repos, see https://huggingface.co/docs/hub/models-gated.

        Args:
            repo_id (`str`):
                The id of the repo to get access requests for.
            repo_type (`str`, *optional*):
                The type of the repo to get access requests for. Must be one of `model`, `dataset` or `space`.
                Defaults to `model`.
            token (`str`, *optional*):
                A valid authentication token (see https://huggingface.co/settings/token).

        Returns:
            `List[AccessRequest]`: A list of [`AccessRequest`] objects. Each time contains a `username`, `email`,
            `status` and `timestamp` attribute. If the gated repo has a custom form, the `fields` attribute will
            be populated with user's answers.

        Raises:
            `HTTPError`:
                HTTP 400 if the repo is not gated.
            `HTTPError`:
                HTTP 403 if you only have read-only access to the repo. This can be the case if you don't have `write`
                or `admin` role in the organization the repo belongs to or if you passed a `read` token.

        Example:
        ```py
        >>> from huggingface_hub import list_pending_access_requests, accept_access_request

        # List pending requests
        >>> requests = list_pending_access_requests("meta-llama/Llama-2-7b")
        >>> len(requests)
        411
        >>> requests[0]
        [
            AccessRequest(
                username='clem',
                fullname='Clem 🤗',
                email='***',
                timestamp=datetime.datetime(2023, 11, 23, 18, 4, 53, 828000, tzinfo=datetime.timezone.utc),
                status='pending',
                fields=None,
            ),
            ...
        ]

        # Accept Clem's request
        >>> accept_access_request("meta-llama/Llama-2-7b", "clem")
        ```
        """
        return self._list_access_requests(repo_id, "pending", repo_type=repo_type, token=token)

    @validate_hf_hub_args
    def list_accepted_access_requests(
        self, repo_id: str, *, repo_type: Optional[str] = None, token: Optional[str] = None
    ) -> List[AccessRequest]:
        """
        Get accepted access requests for a given gated repo.

        An accepted request means the user has requested access to the repo and the request has been accepted. The user
        can download any file of the repo. If the approval mode is automatic, this list should contains by default all
        requests. Accepted requests can be cancelled or rejected at any time using [`cancel_access_request`] and
        [`reject_access_request`]. A cancelled request will go back to the pending list while a rejected request will
        go to the rejected list. In both cases, the user will lose access to the repo.

        For more info about gated repos, see https://huggingface.co/docs/hub/models-gated.

        Args:
            repo_id (`str`):
                The id of the repo to get access requests for.
            repo_type (`str`, *optional*):
                The type of the repo to get access requests for. Must be one of `model`, `dataset` or `space`.
                Defaults to `model`.
            token (`str`, *optional*):
                A valid authentication token (see https://huggingface.co/settings/token).

        Returns:
            `List[AccessRequest]`: A list of [`AccessRequest`] objects. Each time contains a `username`, `email`,
            `status` and `timestamp` attribute. If the gated repo has a custom form, the `fields` attribute will
            be populated with user's answers.

        Raises:
            `HTTPError`:
                HTTP 400 if the repo is not gated.
            `HTTPError`:
                HTTP 403 if you only have read-only access to the repo. This can be the case if you don't have `write`
                or `admin` role in the organization the repo belongs to or if you passed a `read` token.

        Example:
        ```py
        >>> from huggingface_hub import list_accepted_access_requests

        >>> requests = list_accepted_access_requests("meta-llama/Llama-2-7b")
        >>> len(requests)
        411
        >>> requests[0]
        [
            AccessRequest(
                username='clem',
                fullname='Clem 🤗',
                email='***',
                timestamp=datetime.datetime(2023, 11, 23, 18, 4, 53, 828000, tzinfo=datetime.timezone.utc),
                status='accepted',
                fields=None,
            ),
            ...
        ]
        ```
        """
        return self._list_access_requests(repo_id, "accepted", repo_type=repo_type, token=token)

    @validate_hf_hub_args
    def list_rejected_access_requests(
        self, repo_id: str, *, repo_type: Optional[str] = None, token: Optional[str] = None
    ) -> List[AccessRequest]:
        """
        Get rejected access requests for a given gated repo.

        A rejected request means the user has requested access to the repo and the request has been explicitly rejected
        by a repo owner (either you or another user from your organization). The user cannot download any file of the
        repo. Rejected requests can be accepted or cancelled at any time using [`accept_access_request`] and
        [`cancel_access_request`]. A cancelled request will go back to the pending list while an accepted request will
        go to the accepted list.

        For more info about gated repos, see https://huggingface.co/docs/hub/models-gated.

        Args:
            repo_id (`str`):
                The id of the repo to get access requests for.
            repo_type (`str`, *optional*):
                The type of the repo to get access requests for. Must be one of `model`, `dataset` or `space`.
                Defaults to `model`.
            token (`str`, *optional*):
                A valid authentication token (see https://huggingface.co/settings/token).

        Returns:
            `List[AccessRequest]`: A list of [`AccessRequest`] objects. Each time contains a `username`, `email`,
            `status` and `timestamp` attribute. If the gated repo has a custom form, the `fields` attribute will
            be populated with user's answers.

        Raises:
            `HTTPError`:
                HTTP 400 if the repo is not gated.
            `HTTPError`:
                HTTP 403 if you only have read-only access to the repo. This can be the case if you don't have `write`
                or `admin` role in the organization the repo belongs to or if you passed a `read` token.

        Example:
        ```py
        >>> from huggingface_hub import list_rejected_access_requests

        >>> requests = list_rejected_access_requests("meta-llama/Llama-2-7b")
        >>> len(requests)
        411
        >>> requests[0]
        [
            AccessRequest(
                username='clem',
                fullname='Clem 🤗',
                email='***',
                timestamp=datetime.datetime(2023, 11, 23, 18, 4, 53, 828000, tzinfo=datetime.timezone.utc),
                status='rejected',
                fields=None,
            ),
            ...
        ]
        ```
        """
        return self._list_access_requests(repo_id, "rejected", repo_type=repo_type, token=token)

    def _list_access_requests(
        self,
        repo_id: str,
        status: Literal["accepted", "rejected", "pending"],
        repo_type: Optional[str] = None,
        token: Optional[str] = None,
    ) -> List[AccessRequest]:
        if repo_type not in REPO_TYPES:
            raise ValueError(f"Invalid repo type, must be one of {REPO_TYPES}")
        if repo_type is None:
            repo_type = REPO_TYPE_MODEL

        response = get_session().get(
            f"{ENDPOINT}/api/{repo_type}s/{repo_id}/user-access-request/{status}",
            headers=self._build_hf_headers(token=token),
        )
        hf_raise_for_status(response)
        return [
            AccessRequest(
                username=request["user"]["user"],
                fullname=request["user"]["fullname"],
                email=request["user"]["email"],
                status=request["status"],
                timestamp=parse_datetime(request["timestamp"]),
                fields=request.get("fields"),  # only if custom fields in form
            )
            for request in response.json()
        ]

    @validate_hf_hub_args
    def cancel_access_request(
        self, repo_id: str, user: str, *, repo_type: Optional[str] = None, token: Optional[str] = None
    ) -> None:
        """
        Cancel an access request from a user for a given gated repo.

        A cancelled request will go back to the pending list and the user will lose access to the repo.

        For more info about gated repos, see https://huggingface.co/docs/hub/models-gated.

        Args:
            repo_id (`str`):
                The id of the repo to cancel access request for.
            user (`str`):
                The username of the user which access request should be cancelled.
            repo_type (`str`, *optional*):
                The type of the repo to cancel access request for. Must be one of `model`, `dataset` or `space`.
                Defaults to `model`.
            token (`str`, *optional*):
                A valid authentication token (see https://huggingface.co/settings/token).

        Raises:
            `HTTPError`:
                HTTP 400 if the repo is not gated.
            `HTTPError`:
                HTTP 403 if you only have read-only access to the repo. This can be the case if you don't have `write`
                or `admin` role in the organization the repo belongs to or if you passed a `read` token.
            `HTTPError`:
                HTTP 404 if the user does not exist on the Hub.
            `HTTPError`:
                HTTP 404 if the user access request cannot be found.
            `HTTPError`:
                HTTP 404 if the user access request is already in the pending list.
        """
        self._handle_access_request(repo_id, user, "pending", repo_type=repo_type, token=token)

    @validate_hf_hub_args
    def accept_access_request(
        self, repo_id: str, user: str, *, repo_type: Optional[str] = None, token: Optional[str] = None
    ) -> None:
        """
        Accept an access request from a user for a given gated repo.

        Once the request is accepted, the user will be able to download any file of the repo and access the community
        tab. If the approval mode is automatic, you don't have to accept requests manually. An accepted request can be
        cancelled or rejected at any time using [`cancel_access_request`] and [`reject_access_request`].

        For more info about gated repos, see https://huggingface.co/docs/hub/models-gated.

        Args:
            repo_id (`str`):
                The id of the repo to accept access request for.
            user (`str`):
                The username of the user which access request should be accepted.
            repo_type (`str`, *optional*):
                The type of the repo to accept access request for. Must be one of `model`, `dataset` or `space`.
                Defaults to `model`.
            token (`str`, *optional*):
                A valid authentication token (see https://huggingface.co/settings/token).

        Raises:
            `HTTPError`:
                HTTP 400 if the repo is not gated.
            `HTTPError`:
                HTTP 403 if you only have read-only access to the repo. This can be the case if you don't have `write`
                or `admin` role in the organization the repo belongs to or if you passed a `read` token.
            `HTTPError`:
                HTTP 404 if the user does not exist on the Hub.
            `HTTPError`:
                HTTP 404 if the user access request cannot be found.
            `HTTPError`:
                HTTP 404 if the user access request is already in the accepted list.
        """
        self._handle_access_request(repo_id, user, "accepted", repo_type=repo_type, token=token)

    @validate_hf_hub_args
    def reject_access_request(
        self, repo_id: str, user: str, *, repo_type: Optional[str] = None, token: Optional[str] = None
    ) -> None:
        """
        Reject an access request from a user for a given gated repo.

        A rejected request will go to the rejected list. The user cannot download any file of the repo. Rejected
        requests can be accepted or cancelled at any time using [`accept_access_request`] and [`cancel_access_request`].
        A cancelled request will go back to the pending list while an accepted request will go to the accepted list.

        For more info about gated repos, see https://huggingface.co/docs/hub/models-gated.

        Args:
            repo_id (`str`):
                The id of the repo to reject access request for.
            user (`str`):
                The username of the user which access request should be rejected.
            repo_type (`str`, *optional*):
                The type of the repo to reject access request for. Must be one of `model`, `dataset` or `space`.
                Defaults to `model`.
            token (`str`, *optional*):
                A valid authentication token (see https://huggingface.co/settings/token).

        Raises:
            `HTTPError`:
                HTTP 400 if the repo is not gated.
            `HTTPError`:
                HTTP 403 if you only have read-only access to the repo. This can be the case if you don't have `write`
                or `admin` role in the organization the repo belongs to or if you passed a `read` token.
            `HTTPError`:
                HTTP 404 if the user does not exist on the Hub.
            `HTTPError`:
                HTTP 404 if the user access request cannot be found.
            `HTTPError`:
                HTTP 404 if the user access request is already in the rejected list.
        """
        self._handle_access_request(repo_id, user, "rejected", repo_type=repo_type, token=token)

    @validate_hf_hub_args
    def _handle_access_request(
        self,
        repo_id: str,
        user: str,
        status: Literal["accepted", "rejected", "pending"],
        repo_type: Optional[str] = None,
        token: Optional[str] = None,
    ) -> None:
        if repo_type not in REPO_TYPES:
            raise ValueError(f"Invalid repo type, must be one of {REPO_TYPES}")
        if repo_type is None:
            repo_type = REPO_TYPE_MODEL

        response = get_session().post(
            f"{ENDPOINT}/api/{repo_type}s/{repo_id}/user-access-request/handle",
            headers=self._build_hf_headers(token=token),
            json={"user": user, "status": status},
        )
        hf_raise_for_status(response)

    @validate_hf_hub_args
    def grant_access(
        self, repo_id: str, user: str, *, repo_type: Optional[str] = None, token: Optional[str] = None
    ) -> None:
        """
        Grant access to a user for a given gated repo.

        Granting access don't require for the user to send an access request by themselves. The user is automatically
        added to the accepted list meaning they can download the files You can revoke the granted access at any time
        using [`cancel_access_request`] or [`reject_access_request`].

        For more info about gated repos, see https://huggingface.co/docs/hub/models-gated.

        Args:
            repo_id (`str`):
                The id of the repo to grant access to.
            user (`str`):
                The username of the user to grant access.
            repo_type (`str`, *optional*):
                The type of the repo to grant access to. Must be one of `model`, `dataset` or `space`.
                Defaults to `model`.
            token (`str`, *optional*):
                A valid authentication token (see https://huggingface.co/settings/token).

        Raises:
            `HTTPError`:
                HTTP 400 if the repo is not gated.
            `HTTPError`:
                HTTP 400 if the user already has access to the repo.
            `HTTPError`:
                HTTP 403 if you only have read-only access to the repo. This can be the case if you don't have `write`
                or `admin` role in the organization the repo belongs to or if you passed a `read` token.
            `HTTPError`:
                HTTP 404 if the user does not exist on the Hub.
        """
        if repo_type not in REPO_TYPES:
            raise ValueError(f"Invalid repo type, must be one of {REPO_TYPES}")
        if repo_type is None:
            repo_type = REPO_TYPE_MODEL

        response = get_session().post(
            f"{ENDPOINT}/api/models/{repo_id}/user-access-request/grant",
            headers=self._build_hf_headers(token=token),
            json={"user": user},
        )
        hf_raise_for_status(response)
        return response.json()

    ###################
    # Manage webhooks #
    ###################

    @validate_hf_hub_args
    def get_webhook(self, webhook_id: str, token: Union[bool, str, None] = None) -> WebhookInfo:
        """Get a webhook by its id.

        Args:
            webhook_id (`str`):
                The unique identifier of the webhook to get.
            token (Union[bool, str, None], optional):
                A valid user access token (string). Defaults to the locally saved token, which is the recommended
                method for authentication (see https://huggingface.co/docs/huggingface_hub/quick-start#authentication).
                To disable authentication, pass `False`.

        Returns:
            [`WebhookInfo`]:
                Info about the webhook.

        Example:
            ```python
            >>> from huggingface_hub import get_webhook
            >>> webhook = get_webhook("654bbbc16f2ec14d77f109cc")
            >>> print(webhook)
            WebhookInfo(
                id="654bbbc16f2ec14d77f109cc",
                watched=[WebhookWatchedItem(type="user", name="julien-c"), WebhookWatchedItem(type="org", name="HuggingFaceH4")],
                url="https://webhook.site/a2176e82-5720-43ee-9e06-f91cb4c91548",
                secret="my-secret",
                domains=["repo", "discussion"],
                disabled=False,
            )
            ```
        """
        response = get_session().get(
            f"{ENDPOINT}/api/settings/webhooks/{webhook_id}",
            headers=self._build_hf_headers(token=token),
        )
        hf_raise_for_status(response)
        webhook_data = response.json()

        watched_items = [WebhookWatchedItem(type=item["type"], name=item["name"]) for item in webhook_data["watched"]]

        webhook = WebhookInfo(
            id=webhook_data["id"],
            watched=watched_items,
            url=webhook_data["url"],
            secret=webhook_data.get("secret"),
            domains=webhook_data["domains"],
            disabled=webhook_data["disabled"],
        )

        return webhook

    @validate_hf_hub_args
    def list_webhooks(self, token: Union[bool, str, None] = None) -> List[WebhookInfo]:
        """List all configured webhooks.

        Args:
            token (Union[bool, str, None], optional):
                A valid user access token (string). Defaults to the locally saved token, which is the recommended
                method for authentication (see https://huggingface.co/docs/huggingface_hub/quick-start#authentication).
                To disable authentication, pass `False`.

        Returns:
            `List[WebhookInfo]`:
                List of webhook info objects.

        Example:
            ```python
            >>> from huggingface_hub import list_webhooks
            >>> webhooks = list_webhooks()
            >>> len(webhooks)
            2
            >>> webhooks[0]
            WebhookInfo(
                id="654bbbc16f2ec14d77f109cc",
                watched=[WebhookWatchedItem(type="user", name="julien-c"), WebhookWatchedItem(type="org", name="HuggingFaceH4")],
                url="https://webhook.site/a2176e82-5720-43ee-9e06-f91cb4c91548",
                secret="my-secret",
                domains=["repo", "discussion"],
                disabled=False,
            )
            ```
        """
        response = get_session().get(
            f"{ENDPOINT}/api/settings/webhooks",
            headers=self._build_hf_headers(token=token),
        )
        hf_raise_for_status(response)
        webhooks_data = response.json()

        return [
            WebhookInfo(
                id=webhook["id"],
                watched=[WebhookWatchedItem(type=item["type"], name=item["name"]) for item in webhook["watched"]],
                url=webhook["url"],
                secret=webhook.get("secret"),
                domains=webhook["domains"],
                disabled=webhook["disabled"],
            )
            for webhook in webhooks_data
        ]

    @validate_hf_hub_args
    def create_webhook(
        self,
        watched: List[WebhookWatchedItem],
        url: str,
        domains: List[WEBHOOK_DOMAIN_T],
        secret: Optional[str] = None,
        token: Union[bool, str, None] = None,
    ) -> WebhookInfo:
        """Create a new webhook.

        Args:
            watched (`List[WebhookWatchedItem]`):
                List of [`WebhookWatchedItem`] to be watched by the webhook. It an be users, orgs, models, datasets or spaces.
            url (`str`):
                URL to send the payload to.
            domains (`List[Literal["repo", "discussion"]]`):
                List of domains to watch. It can be "repo", "discussion" or both.
            secret (`str`, *optional*):
                A secret to sign the payload with.
            token (Union[bool, str, None], optional):
                A valid user access token (string). Defaults to the locally saved token, which is the recommended
                method for authentication (see https://huggingface.co/docs/huggingface_hub/quick-start#authentication).
                To disable authentication, pass `False`.

        Returns:
            [`WebhookInfo`]:
                Info about the newly created webhook.

        Example:
            ```python
            >>> from huggingface_hub import create_webhook
            >>> payload = create_webhook(
            ...     watched=[WebhookWatchedItem(type="user", name="julien-c"), WebhookWatchedItem(type="org", name="HuggingFaceH4")],
            ...     url="https://webhook.site/a2176e82-5720-43ee-9e06-f91cb4c91548",
            ...     domains=["repo", "discussion"],
            ...     secret="my-secret",
            ... )
            >>> print(payload)
            WebhookInfo(
                id="654bbbc16f2ec14d77f109cc",
                watched=[WebhookWatchedItem(type="user", name="julien-c"), WebhookWatchedItem(type="org", name="HuggingFaceH4")],
                url="https://webhook.site/a2176e82-5720-43ee-9e06-f91cb4c91548",
                secret="my-secret",
                domains=["repo", "discussion"],
                disabled=False,
            )
            ```
        """
        response = get_session().post(
            f"{ENDPOINT}/api/settings/webhooks",
            json={"watched": watched, "url": url, "domains": domains, "secret": secret},
            headers=self._build_hf_headers(token=token),
        )
        hf_raise_for_status(response)
        webhook_data = response.json()

        watched_items = [WebhookWatchedItem(type=item["type"], name=item["name"]) for item in webhook_data["watched"]]

        webhook = WebhookInfo(
            id=webhook_data["id"],
            watched=watched_items,
            url=webhook_data["url"],
            secret=webhook_data.get("secret"),
            domains=webhook_data["domains"],
            disabled=webhook_data["disabled"],
        )

        return webhook

    @validate_hf_hub_args
    def update_webhook(
        self,
        webhook_id: str,
        watched: List[WebhookWatchedItem],
        url: str,
        domains: List[WEBHOOK_DOMAIN_T],
        secret: Optional[str] = None,
        token: Union[bool, str, None] = None,
    ) -> WebhookInfo:
        """Update an existing webhook.

        Args:
            webhook_id (`str`):
                The unique identifier of the webhook to be updated.
            watched (`List[WebhookWatchedItem]`):
                List of items to watch. It can be users, orgs, models, datasets, or spaces.
                Refer to [`WebhookWatchedItem`] for more details.
            url (`str`):
                The URL to which the payload will be sent.
            domains (`List[Literal["repo", "discussion"]]`):
                The domains to watch. This can include "repo", "discussion", or both.
            secret (`str`, optional):
                A secret to sign the payload with, providing an additional layer of security.
            token (Union[bool, str, None], optional):
                A valid user access token (string). Defaults to the locally saved token, which is the recommended
                method for authentication (see https://huggingface.co/docs/huggingface_hub/quick-start#authentication).
                To disable authentication, pass `False`.

        Returns:
            [`WebhookInfo`]:
                Info about the updated webhook.

        Example:
            ```python
            >>> from huggingface_hub import update_webhook
            >>> updated_payload = update_webhook(
            ...     webhook_id="654bbbc16f2ec14d77f109cc",
            ...     watched=[WebhookWatchedItem(type="user", name="julien-c"), WebhookWatchedItem(type="org", name="HuggingFaceH4")],
            ...     url="https://new.webhook.site/a2176e82-5720-43ee-9e06-f91cb4c91548",
            ...     domains=["repo"],
            ...     secret="my-secret",
            ... )
            >>> print(updated_payload)
            WebhookInfo(
                id="654bbbc16f2ec14d77f109cc",
                watched=[WebhookWatchedItem(type="user", name="julien-c"), WebhookWatchedItem(type="org", name="HuggingFaceH4")],
                url="https://new.webhook.site/a2176e82-5720-43ee-9e06-f91cb4c91548",
                domains=["repo"],
                secret="my-secret",
                disabled=False,
            ```
        """
        response = get_session().post(
            f"{ENDPOINT}/api/settings/webhooks/{webhook_id}",
            json={"watched": watched, "url": url, "domains": domains, "secret": secret},
            headers=self._build_hf_headers(token=token),
        )
        hf_raise_for_status(response)
        webhook_data = response.json()

        watched_items = [WebhookWatchedItem(type=item["type"], name=item["name"]) for item in webhook_data["watched"]]

        webhook = WebhookInfo(
            id=webhook_data["id"],
            watched=watched_items,
            url=webhook_data["url"],
            secret=webhook_data.get("secret"),
            domains=webhook_data["domains"],
            disabled=webhook_data["disabled"],
        )

        return webhook

    @validate_hf_hub_args
    def enable_webhook(self, webhook_id: str, token: Union[bool, str, None] = None) -> WebhookInfo:
        """Enable a webhook (makes it "active").

        Args:
            webhook_id (`str`):
                The unique identifier of the webhook to enable.
            token (Union[bool, str, None], optional):
                A valid user access token (string). Defaults to the locally saved token, which is the recommended
                method for authentication (see https://huggingface.co/docs/huggingface_hub/quick-start#authentication).
                To disable authentication, pass `False`.

        Returns:
            [`WebhookInfo`]:
                Info about the enabled webhook.

        Example:
            ```python
            >>> from huggingface_hub import enable_webhook
            >>> enabled_webhook = enable_webhook("654bbbc16f2ec14d77f109cc")
            >>> enabled_webhook
            WebhookInfo(
                id="654bbbc16f2ec14d77f109cc",
                watched=[WebhookWatchedItem(type="user", name="julien-c"), WebhookWatchedItem(type="org", name="HuggingFaceH4")],
                url="https://webhook.site/a2176e82-5720-43ee-9e06-f91cb4c91548",
                secret="my-secret",
                domains=["repo", "discussion"],
                disabled=False,
            )
            ```
        """
        response = get_session().post(
            f"{ENDPOINT}/api/settings/webhooks/{webhook_id}/enable",
            headers=self._build_hf_headers(token=token),
        )
        hf_raise_for_status(response)
        webhook_data = response.json()

        watched_items = [WebhookWatchedItem(type=item["type"], name=item["name"]) for item in webhook_data["watched"]]

        webhook = WebhookInfo(
            id=webhook_data["id"],
            watched=watched_items,
            url=webhook_data["url"],
            secret=webhook_data.get("secret"),
            domains=webhook_data["domains"],
            disabled=webhook_data["disabled"],
        )

        return webhook

    @validate_hf_hub_args
    def disable_webhook(self, webhook_id: str, token: Union[bool, str, None] = None) -> WebhookInfo:
        """Disable a webhook (makes it "disabled").

        Args:
            webhook_id (`str`):
                The unique identifier of the webhook to disable.
            token (Union[bool, str, None], optional):
                A valid user access token (string). Defaults to the locally saved token, which is the recommended
                method for authentication (see https://huggingface.co/docs/huggingface_hub/quick-start#authentication).
                To disable authentication, pass `False`.

        Returns:
            [`WebhookInfo`]:
                Info about the disabled webhook.

        Example:
            ```python
            >>> from huggingface_hub import disable_webhook
            >>> disabled_webhook = disable_webhook("654bbbc16f2ec14d77f109cc")
            >>> disabled_webhook
            WebhookInfo(
                id="654bbbc16f2ec14d77f109cc",
                watched=[WebhookWatchedItem(type="user", name="julien-c"), WebhookWatchedItem(type="org", name="HuggingFaceH4")],
                url="https://webhook.site/a2176e82-5720-43ee-9e06-f91cb4c91548",
                secret="my-secret",
                domains=["repo", "discussion"],
                disabled=True,
            )
            ```
        """
        response = get_session().post(
            f"{ENDPOINT}/api/settings/webhooks/{webhook_id}/disable",
            headers=self._build_hf_headers(token=token),
        )
        hf_raise_for_status(response)
        webhook_data = response.json()

        watched_items = [WebhookWatchedItem(type=item["type"], name=item["name"]) for item in webhook_data["watched"]]

        webhook = WebhookInfo(
            id=webhook_data["id"],
            watched=watched_items,
            url=webhook_data["url"],
            secret=webhook_data.get("secret"),
            domains=webhook_data["domains"],
            disabled=webhook_data["disabled"],
        )

        return webhook

    @validate_hf_hub_args
    def delete_webhook(self, webhook_id: str, token: Union[bool, str, None] = None) -> None:
        """Delete a webhook.

        Args:
            webhook_id (`str`):
                The unique identifier of the webhook to delete.
            token (Union[bool, str, None], optional):
                A valid user access token (string). Defaults to the locally saved token, which is the recommended
                method for authentication (see https://huggingface.co/docs/huggingface_hub/quick-start#authentication).
                To disable authentication, pass `False`.

        Returns:
            `None`

        Example:
            ```python
            >>> from huggingface_hub import delete_webhook
            >>> delete_webhook("654bbbc16f2ec14d77f109cc")
            ```
        """
        response = get_session().delete(
            f"{ENDPOINT}/api/settings/webhooks/{webhook_id}",
            headers=self._build_hf_headers(token=token),
        )
        hf_raise_for_status(response)

    #############
    # Internals #
    #############

    def _build_hf_headers(
        self,
        token: Optional[Union[bool, str]] = None,
        is_write_action: bool = False,
        library_name: Optional[str] = None,
        library_version: Optional[str] = None,
        user_agent: Union[Dict, str, None] = None,
    ) -> Dict[str, str]:
        """
        Alias for [`build_hf_headers`] that uses the token from [`HfApi`] client
        when `token` is not provided.
        """
        if token is None:
            # Cannot do `token = token or self.token` as token can be `False`.
            token = self.token
        return build_hf_headers(
            token=token,
            is_write_action=is_write_action,
            library_name=library_name or self.library_name,
            library_version=library_version or self.library_version,
            user_agent=user_agent or self.user_agent,
            headers=self.headers,
        )

    def _prepare_upload_folder_deletions(
        self,
        repo_id: str,
        repo_type: Optional[str],
        revision: Optional[str],
        token: Optional[str],
        path_in_repo: str,
        delete_patterns: Optional[Union[List[str], str]],
    ) -> List[CommitOperationDelete]:
        """Generate the list of Delete operations for a commit to delete files from a repo.

        List remote files and match them against the `delete_patterns` constraints. Returns a list of [`CommitOperationDelete`]
        with the matching items.

        Note: `.gitattributes` file is essential to make a repo work properly on the Hub. This file will always be
              kept even if it matches the `delete_patterns` constraints.
        """
        if delete_patterns is None:
            # If no delete patterns, no need to list and filter remote files
            return []

        # List remote files
        filenames = self.list_repo_files(repo_id=repo_id, revision=revision, repo_type=repo_type, token=token)

        # Compute relative path in repo
        if path_in_repo and path_in_repo not in (".", "./"):
            path_in_repo = path_in_repo.strip("/") + "/"  # harmonize
            relpath_to_abspath = {
                file[len(path_in_repo) :]: file for file in filenames if file.startswith(path_in_repo)
            }
        else:
            relpath_to_abspath = {file: file for file in filenames}

        # Apply filter on relative paths and return
        return [
            CommitOperationDelete(path_in_repo=relpath_to_abspath[relpath], is_folder=False)
            for relpath in filter_repo_objects(relpath_to_abspath.keys(), allow_patterns=delete_patterns)
            if relpath_to_abspath[relpath] != ".gitattributes"
        ]

    def get_user_overview(self, username: str) -> User:
        """
        Get an overview of a user on the Hub.

        Args:
            username (`str`):
                Username of the user to get an overview of.

        Returns:
            `User`: A [`User`] object with the user's overview.

        Raises:
            `HTTPError`:
                HTTP 404 If the user does not exist on the Hub.
        """
        r = get_session().get(f"{ENDPOINT}/api/users/{username}/overview")

        hf_raise_for_status(r)
        return User(**r.json())

    def list_organization_members(self, organization: str) -> Iterable[User]:
        """
        List of members of an organization on the Hub.

        Args:
            organization (`str`):
                Name of the organization to get the members of.

        Returns:
            `Iterable[User]`: A list of [`User`] objects with the members of the organization.

        Raises:
            `HTTPError`:
                HTTP 404 If the organization does not exist on the Hub.

        """

        r = get_session().get(f"{ENDPOINT}/api/organizations/{organization}/members")

        hf_raise_for_status(r)

        for member in r.json():
            yield User(**member)

    def list_user_followers(self, username: str) -> Iterable[User]:
        """
        Get the list of followers of a user on the Hub.

        Args:
            username (`str`):
                Username of the user to get the followers of.

        Returns:
            `Iterable[User]`: A list of [`User`] objects with the followers of the user.

        Raises:
            `HTTPError`:
                HTTP 404 If the user does not exist on the Hub.

        """

        r = get_session().get(f"{ENDPOINT}/api/users/{username}/followers")

        hf_raise_for_status(r)

        for follower in r.json():
            yield User(**follower)

    def list_user_following(self, username: str) -> Iterable[User]:
        """
        Get the list of users followed by a user on the Hub.

        Args:
            username (`str`):
                Username of the user to get the users followed by.

        Returns:
            `Iterable[User]`: A list of [`User`] objects with the users followed by the user.

        Raises:
            `HTTPError`:
                HTTP 404 If the user does not exist on the Hub.

        """

        r = get_session().get(f"{ENDPOINT}/api/users/{username}/following")

        hf_raise_for_status(r)

        for followed_user in r.json():
            yield User(**followed_user)


def _prepare_upload_folder_additions(
    folder_path: Union[str, Path],
    path_in_repo: str,
    allow_patterns: Optional[Union[List[str], str]] = None,
    ignore_patterns: Optional[Union[List[str], str]] = None,
) -> List[CommitOperationAdd]:
    """Generate the list of Add operations for a commit to upload a folder.

    Files not matching the `allow_patterns` (allowlist) and `ignore_patterns` (denylist)
    constraints are discarded.
    """
    folder_path = Path(folder_path).expanduser().resolve()
    if not folder_path.is_dir():
        raise ValueError(f"Provided path: '{folder_path}' is not a directory")

    # List files from folder
    relpath_to_abspath = {
        path.relative_to(folder_path).as_posix(): path
        for path in sorted(folder_path.glob("**/*"))  # sorted to be deterministic
        if path.is_file()
    }

    # Filter files and return
    # Patterns are applied on the path relative to `folder_path`. `path_in_repo` is prefixed after the filtering.
    prefix = f"{path_in_repo.strip('/')}/" if path_in_repo else ""
    return [
        CommitOperationAdd(
            path_or_fileobj=relpath_to_abspath[relpath],  # absolute path on disk
            path_in_repo=prefix + relpath,  # "absolute" path in repo
        )
        for relpath in filter_repo_objects(
            relpath_to_abspath.keys(), allow_patterns=allow_patterns, ignore_patterns=ignore_patterns
        )
    ]


def _parse_revision_from_pr_url(pr_url: str) -> str:
    """Safely parse revision number from a PR url.

    Example:
    ```py
    >>> _parse_revision_from_pr_url("https://huggingface.co/bigscience/bloom/discussions/2")
    "refs/pr/2"
    ```
    """
    re_match = re.match(_REGEX_DISCUSSION_URL, pr_url)
    if re_match is None:
        raise RuntimeError(f"Unexpected response from the hub, expected a Pull Request URL but got: '{pr_url}'")
    return f"refs/pr/{re_match[1]}"


api = HfApi()

whoami = api.whoami
get_token_permission = api.get_token_permission

list_models = api.list_models
model_info = api.model_info

list_datasets = api.list_datasets
dataset_info = api.dataset_info

list_spaces = api.list_spaces
space_info = api.space_info

repo_exists = api.repo_exists
revision_exists = api.revision_exists
file_exists = api.file_exists
repo_info = api.repo_info
list_repo_files = api.list_repo_files
list_repo_refs = api.list_repo_refs
list_repo_commits = api.list_repo_commits
list_repo_tree = api.list_repo_tree
get_paths_info = api.get_paths_info

list_metrics = api.list_metrics

get_model_tags = api.get_model_tags
get_dataset_tags = api.get_dataset_tags

create_commit = api.create_commit
create_repo = api.create_repo
delete_repo = api.delete_repo
update_repo_visibility = api.update_repo_visibility
super_squash_history = api.super_squash_history
move_repo = api.move_repo
upload_file = api.upload_file
upload_folder = api.upload_folder
delete_file = api.delete_file
delete_folder = api.delete_folder
create_commits_on_pr = api.create_commits_on_pr
preupload_lfs_files = api.preupload_lfs_files
create_branch = api.create_branch
delete_branch = api.delete_branch
create_tag = api.create_tag
delete_tag = api.delete_tag
get_full_repo_name = api.get_full_repo_name

# Safetensors helpers
get_safetensors_metadata = api.get_safetensors_metadata
parse_safetensors_file_metadata = api.parse_safetensors_file_metadata

# Background jobs
run_as_future = api.run_as_future

# Activity API
list_liked_repos = api.list_liked_repos
list_repo_likers = api.list_repo_likers
like = api.like
unlike = api.unlike

# Community API
get_discussion_details = api.get_discussion_details
get_repo_discussions = api.get_repo_discussions
create_discussion = api.create_discussion
create_pull_request = api.create_pull_request
change_discussion_status = api.change_discussion_status
comment_discussion = api.comment_discussion
edit_discussion_comment = api.edit_discussion_comment
rename_discussion = api.rename_discussion
merge_pull_request = api.merge_pull_request

# Space API
add_space_secret = api.add_space_secret
delete_space_secret = api.delete_space_secret
get_space_variables = api.get_space_variables
add_space_variable = api.add_space_variable
delete_space_variable = api.delete_space_variable
get_space_runtime = api.get_space_runtime
request_space_hardware = api.request_space_hardware
set_space_sleep_time = api.set_space_sleep_time
pause_space = api.pause_space
restart_space = api.restart_space
duplicate_space = api.duplicate_space
request_space_storage = api.request_space_storage
delete_space_storage = api.delete_space_storage

# Inference Endpoint API
list_inference_endpoints = api.list_inference_endpoints
create_inference_endpoint = api.create_inference_endpoint
get_inference_endpoint = api.get_inference_endpoint
update_inference_endpoint = api.update_inference_endpoint
delete_inference_endpoint = api.delete_inference_endpoint
pause_inference_endpoint = api.pause_inference_endpoint
resume_inference_endpoint = api.resume_inference_endpoint
scale_to_zero_inference_endpoint = api.scale_to_zero_inference_endpoint

# Collections API
get_collection = api.get_collection
list_collections = api.list_collections
create_collection = api.create_collection
update_collection_metadata = api.update_collection_metadata
delete_collection = api.delete_collection
add_collection_item = api.add_collection_item
update_collection_item = api.update_collection_item
delete_collection_item = api.delete_collection_item
delete_collection_item = api.delete_collection_item

# Access requests API
list_pending_access_requests = api.list_pending_access_requests
list_accepted_access_requests = api.list_accepted_access_requests
list_rejected_access_requests = api.list_rejected_access_requests
cancel_access_request = api.cancel_access_request
accept_access_request = api.accept_access_request
reject_access_request = api.reject_access_request
grant_access = api.grant_access

# Webhooks API
create_webhook = api.create_webhook
disable_webhook = api.disable_webhook
delete_webhook = api.delete_webhook
enable_webhook = api.enable_webhook
get_webhook = api.get_webhook
list_webhooks = api.list_webhooks
update_webhook = api.update_webhook


# User API
get_user_overview = api.get_user_overview
list_organization_members = api.list_organization_members
list_user_followers = api.list_user_followers
list_user_following = api.list_user_following<|MERGE_RESOLUTION|>--- conflicted
+++ resolved
@@ -104,13 +104,8 @@
 )
 from .file_download import HfFileMetadata, get_hf_file_metadata, hf_hub_url
 from .repocard_data import DatasetCardData, ModelCardData, SpaceCardData
-<<<<<<< HEAD
 from .utils import (
-    IGNORE_GIT_FOLDER_PATTERNS,
-=======
-from .utils import (  # noqa: F401 # imported for backward compatibility
     DEFAULT_IGNORE_PATTERNS,
->>>>>>> 27578194
     BadRequestError,
     EntryNotFoundError,
     GatedRepoError,
