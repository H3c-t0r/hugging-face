# coding=utf-8
# Copyright 2019-present, the HuggingFace Inc. team.
#
# Licensed under the Apache License, Version 2.0 (the "License");
# you may not use this file except in compliance with the License.
# You may obtain a copy of the License at
#
#     http://www.apache.org/licenses/LICENSE-2.0
#
# Unless required by applicable law or agreed to in writing, software
# distributed under the License is distributed on an "AS IS" BASIS,
# WITHOUT WARRANTIES OR CONDITIONS OF ANY KIND, either express or implied.
# See the License for the specific language governing permissions and
# limitations under the License.
import os
import subprocess
import sys
import warnings
from io import BufferedIOBase, RawIOBase
from os.path import expanduser
from typing import IO, Dict, Iterable, List, Optional, Tuple, Union

import requests
from requests.exceptions import HTTPError, JSONDecodeError

from .constants import (
    ENDPOINT,
    REPO_TYPES,
    REPO_TYPES_MAPPING,
    REPO_TYPES_URL_PREFIXES,
    SPACES_SDK_TYPES,
)
from .utils import logging
from .utils._deprecation import _deprecate_positional_args
from .utils.endpoint_helpers import (
    AttributeDictionary,
    DatasetFilter,
    DatasetTags,
    ModelFilter,
    ModelTags,
    _filter_emissions,
)


if sys.version_info >= (3, 8):
    from typing import Literal
else:
    from typing_extensions import Literal


USERNAME_PLACEHOLDER = "hf_user"

logger = logging.get_logger(__name__)


# TODO: remove after deprecation period is over (v0.7)
def _validate_repo_id_deprecation(repo_id, name, organization):
    """Returns (name, organization) from the input."""
    if not (repo_id or name):
        raise ValueError(
            "No name provided. Please pass `repo_id` with a valid repository name."
        )

    if repo_id and (name or organization):
        raise ValueError(
            "Only pass `repo_id` and leave deprecated `name` and "
            "`organization` to be None."
        )
    elif name or organization:
        warnings.warn(
            "`name` and `organization` input arguments are deprecated and "
            "will be removed in v0.7. Pass `repo_id` instead.",
            FutureWarning,
        )
    else:
        if "/" in repo_id:
            organization, name = repo_id.split("/")
        else:
            organization, name = None, repo_id
    return name, organization


def repo_type_and_id_from_hf_id(hf_id: str):
    """
    Returns the repo type and ID from a huggingface.co URL linking to a
    repository

    Args:
        hf_id (`str`):
            An URL or ID of a repository on the HF hub. Accepted values are:

            - https://huggingface.co/<repo_type>/<namespace>/<repo_id>
            - https://huggingface.co/<namespace>/<repo_id>
            - <repo_type>/<namespace>/<repo_id>
            - <namespace>/<repo_id>
            - <repo_id>
    """
    is_hf_url = "huggingface.co" in hf_id and "@" not in hf_id
    url_segments = hf_id.split("/")
    is_hf_id = len(url_segments) <= 3

    if is_hf_url:
        namespace, repo_id = url_segments[-2:]
        if namespace == "huggingface.co":
            namespace = None
        if len(url_segments) > 2 and "huggingface.co" not in url_segments[-3]:
            repo_type = url_segments[-3]
        else:
            repo_type = None
    elif is_hf_id:
        if len(url_segments) == 3:
            # Passed <repo_type>/<user>/<model_id> or <repo_type>/<org>/<model_id>
            repo_type, namespace, repo_id = url_segments[-3:]
        elif len(url_segments) == 2:
            # Passed <user>/<model_id> or <org>/<model_id>
            namespace, repo_id = hf_id.split("/")[-2:]
            repo_type = None
        else:
            # Passed <model_id>
            repo_id = url_segments[0]
            namespace, repo_type = None, None
    else:
        raise ValueError(
            f"Unable to retrieve user and repo ID from the passed HF ID: {hf_id}"
        )

    repo_type = (
        repo_type if repo_type in REPO_TYPES else REPO_TYPES_MAPPING.get(repo_type)
    )

    return repo_type, namespace, repo_id


class RepoObj:
    """
    HuggingFace git-based system, data structure that represents a file
    belonging to the current user.
    """

    def __init__(self, **kwargs):
        for k, v in kwargs.items():
            setattr(self, k, v)

    def __repr__(self):
        items = (f"{k}='{v}'" for k, v in self.__dict__.items())
        return f"{self.__class__.__name__}({', '.join(items)})"


class ModelFile:
    """
    Data structure that represents a public file inside a model, accessible from
    huggingface.co
    """

    def __init__(self, rfilename: str, **kwargs):
        self.rfilename = rfilename  # filename relative to the model root
        for k, v in kwargs.items():
            setattr(self, k, v)

    def __repr__(self):
        items = (f"{k}='{v}'" for k, v in self.__dict__.items())
        return f"{self.__class__.__name__}({', '.join(items)})"


class DatasetFile:
    """
    Data structure that represents a public file inside a dataset, accessible
    from huggingface.co
    """

    def __init__(self, rfilename: str, **kwargs):
        self.rfilename = rfilename  # filename relative to the dataset root
        for k, v in kwargs.items():
            setattr(self, k, v)

    def __repr__(self):
        items = (f"{k}='{v}'" for k, v in self.__dict__.items())
        return f"{self.__class__.__name__}({', '.join(items)})"


class ModelInfo:
    """
    Info about a public model accessible from huggingface.co
    """

    @_deprecate_positional_args
    def __init__(
        self,
        *,
        modelId: Optional[str] = None,  # id of model
        sha: Optional[str] = None,  # commit sha at the specified revision
        lastModified: Optional[str] = None,  # date of last commit to repo
        tags: List[str] = [],
        pipeline_tag: Optional[str] = None,
        siblings: Optional[
            List[Dict]
        ] = None,  # list of files that constitute the model
        config: Optional[Dict] = None,  # information about model configuration
        **kwargs,
    ):
        self.modelId = modelId
        self.sha = sha
        self.lastModified = lastModified
        self.tags = tags
        self.pipeline_tag = pipeline_tag
        self.siblings = (
            [ModelFile(**x) for x in siblings] if siblings is not None else None
        )
        self.config = config
        for k, v in kwargs.items():
            setattr(self, k, v)

    def __repr__(self):
        s = f"{self.__class__.__name__}:" + " {"
        for key, val in self.__dict__.items():
            s += f"\n\t{key}: {val}"
        return s + "\n}"

    def __str__(self):
        r = f"Model Name: {self.modelId}, Tags: {self.tags}"
        if self.pipeline_tag:
            r += f", Task: {self.pipeline_tag}"
        return r


class DatasetInfo:
    """
    Info about a public dataset accessible from huggingface.co
    """

    @_deprecate_positional_args
    def __init__(
        self,
        *,
        id: Optional[str] = None,  # id of dataset
        lastModified: Optional[str] = None,  # date of last commit to repo
        tags: List[str] = [],  # tags of the dataset
        siblings: Optional[
            List[Dict]
        ] = None,  # list of files that constitute the dataset
        private: Optional[bool] = None,  # community datasets only
        author: Optional[str] = None,  # community datasets only
        description: Optional[str] = None,
        citation: Optional[str] = None,
        cardData: Optional[dict] = None,
        **kwargs,
    ):
        self.id = id
        self.lastModified = lastModified
        self.tags = tags
        self.private = private
        self.author = author
        self.description = description
        self.citation = citation
        self.cardData = cardData
        self.siblings = (
            [DatasetFile(**x) for x in siblings] if siblings is not None else None
        )
        # Legacy stuff, "key" is always returned with an empty string
        # because of old versions of the datasets lib that need this field
        kwargs.pop("key", None)
        # Store all the other fields returned by the API
        for k, v in kwargs.items():
            setattr(self, k, v)

    def __repr__(self):
        s = f"{self.__class__.__name__}:" + " {"
        for key, val in self.__dict__.items():
            s += f"\n\t{key}: {val}"
        return s + "\n}"

    def __str__(self):
        r = f"Dataset Name: {self.id}, Tags: {self.tags}"
        return r


class MetricInfo:
    """
    Info about a public metric accessible from huggingface.co
    """

    @_deprecate_positional_args
    def __init__(
        self,
        *,
        id: Optional[str] = None,  # id of metric
        description: Optional[str] = None,
        citation: Optional[str] = None,
        **kwargs,
    ):
        self.id = id
        self.description = description
        self.citation = citation
        # Legacy stuff, "key" is always returned with an empty string
        # because of old versions of the datasets lib that need this field
        kwargs.pop("key", None)
        # Store all the other fields returned by the API
        for k, v in kwargs.items():
            setattr(self, k, v)

    def __repr__(self):
        s = f"{self.__class__.__name__}:" + " {"
        for key, val in self.__dict__.items():
            s += f"\n\t{key}: {val}"
        return s + "\n}"

    def __str__(self):
        r = f"Metric Name: {self.id}"
        return r


class ModelSearchArguments(AttributeDictionary):
    """
    A nested namespace object holding all possible values for properties of
    models currently hosted in the Hub with tab-completion. If a value starts
    with a number, it will only exist in the dictionary

    Example:

    ```python
    >>> args = ModelSearchArguments()
    >>> args.author_or_organization.huggingface
    >>> args.language.en
    ```
    """

    def __init__(self):
        self._api = HfApi()
        tags = self._api.get_model_tags()
        super().__init__(tags)
        self._process_models()

    def _process_models(self):
        def clean(s: str):
            return s.replace(" ", "").replace("-", "_").replace(".", "_")

        models = self._api.list_models()
        author_dict, model_name_dict = AttributeDictionary(), AttributeDictionary()
        for model in models:
            if "/" in model.modelId:
                author, name = model.modelId.split("/")
                author_dict[author] = clean(author)
            else:
                name = model.modelId
            model_name_dict[name] = clean(name)
        self["model_name"] = model_name_dict
        self["author"] = author_dict


class DatasetSearchArguments(AttributeDictionary):
    """
    A nested namespace object holding all possible values for properties of
    datasets currently hosted in the Hub with tab-completion. If a value starts
    with a number, it will only exist in the dictionary

    Example:

    ```python
    >>> args = DatasetSearchArguments()
    >>> args.author_or_organization.huggingface
    >>> args.language.en
    ```
    """

    def __init__(self):
        self._api = HfApi()
        tags = self._api.get_dataset_tags()
        super().__init__(tags)
        self._process_models()

    def _process_models(self):
        def clean(s: str):
            return s.replace(" ", "").replace("-", "_").replace(".", "_")

        datasets = self._api.list_datasets()
        author_dict, dataset_name_dict = AttributeDictionary(), AttributeDictionary()
        for dataset in datasets:
            if "/" in dataset.id:
                author, name = dataset.id.split("/")
                author_dict[author] = clean(author)
            else:
                name = dataset.id
            dataset_name_dict[name] = clean(name)
        self["dataset_name"] = dataset_name_dict
        self["author"] = author_dict


def write_to_credential_store(username: str, password: str):
    with subprocess.Popen(
        "git credential-store store".split(),
        stdin=subprocess.PIPE,
        stdout=subprocess.PIPE,
        stderr=subprocess.STDOUT,
    ) as process:
        input_username = f"username={username.lower()}"
        input_password = f"password={password}"

        process.stdin.write(
            f"url={ENDPOINT}\n{input_username}\n{input_password}\n\n".encode("utf-8")
        )
        process.stdin.flush()


def read_from_credential_store(
    username=None,
) -> Tuple[Union[str, None], Union[str, None]]:
    """
    Reads the credential store relative to huggingface.co. If no `username` is
    specified, will read the first entry for huggingface.co, otherwise will read
    the entry corresponding to the username specified.

    The username returned will be all lowercase.
    """
    with subprocess.Popen(
        "git credential-store get".split(),
        stdin=subprocess.PIPE,
        stdout=subprocess.PIPE,
        stderr=subprocess.STDOUT,
    ) as process:
        standard_input = f"url={ENDPOINT}\n"

        if username is not None:
            standard_input += f"username={username.lower()}\n"

        standard_input += "\n"

        process.stdin.write(standard_input.encode("utf-8"))
        process.stdin.flush()
        output = process.stdout.read()
        output = output.decode("utf-8")

    if len(output) == 0:
        return None, None

    username, password = [line for line in output.split("\n") if len(line) != 0]
    return username.split("=")[1], password.split("=")[1]


def erase_from_credential_store(username=None):
    """
    Erases the credential store relative to huggingface.co. If no `username` is
    specified, will erase the first entry for huggingface.co, otherwise will
    erase the entry corresponding to the username specified.
    """
    with subprocess.Popen(
        "git credential-store erase".split(),
        stdin=subprocess.PIPE,
        stdout=subprocess.PIPE,
        stderr=subprocess.STDOUT,
    ) as process:
        standard_input = f"url={ENDPOINT}\n"

        if username is not None:
            standard_input += f"username={username.lower()}\n"

        standard_input += "\n"

        process.stdin.write(standard_input.encode("utf-8"))
        process.stdin.flush()


class HfApi:
    def __init__(self, endpoint=None):
        self.endpoint = (
            endpoint if endpoint is not None else os.getenv("HF_ENDPOINT", ENDPOINT)
        )

    def login(self, username: str, password: str) -> str:
        """
        Call HF API to sign in a user and get a token if credentials are valid.

        <Tip>

        Warning: Deprecated, will be removed in v0.7. Please use
        [`HfApi.set_access_token`] instead.

        </Tip>

        Args:
            username (`str`):
                The username of the account with which to login.
            password (`str`):
                The password of the account with which to login.

        Returns:
            `str`: token if credentials are valid

        <Tip>

        Raises the following errors:

        - [`HTTPError`](https://2.python-requests.org/en/master/api/#requests.HTTPError)
          if credentials are invalid

        </Tip>
        """
        warnings.warn(
            "HfApi.login: This method is deprecated in favor of `set_access_token`"
            " and will be removed in v0.7.",
            FutureWarning,
        )
        path = f"{self.endpoint}/api/login"
        r = requests.post(path, json={"username": username, "password": password})
        r.raise_for_status()
        d = r.json()

        write_to_credential_store(username, password)
        return d["token"]

    def whoami(self, token: Optional[str] = None) -> Dict:
        """
        Call HF API to know "whoami".

        Args:
            token (`str`, *optional*):
                Hugging Face token. Will default to the locally saved token if
                not provided.
        """
        if token is None:
            token = HfFolder.get_token()
        if token is None:
            raise ValueError(
                "You need to pass a valid `token` or login by using `huggingface-cli "
                "login`"
            )

        path = f"{self.endpoint}/api/whoami-v2"
        r = requests.get(path, headers={"authorization": f"Bearer {token}"})
        try:
            r.raise_for_status()
        except HTTPError as e:
            raise HTTPError(
                "Invalid user token. If you didn't pass a user token, make sure you "
                "are properly logged in by executing `huggingface-cli login`, and "
                "if you did pass a user token, double-check it's correct."
            ) from e
        return r.json()

    def _is_valid_token(self, token: str):
        """
        Determines whether `token` is a valid token or not.

        Args:
            token (`str`):
                The token to check for validity.

        Returns:
            `bool`: `True` if valid, `False` otherwise.
        """
        try:
            self.whoami(token=token)
            return True
        except HTTPError:
            return False

    def _validate_or_retrieve_token(self, token: Optional[Union[str, bool]] = None):
        """
        Either retrieves stored token or validates passed token.

        Args:
            token (`str`, *optional*):
                The token to check for validity

        Returns:
            `str`: The valid token

        Raises:
            `ValueError`: if the token is invalid.
        """
        if token is None or token is True:
            token = HfFolder.get_token()
            if token is None:
                raise EnvironmentError(
                    "You need to provide a `token` or be logged in to Hugging "
                    "Face with `huggingface-cli login`."
                )
        elif not self._is_valid_token(token):
            raise ValueError("Invalid token passed!")
        return token

    def logout(self, token: Optional[str] = None) -> None:
        """
        Call HF API to log out.

        <Tip>

        Warning: Deprecated, will be removed in v0.7. Please use
        [`HfApi.unset_access_token`] instead.

        </Tip>

        Args:
            token (`str`, *optional*):
                Hugging Face token. Will default to the locally saved token if
                not provided.
        """
        warnings.warn(
            "HfApi.logout: This method is deprecated in favor of `unset_access_token` "
            "and will be removed in v0.7.",
            FutureWarning,
        )
        if token is None:
            token = HfFolder.get_token()
        if token is None:
            raise ValueError(
                "You need to pass a valid `token` or login by using `huggingface-cli "
                "login`"
            )

        username = self.whoami(token)["name"]
        erase_from_credential_store(username)

        path = f"{self.endpoint}/api/logout"
        r = requests.post(path, headers={"authorization": f"Bearer {token}"})
        r.raise_for_status()

    @staticmethod
    def set_access_token(access_token: str):
        """
        Saves the passed access token so git can correctly authenticate the
        user.

        Args:
            access_token (`str`):
                The access token to save.
        """
        write_to_credential_store(USERNAME_PLACEHOLDER, access_token)

    @staticmethod
    def unset_access_token():
        """
        Resets the user's access token.
        """
        erase_from_credential_store(USERNAME_PLACEHOLDER)

    def get_model_tags(self) -> ModelTags:
        "Gets all valid model tags as a nested namespace object"
        path = f"{self.endpoint}/api/models-tags-by-type"
        r = requests.get(path)
        r.raise_for_status()
        d = r.json()
        return ModelTags(d)

    def get_dataset_tags(self) -> DatasetTags:
        """
        Gets all valid dataset tags as a nested namespace object.
        """
        path = f"{self.endpoint}/api/datasets-tags-by-type"
        r = requests.get(path)
        r.raise_for_status()
        d = r.json()
        return DatasetTags(d)

    @_deprecate_positional_args
    def list_models(
        self,
        *,
        filter: Union[ModelFilter, str, Iterable[str], None] = None,
        author: Optional[str] = None,
        search: Optional[str] = None,
        emissions_thresholds: Optional[Tuple[float, float]] = None,
        sort: Union[Literal["lastModified"], str, None] = None,
        direction: Optional[Literal[-1]] = None,
        limit: Optional[int] = None,
        full: Optional[bool] = None,
        cardData: Optional[bool] = None,
        fetch_config: Optional[bool] = None,
        use_auth_token: Optional[Union[bool, str]] = None,
    ) -> List[ModelInfo]:
        """
        Get the public list of all the models on huggingface.co

        Args:
            filter ([`ModelFilter`] or `str` or `Iterable`, *optional*):
                A string or [`ModelFilter`] which can be used to identify models
                on the Hub.
            author (`str`, *optional*):
                A string which identify the author (user or organization) of the
                returned models
            search (`str`, *optional*):
                A string that will be contained in the returned models Example
                usage:
            emissions_thresholds (`Tuple`, *optional*):
                A tuple of two ints or floats representing a minimum and maximum
                carbon footprint to filter the resulting models with in grams.
            sort (`Literal["lastModified"]` or `str`, *optional*):
                The key with which to sort the resulting models. Possible values
                are the properties of the `ModelInfo` class.
            direction (`Literal[-1]` or `int`, *optional*):
                Direction in which to sort. The value `-1` sorts by descending
                order while all other values sort by ascending order.
            limit (`int`, *optional*):
                The limit on the number of models fetched. Leaving this option
                to `None` fetches all models.
            full (`bool`, *optional*):
                Whether to fetch all model data, including the `lastModified`,
                the `sha`, the files and the `tags`. This is set to `True` by
                default when using a filter.
            cardData (`bool`, *optional*):
                Whether to grab the metadata for the model as well. Can contain
                useful information such as carbon emissions, metrics, and
                datasets trained on.
            fetch_config (`bool`, *optional*):
                Whether to fetch the model configs as well. This is not included
                in `full` due to its size.
            use_auth_token (`bool` or `str`, *optional*):
                Whether to use the `auth_token` provided from the
                `huggingface_hub` cli. If not logged in, a valid `auth_token`
                can be passed in as a string.

        Example usage with the `filter` argument:

        ```python
        >>> from huggingface_hub import HfApi

        >>> api = HfApi()

        >>> # List all models
        >>> api.list_models()

        >>> # Get all valid search arguments
        >>> args = ModelSearchArguments()

        >>> # List only the text classification models
        >>> api.list_models(filter="text-classification")
        >>> # Using the `ModelFilter`
        >>> filt = ModelFilter(task="text-classification")
        >>> # With `ModelSearchArguments`
        >>> filt = ModelFilter(task=args.pipeline_tags.TextClassification)
        >>> api.list_models(filter=filt)

        >>> # Using `ModelFilter` and `ModelSearchArguments` to find text classification in both PyTorch and TensorFlow
        >>> filt = ModelFilter(
        ...     task=args.pipeline_tags.TextClassification,
        ...     library=[args.library.PyTorch, args.library.TensorFlow],
        ... )
        >>> api.list_models(filter=filt)

        >>> # List only models from the AllenNLP library
        >>> api.list_models(filter="allennlp")
        >>> # Using `ModelFilter` and `ModelSearchArguments`
        >>> filt = ModelFilter(library=args.library.allennlp)
        ```

        Example usage with the `search` argument:

        ```python
        >>> from huggingface_hub import HfApi

        >>> api = HfApi()

        >>> # List all models with "bert" in their name
        >>> api.list_models(search="bert")

        >>> # List all models with "bert" in their name made by google
        >>> api.list_models(search="bert", author="google")
        ```
        """
        path = f"{self.endpoint}/api/models"
        if use_auth_token:
            token = self._validate_or_retrieve_token(use_auth_token)
        headers = {"authorization": f"Bearer {token}"} if use_auth_token else None
        params = {}
        if filter is not None:
            if isinstance(filter, ModelFilter):
                params = self._unpack_model_filter(filter)
            else:
                params.update({"filter": filter})
            params.update({"full": True})
        if author is not None:
            params.update({"author": author})
        if search is not None:
            params.update({"search": search})
        if sort is not None:
            params.update({"sort": sort})
        if direction is not None:
            params.update({"direction": direction})
        if limit is not None:
            params.update({"limit": limit})
        if full is not None:
            if full:
                params.update({"full": True})
            elif "full" in params:
                del params["full"]
        if fetch_config is not None:
            params.update({"config": fetch_config})
        if cardData is not None:
            params.update({"cardData": cardData})
        r = requests.get(path, params=params, headers=headers)
        r.raise_for_status()
        d = r.json()
        res = [ModelInfo(**x) for x in d]
        if emissions_thresholds is not None:
            if cardData is None:
                raise ValueError(
                    "`emissions_thresholds` were passed without setting `cardData=True`."
                )
            else:
                return _filter_emissions(res, *emissions_thresholds)
        return res

    def _unpack_model_filter(self, model_filter: ModelFilter):
        """
        Unpacks a [`ModelFilter`] into something readable for `list_models`
        """
        model_str = ""
        tags = []

        # Handling author
        if model_filter.author is not None:
            model_str = f"{model_filter.author}/"

        # Handling model_name
        if model_filter.model_name is not None:
            model_str += model_filter.model_name

        filter_tuple = []

        # Handling tasks
        if model_filter.task is not None:
            filter_tuple.extend(
                [model_filter.task]
                if isinstance(model_filter.task, str)
                else model_filter.task
            )

        # Handling dataset
        if model_filter.trained_dataset is not None:
            if not isinstance(model_filter.trained_dataset, (list, tuple)):
                model_filter.trained_dataset = [model_filter.trained_dataset]
            for dataset in model_filter.trained_dataset:
                if "dataset:" not in dataset:
                    dataset = f"dataset:{dataset}"
                filter_tuple.append(dataset)

        # Handling library
        if model_filter.library:
            filter_tuple.extend(
                [model_filter.library]
                if isinstance(model_filter.library, str)
                else model_filter.library
            )

        # Handling tags
        if model_filter.tags:
            tags.extend(
                [model_filter.tags]
                if isinstance(model_filter.tags, str)
                else model_filter.tags
            )

        query_dict = {}
        if model_str is not None:
            query_dict["search"] = model_str
        if len(tags) > 0:
            query_dict["tags"] = tags
        if model_filter.language is not None:
            filter_tuple.append(model_filter.language)
        query_dict["filter"] = tuple(filter_tuple)
        return query_dict

    @_deprecate_positional_args
    def list_datasets(
        self,
        *,
        filter: Union[DatasetFilter, str, Iterable[str], None] = None,
        author: Optional[str] = None,
        search: Optional[str] = None,
        sort: Union[Literal["lastModified"], str, None] = None,
        direction: Optional[Literal[-1]] = None,
        limit: Optional[int] = None,
        cardData: Optional[bool] = None,
        full: Optional[bool] = None,
        use_auth_token: Optional[str] = None,
    ) -> List[DatasetInfo]:
        """
        Get the public list of all the datasets on huggingface.co

        Args:
            filter ([`DatasetFilter`] or `str` or `Iterable`, *optional*):
                A string or [`DatasetFilter`] which can be used to identify
                datasets on the hub.
            author (`str`, *optional*):
                A string which identify the author of the returned models
            search (`str`, *optional*):
                A string that will be contained in the returned models.
            sort (`Literal["lastModified"]` or `str`, *optional*):
                The key with which to sort the resulting datasets. Possible
                values are the properties of the `DatasetInfo` class.
            direction (`Literal[-1]` or `int`, *optional*):
                Direction in which to sort. The value `-1` sorts by descending
                order while all other values sort by ascending order.
            limit (`int`, *optional*):
                The limit on the number of datasets fetched. Leaving this option
                to `None` fetches all datasets.
            cardData (`bool`, *optional*):
                Whether to grab the metadata for the dataset as well. Can
                contain useful information such as the PapersWithCode ID.
            full (`bool`, *optional*):
                Whether to fetch all dataset data, including the `lastModified`
                and the `cardData`.
            use_auth_token (`bool` or `str`, *optional*):
                Whether to use the `auth_token` provided from the
                `huggingface_hub` cli. If not logged in, a valid `auth_token`
                can be passed in as a string.

        Example usage with the `filter` argument:

        ```python
        >>> from huggingface_hub import HfApi

        >>> api = HfApi()

        >>> # List all datasets
        >>> api.list_datasets()

        >>> # Get all valid search arguments
        >>> args = DatasetSearchArguments()

        >>> # List only the text classification datasets
        >>> api.list_datasets(filter="task_categories:text-classification")
        >>> # Using the `DatasetFilter`
        >>> filt = DatasetFilter(task_categories="text-classification")
        >>> # With `DatasetSearchArguments`
        >>> filt = DatasetFilter(task=args.task_categories.text_classification)
        >>> api.list_models(filter=filt)

        >>> # List only the datasets in russian for language modeling
        >>> api.list_datasets(
        ...     filter=("languages:ru", "task_ids:language-modeling")
        ... )
        >>> # Using the `DatasetFilter`
        >>> filt = DatasetFilter(languages="ru", task_ids="language-modeling")
        >>> # With `DatasetSearchArguments`
        >>> filt = DatasetFilter(
        ...     languages=args.languages.ru,
        ...     task_ids=args.task_ids.language_modeling,
        ... )
        >>> api.list_datasets(filter=filt)
        ```

        Example usage with the `search` argument:

        ```python
        >>> from huggingface_hub import HfApi

        >>> api = HfApi()

        >>> # List all datasets with "text" in their name
        >>> api.list_datasets(search="text")

        >>> # List all datasets with "text" in their name made by google
        >>> api.list_datasets(search="text", author="google")
        ```
        """
        path = f"{self.endpoint}/api/datasets"
        if use_auth_token:
            token = self._validate_or_retrieve_token(use_auth_token)
        headers = {"authorization": f"Bearer {token}"} if use_auth_token else None
        params = {}
        if filter is not None:
            if isinstance(filter, DatasetFilter):
                params = self._unpack_dataset_filter(filter)
            else:
                params.update({"filter": filter})
        if author is not None:
            params.update({"author": author})
        if search is not None:
            params.update({"search": search})
        if sort is not None:
            params.update({"sort": sort})
        if direction is not None:
            params.update({"direction": direction})
        if limit is not None:
            params.update({"limit": limit})
        if full is not None:
            if full:
                params.update({"full": True})
        if cardData is not None:
            if cardData:
                params.update({"full": True})
        r = requests.get(path, params=params, headers=headers)
        r.raise_for_status()
        d = r.json()
        return [DatasetInfo(**x) for x in d]

    def _unpack_dataset_filter(self, dataset_filter: DatasetFilter):
        """
        Unpacks a [`DatasetFilter`] into something readable for `list_datasets`
        """
        dataset_str = ""

        # Handling author
        if dataset_filter.author is not None:
            dataset_str = f"{dataset_filter.author}/"

        # Handling dataset_name
        if dataset_filter.dataset_name is not None:
            dataset_str += dataset_filter.dataset_name

        filter_tuple = []
        data_attributes = [
            "benchmark",
            "language_creators",
            "languages",
            "multilinguality",
            "size_categories",
            "task_categories",
            "task_ids",
        ]

        for attr in data_attributes:
            curr_attr = getattr(dataset_filter, attr)
            if curr_attr is not None:
                if not isinstance(curr_attr, (list, tuple)):
                    curr_attr = [curr_attr]
                for data in curr_attr:
                    if f"{attr}:" not in data:
                        data = f"{attr}:{data}"
                    filter_tuple.append(data)

        query_dict = {}
        if dataset_str is not None:
            query_dict["search"] = dataset_str
        query_dict["filter"] = tuple(filter_tuple)
        return query_dict

    def list_metrics(self) -> List[MetricInfo]:
        """
        Get the public list of all the metrics on huggingface.co

        Returns:
            `List[MetricInfo]`: a list of [`MetricInfo`] objects which.
        """
        path = f"{self.endpoint}/api/metrics"
        params = {}
        r = requests.get(path, params=params)
        r.raise_for_status()
        d = r.json()
        return [MetricInfo(**x) for x in d]

    @_deprecate_positional_args
    def model_info(
        self,
        repo_id: str,
        *,
        revision: Optional[str] = None,
        token: Optional[str] = None,
        timeout: Optional[float] = None,
        securityStatus: Optional[bool] = None,
    ) -> ModelInfo:
        """
        Get info on one specific model on huggingface.co

        Model can be private if you pass an acceptable token or are logged in.

        Args:
            repo_id (`str`):
                A namespace (user or an organization) and a repo name separated
                by a `/`.
            revision (`str`, *optional*):
                The revision of the model repository from which to get the
                information.
            token (`str`, *optional*):
                An authentication token [1]_.
            timeout (`float`, *optional*):
                Whether to set a timeout for the request to the Hub.
            securityStatus (`bool`, *optional*):
                Whether to retrieve the security status from the model
                repository as well.

        Returns:
            [`ModelInfo`]: The model repository information.

        References:

        - [1] https://huggingface.co/settings/tokens
        """
        if token is None:
            token = HfFolder.get_token()

        path = (
            f"{self.endpoint}/api/models/{repo_id}"
            if revision is None
            else f"{self.endpoint}/api/models/{repo_id}/revision/{revision}"
        )
        headers = {"authorization": f"Bearer {token}"} if token is not None else None
        status_query_param = {"securityStatus": True} if securityStatus else None
        r = requests.get(
            path, headers=headers, timeout=timeout, params=status_query_param
        )
        r.raise_for_status()
        d = r.json()
        return ModelInfo(**d)

    @_deprecate_positional_args
    def list_repo_files(
        self,
        repo_id: str,
        *,
        revision: Optional[str] = None,
        repo_type: Optional[str] = None,
        token: Optional[str] = None,
        timeout: Optional[float] = None,
    ) -> List[str]:
        """
        Get the list of files in a given repo.

        Args:
            repo_id (`str`):
                A namespace (user or an organization) and a repo name separated
                by a `/`.
            revision (`str`, *optional*):
                The revision of the model repository from which to get the
                information.
            repo_type (`str`, *optional*):
                Set to `"dataset"` or `"space"` if uploading to a dataset or
                space, `None` or `"model"` if uploading to a model. Default is
                `None`.
            token (`str`, *optional*):
                An authentication token [1]_.
            timeout (`float`, *optional*):
                Whether to set a timeout for the request to the Hub.

        Returns:
            `List[str]`: the list of files in a given repository.

        References:

        - [1] https://huggingface.co/settings/tokens
        """
        if repo_type is None or repo_type == "model":
            info = self.model_info(
                repo_id=repo_id, revision=revision, token=token, timeout=timeout
            )
        elif repo_type == "dataset":
            info = self.dataset_info(
                repo_id=repo_id, revision=revision, token=token, timeout=timeout
            )
        else:
            raise ValueError("Spaces are not available yet.")

        return [f.rfilename for f in info.siblings]

    @_deprecate_positional_args
    def dataset_info(
        self,
        repo_id: str,
        *,
        revision: Optional[str] = None,
        token: Optional[str] = None,
        timeout: Optional[float] = None,
    ) -> DatasetInfo:
        """
        Get info on one specific dataset on huggingface.co

        Dataset can be private if you pass an acceptable token.

        Args:
            repo_id (`str`):
                A namespace (user or an organization) and a repo name separated
                by a `/`.
            revision (`str`, *optional*):
                The revision of the dataset repository from which to get the
                information.
            token (`str`, *optional*):
                An authentication token [1]_.
            timeout (`float`, *optional*):
                Whether to set a timeout for the request to the Hub.

        Returns:
            [`DatasetInfo`]: The dataset repository information.

        References:

        - [1] https://huggingface.co/settings/tokens
        """
        if token is None:
            token = HfFolder.get_token()

        path = (
            f"{self.endpoint}/api/datasets/{repo_id}"
            if revision is None
            else f"{self.endpoint}/api/datasets/{repo_id}/revision/{revision}"
        )
        headers = {"authorization": f"Bearer {token}"} if token is not None else None
        params = {"full": "true"}
        r = requests.get(path, headers=headers, params=params, timeout=timeout)
        r.raise_for_status()
        d = r.json()
        return DatasetInfo(**d)

    @_deprecate_positional_args
    def create_repo(
        self,
        repo_id: str = None,
        *,
        token: Optional[str] = None,
        organization: Optional[str] = None,
        private: Optional[bool] = None,
        repo_type: Optional[str] = None,
        exist_ok: Optional[bool] = False,
        space_sdk: Optional[str] = None,
        name: Optional[str] = None,
    ) -> str:
        """Create an empty repo on the HuggingFace Hub.

        Args:
<<<<<<< HEAD
            repo_id: A namespace (user or an organization) and a repo name
                seperated by a ``/``.

                .. versionadded: 0.5

            token: An authentication token [1]_.

            private: Whether the model repo should be private.

            repo_type: Set to :obj:`"dataset"` or :obj:`"space"` if uploading
                to a dataset or space, :obj:`None` or :obj:`"model"` if
                uploading to a model. Default is :obj:`None`.

            exist_ok: If ``True``, do not raise an error if repo already
                exists.

            space_sdk: Choice of SDK to use if repo_type is "space". Can be
=======
            repo_id (`str`):
                A namespace (user or an organization) and a repo name separated
                by a `/`.

                <Tip>

                Version added: 0.4.0

                </Tip>

            token (`str`, *optional*):
                An authentication token [1]_.
            private (`bool`, *optional*):
                Whether the model repo should be private.
            repo_type (`str`, *optional*):
                Set to `"dataset"` or `"space"` if uploading to a dataset or
                space, `None` or `"model"` if uploading to a model. Default is
                `None`.
            exist_ok (`bool`, *optional*, defaults to `False`):
                If `True`, do not raise an error if repo already exists.
            space_sdk (`str`, *optional*):
                Choice of SDK to use if repo_type is "space". Can be
>>>>>>> 3e72bc87
                "streamlit", "gradio", or "static".

        Returns:
            `str`: URL to the newly created repo.

        References:

        - [1] https://huggingface.co/settings/tokens
        """
        name, organization = _validate_repo_id_deprecation(repo_id, name, organization)

        path = f"{self.endpoint}/api/repos/create"
        if token is None:
            token = self._validate_or_retrieve_token()
        elif not self._is_valid_token(token):
            if self._is_valid_token(name):
                warnings.warn(
                    "`create_repo` now takes `token` as an optional positional argument. "
                    "Be sure to adapt your code!",
                    FutureWarning,
                )
                token, name = name, token
            else:
                raise ValueError("Invalid token passed!")

        checked_name = repo_type_and_id_from_hf_id(name)

        if (
            repo_type is not None
            and checked_name[0] is not None
            and repo_type != checked_name[0]
        ):
            raise ValueError(
                f"""Passed `repo_type` and found `repo_type` are not the same ({repo_type},
{checked_name[0]}).
            Please make sure you are expecting the right type of repository to
            exist."""
            )

        if (
            organization is not None
            and checked_name[1] is not None
            and organization != checked_name[1]
        ):
            raise ValueError(
                f"""Passed `organization` and `name` organization are not the same ({organization},
{checked_name[1]}).
            Please either include the organization in only `name` or the
            `organization` parameter, such as
            `api.create_repo({checked_name[0]}, organization={organization})` or
            `api.create_repo({checked_name[1]}/{checked_name[2]})`"""
            )

        repo_type = repo_type or checked_name[0]
        organization = organization or checked_name[1]
        name = checked_name[2]

        if repo_type not in REPO_TYPES:
            raise ValueError("Invalid repo type")

        json = {"name": name, "organization": organization, "private": private}
        if repo_type is not None:
            json["type"] = repo_type
        if repo_type == "space":
            if space_sdk is None:
                raise ValueError(
                    "No space_sdk provided. `create_repo` expects space_sdk to be one of "
                    f"{SPACES_SDK_TYPES} when repo_type is 'space'`"
                )
            if space_sdk not in SPACES_SDK_TYPES:
                raise ValueError(
                    f"Invalid space_sdk. Please choose one of {SPACES_SDK_TYPES}."
                )
            json["sdk"] = space_sdk
        if space_sdk is not None and repo_type != "space":
            warnings.warn(
                "Ignoring provided space_sdk because repo_type is not 'space'."
            )

        if getattr(self, "_lfsmultipartthresh", None):
            json["lfsmultipartthresh"] = self._lfsmultipartthresh
        r = requests.post(
            path,
            headers={"authorization": f"Bearer {token}"},
            json=json,
        )

        try:
            r.raise_for_status()
        except HTTPError as err:
            if not (exist_ok and err.response.status_code == 409):
                try:
                    additional_info = r.json().get("error", None)
                    if additional_info:
                        new_err = f"{err.args[0]} - {additional_info}"
                        err.args = (new_err,) + err.args[1:]
                except ValueError:
                    pass

                raise err

        d = r.json()
        return d["url"]

    @_deprecate_positional_args
    def delete_repo(
        self,
        repo_id: str = None,
        *,
        token: Optional[str] = None,
        organization: Optional[str] = None,
        repo_type: Optional[str] = None,
        name: str = None,
    ):
        """
        Delete a repo from the HuggingFace Hub. CAUTION: this is irreversible.

        Args:
            repo_id (`str`):
                A namespace (user or an organization) and a repo name separated
                by a `/`.

<<<<<<< HEAD
                .. versionadded: 0.5
=======
                <Tip>
>>>>>>> 3e72bc87

               Version added: 0.4.0

                </Tip>

            token (`str`, *optional*):
                An authentication token [1]_.
            repo_type (`str`, *optional*):
                Set to `"dataset"` or `"space"` if uploading to a dataset or
                space, `None` or `"model"` if uploading to a model.

        References:

        - [1] https://huggingface.co/settings/tokens
        """
        name, organization = _validate_repo_id_deprecation(repo_id, name, organization)

        path = f"{self.endpoint}/api/repos/delete"
        if token is None:
            token = self._validate_or_retrieve_token()
        elif not self._is_valid_token(token):
            if self._is_valid_token(name):
                warnings.warn(
                    "`delete_repo` now takes `token` as an optional positional argument. "
                    "Be sure to adapt your code!",
                    FutureWarning,
                )
                token, name = name, token
            else:
                raise ValueError("Invalid token passed!")

        checked_name = repo_type_and_id_from_hf_id(name)

        if (
            repo_type is not None
            and checked_name[0] is not None
            and repo_type != checked_name[0]
        ):
            raise ValueError(
                f"""Passed `repo_type` and found `repo_type` are not the same ({repo_type},
{checked_name[0]}).
            Please make sure you are expecting the right type of repository to
            exist."""
            )

        if (
            organization is not None
            and checked_name[1] is not None
            and organization != checked_name[1]
        ):
            raise ValueError(
                "Passed `organization` and `name` organization are not the same"
                f" ({organization}, {checked_name[1]})."
                "\nPlease either include the organization in only `name` or the"
                " `organization` parameter, such as "
                f"`api.create_repo({checked_name[0]}, organization={organization})` "
                f"or `api.create_repo({checked_name[1]}/{checked_name[2]})`"
            )

        repo_type = repo_type or checked_name[0]
        organization = organization or checked_name[1]
        name = checked_name[2]

        if repo_type not in REPO_TYPES:
            raise ValueError("Invalid repo type")

        json = {"name": name, "organization": organization}
        if repo_type is not None:
            json["type"] = repo_type

        r = requests.delete(
            path,
            headers={"authorization": f"Bearer {token}"},
            json=json,
        )
        try:
            r.raise_for_status()
        except requests.exceptions.RequestException as e:
            try:
                message = e.response.json()["error"]
            except JSONDecodeError:
                message = e.response.text
            raise type(e)(message) from e

    @_deprecate_positional_args
    def update_repo_visibility(
        self,
        repo_id: str = None,
        private: bool = False,
        *,
        token: Optional[str] = None,
        organization: Optional[str] = None,
        repo_type: Optional[str] = None,
        name: str = None,
    ) -> Dict[str, bool]:
        """Update the visibility setting of a repository.

        Args:
            repo_id (`str`, *optional*):
                A namespace (user or an organization) and a repo name separated
                by a `/`.

<<<<<<< HEAD
                .. versionadded: 0.5
=======
                <Tip>
>>>>>>> 3e72bc87

                 Version added: 0.4.0

                 </Tip>

            private (`bool`, *optional*, defaults to `False`):
                Whether the model repo should be private.
            token (`str`, *optional*):
                An authentication token [1]_.
            repo_type (`str`, *optional*):
                Set to `"dataset"` or `"space"` if uploading to a dataset or
                space, `None` or `"model"` if uploading to a model. Default is
                `None`.

        Returns:
            The HTTP response in json.

        References:

        - [1] https://huggingface.co/settings/tokens
        """
        if repo_type not in REPO_TYPES:
            raise ValueError("Invalid repo type")

        name, organization = _validate_repo_id_deprecation(repo_id, name, organization)

        if token is None:
            token = self._validate_or_retrieve_token()
        elif not self._is_valid_token(token):
            if self._is_valid_token(name):
                warnings.warn(
                    "`update_repo_visibility` now takes `token` as an optional positional argument. "
                    "Be sure to adapt your code!",
                    FutureWarning,
                )
                token, name, private = name, private, token
            else:
                raise ValueError("Invalid token passed!")

        if organization is None:
            namespace = self.whoami(token)["name"]
        else:
            namespace = organization

        path_prefix = f"{self.endpoint}/api/"
        if repo_type in REPO_TYPES_URL_PREFIXES:
            path_prefix += REPO_TYPES_URL_PREFIXES[repo_type]

        path = f"{path_prefix}{namespace}/{name}/settings"

        json = {"private": private}

        r = requests.put(
            path,
            headers={"authorization": f"Bearer {token}"},
            json=json,
        )
        r.raise_for_status()
        return r.json()

    @_deprecate_positional_args
    def move_repo(
        self,
        from_id: str,
        to_id: str,
        *,
        repo_type: Optional[str] = None,
        token: Optional[str] = None,
    ):
        """
        Moving a repository from namespace1/repo_name1 to namespace2/repo_name2

        Note there are certain limitations. For more information about moving
        repositories, please see
        https://hf.co/docs/hub/main#how-can-i-rename-or-transfer-a-repo.

        Args:
            from_id (`str`):
                A namespace (user or an organization) and a repo name separated
                by a `/`. Original repository identifier.
            to_id (`str`):
                A namespace (user or an organization) and a repo name separated
                by a `/`. Final repository identifier.
            repo_type (`str`, *optional*):
                Set to `"dataset"` or `"space"` if uploading to a dataset or
                space, `None` or `"model"` if uploading to a model. Default is
                `None`.
            token (`str`, *optional*):
                An authentication token [1]_.

        References:

        - [1] https://huggingface.co/settings/tokens
        """
        token = self._validate_or_retrieve_token(token)

        if len(from_id.split("/")) != 2:
            raise ValueError(
                f"Invalid repo_id: {from_id}. It should have a namespace (:namespace:/:repo_name:)"
            )

        if len(to_id.split("/")) != 2:
            raise ValueError(
                f"Invalid repo_id: {to_id}. It should have a namespace (:namespace:/:repo_name:)"
            )

        json = {"fromRepo": from_id, "toRepo": to_id, "type": repo_type}

        path = f"{self.endpoint}/api/repos/move"
        r = requests.post(
            path,
            headers={"authorization": f"Bearer {token}"},
            json=json,
        )
        try:
            r.raise_for_status()
        except HTTPError as e:
            if r.text:
                raise HTTPError(
                    f"{r.status_code} Error Message: {r.text}. For additional documentation "
                    "please see https://hf.co/docs/hub/main#how-can-i-rename-or-transfer-a-repo."
                ) from e
            else:
                raise e
        logger.info(
            "Accepted transfer request. You will get an email once this is successfully completed."
        )

    @_deprecate_positional_args
    def upload_file(
        self,
        *,
        path_or_fileobj: Union[str, bytes, IO],
        path_in_repo: str,
        repo_id: str,
        token: Optional[str] = None,
        repo_type: Optional[str] = None,
        revision: Optional[str] = None,
        identical_ok: bool = True,
    ) -> str:
        """
        Upload a local file (up to 5GB) to the given repo. The upload is done
        through a HTTP post request, and doesn't require git or git-lfs to be
        installed.

        Args:
            path_or_fileobj (`str`, `bytes`, or `IO`):
                Path to a file on the local machine or binary data stream /
                fileobj / buffer.
            path_in_repo (`str`):
                Relative filepath in the repo, for example:
                `"checkpoints/1fec34a/weights.bin"`
            repo_id (`str`):
                The repository to which the file will be uploaded, for example:
                `"username/custom_transformers"`
            token (`str`, *optional*):
                Authentication token, obtained with `HfApi.login` method. Will
                default to the stored token.
            repo_type (`str`, *optional*):
                Set to `"dataset"` or `"space"` if uploading to a dataset or
                space, `None` or `"model"` if uploading to a model. Default is
                `None`.
            revision (`str`, *optional*):
                The git revision to commit from. Defaults to the head of the
                `"main"` branch.
            identical_ok (`bool`, *optional*, defaults to `True`):
                When set to false, will raise an [HTTPError](
                https://2.python-requests.org/en/master/api/#requests.HTTPError)
                when the file you're trying to upload already exists on the hub
                and its content did not change.

        Returns:
            `str`: The URL to visualize the uploaded file on the hub

        <Tip>

        Raises the following errors:

            - [`HTTPError`](https://2.python-requests.org/en/master/api/#requests.HTTPError)
              if the HuggingFace API returned an error
            - [`ValueError`](https://docs.python.org/3/library/exceptions.html#ValueError)
              if some parameter value is invalid

        </Tip>

        Example usage:

        ```python
        >>> with open("./local/filepath", "rb") as fobj:
        ...     upload_file(
        ...         path_or_fileobj=fileobj,
        ...         path_in_repo="remote/file/path.h5",
        ...         repo_id="username/my-dataset",
        ...         repo_type="datasets",
        ...         token="my_token",
        ...     )
        "https://huggingface.co/datasets/username/my-dataset/blob/main/remote/file/path.h5"

        >>> upload_file(
        ...     path_or_fileobj=".\\\\local\\\\file\\\\path",
        ...     path_in_repo="remote/file/path.h5",
        ...     repo_id="username/my-model",
        ...     token="my_token",
        ... )
        "https://huggingface.co/username/my-model/blob/main/remote/file/path.h5"
        ```
        """
        if repo_type not in REPO_TYPES:
            raise ValueError(f"Invalid repo type, must be one of {REPO_TYPES}")

        if token is None:
            token = self._validate_or_retrieve_token()
        elif not self._is_valid_token(token):
            if self._is_valid_token(path_or_fileobj):
                warnings.warn(
                    "`upload_file` now takes `token` as an optional positional argument. "
                    "Be sure to adapt your code!",
                    FutureWarning,
                )
                token, path_or_fileobj, path_in_repo, repo_id = (
                    path_or_fileobj,
                    path_in_repo,
                    repo_id,
                    token,
                )
            else:
                raise ValueError("Invalid token passed!")

        # Validate path_or_fileobj
        if isinstance(path_or_fileobj, str):
            path_or_fileobj = os.path.normpath(os.path.expanduser(path_or_fileobj))
            if not os.path.isfile(path_or_fileobj):
                raise ValueError(f"Provided path: '{path_or_fileobj}' is not a file")
        elif not isinstance(path_or_fileobj, (RawIOBase, BufferedIOBase, bytes)):
            # ^^ Test from: https://stackoverflow.com/questions/44584829/how-to-determine-if-file-is-opened-in-binary-or-text-mode
            raise ValueError(
                "path_or_fileobj must be either an instance of str or BinaryIO. "
                "If you passed a fileobj, make sure you've opened the file in binary mode."
            )

        if repo_type in REPO_TYPES_URL_PREFIXES:
            repo_id = REPO_TYPES_URL_PREFIXES[repo_type] + repo_id

        revision = revision if revision is not None else "main"

        path = f"{self.endpoint}/api/{repo_id}/upload/{revision}/{path_in_repo}"

        headers = {"authorization": f"Bearer {token}"} if token is not None else None

        if isinstance(path_or_fileobj, str):
            with open(path_or_fileobj, "rb") as bytestream:
                r = requests.post(path, headers=headers, data=bytestream)
        else:
            r = requests.post(path, headers=headers, data=path_or_fileobj)

        try:
            r.raise_for_status()
        except HTTPError as err:
            if identical_ok and err.response.status_code == 409:
                from .file_download import hf_hub_url

                return hf_hub_url(
                    repo_id, path_in_repo, revision=revision, repo_type=repo_type
                )
            else:
                raise err

        d = r.json()
        return d["url"]

    @_deprecate_positional_args
    def delete_file(
        self,
        path_in_repo: str,
        repo_id: str,
        *,
        token: Optional[str] = None,
        repo_type: Optional[str] = None,
        revision: Optional[str] = None,
    ):
        """
        Deletes a file in the given repo.

        Args:
            path_in_repo (`str`):
                Relative filepath in the repo, for example:
                `"checkpoints/1fec34a/weights.bin"`
            repo_id (`str`):
                The repository from which the file will be deleted, for example:
                `"username/custom_transformers"`
            token (`str`, *optional*):
                Authentication token, obtained with `HfApi.login` method. Will
                default to the stored token.
            repo_type (`str`, *optional*):
                Set to `"dataset"` or `"space"` if the file is in a dataset or
                space, `None` or `"model"` if in a model. Default is `None`.
            revision (`str`, *optional*):
                The git revision to commit from. Defaults to the head of the
                `"main"` branch.

        <Tip>

        Raises the following errors:

            - [`HTTPError`](https://2.python-requests.org/en/master/api/#requests.HTTPError)
              if the HuggingFace API returned an error
            - [`ValueError`](https://docs.python.org/3/library/exceptions.html#ValueError)
              if some parameter value is invalid

        </Tip>

        """
        if repo_type not in REPO_TYPES:
            raise ValueError(f"Invalid repo type, must be one of {REPO_TYPES}")

        if token is None:
            token = self._validate_or_retrieve_token()

        if repo_type in REPO_TYPES_URL_PREFIXES:
            repo_id = REPO_TYPES_URL_PREFIXES[repo_type] + repo_id

        revision = revision if revision is not None else "main"

        path = f"{self.endpoint}/api/{repo_id}/delete/{revision}/{path_in_repo}"

        headers = {"authorization": f"Bearer {token}"}
        r = requests.delete(path, headers=headers)

        r.raise_for_status()

    @_deprecate_positional_args
    def get_full_repo_name(
        self,
        model_id: str,
        *,
        organization: Optional[str] = None,
        token: Optional[str] = None,
    ):
        """
        Returns the repository name for a given model ID and optional
        organization.

        Args:
            model_id (`str`):
                The name of the model.
            organization (`str`, *optional*):
                If passed, the repository name will be in the organization
                namespace instead of the user namespace.
            token (`str`, *optional*):
                The Hugging Face authentication token

        Returns:
            `str`: The repository name in the user's namespace
            ({username}/{model_id}) if no organization is passed, and under the
            organization namespace ({organization}/{model_id}) otherwise.
        """
        if organization is None:
            if "/" in model_id:
                username = model_id.split("/")[0]
            else:
                username = self.whoami(token=token)["name"]
            return f"{username}/{model_id}"
        else:
            return f"{organization}/{model_id}"


class HfFolder:
    path_token = expanduser("~/.huggingface/token")

    @classmethod
    def save_token(cls, token):
        """
        Save token, creating folder as needed.

        Args:
            token (`str`):
                The token to save to the [`HfFolder`]
        """
        os.makedirs(os.path.dirname(cls.path_token), exist_ok=True)
        with open(cls.path_token, "w+") as f:
            f.write(token)

    @classmethod
    def get_token(cls):
        """
        Retrieves the token

        Returns:
            `str` or `None`: The token, `None` if it doesn't exist.

        """
        try:
            with open(cls.path_token, "r") as f:
                return f.read()
        except FileNotFoundError:
            pass

    @classmethod
    def delete_token(cls):
        """
        Deletes the token from storage. Does not fail if token does not exist.
        """
        try:
            os.remove(cls.path_token)
        except FileNotFoundError:
            pass


api = HfApi()

login = api.login
logout = api.logout

set_access_token = api.set_access_token
unset_access_token = api.unset_access_token

whoami = api.whoami

list_models = api.list_models
model_info = api.model_info
list_repo_files = api.list_repo_files

list_datasets = api.list_datasets
dataset_info = api.dataset_info

list_metrics = api.list_metrics

get_model_tags = api.get_model_tags
get_dataset_tags = api.get_dataset_tags

create_repo = api.create_repo
delete_repo = api.delete_repo
update_repo_visibility = api.update_repo_visibility
move_repo = api.move_repo
upload_file = api.upload_file
delete_file = api.delete_file
get_full_repo_name = api.get_full_repo_name<|MERGE_RESOLUTION|>--- conflicted
+++ resolved
@@ -1206,32 +1206,13 @@
         """Create an empty repo on the HuggingFace Hub.
 
         Args:
-<<<<<<< HEAD
-            repo_id: A namespace (user or an organization) and a repo name
-                seperated by a ``/``.
-
-                .. versionadded: 0.5
-
-            token: An authentication token [1]_.
-
-            private: Whether the model repo should be private.
-
-            repo_type: Set to :obj:`"dataset"` or :obj:`"space"` if uploading
-                to a dataset or space, :obj:`None` or :obj:`"model"` if
-                uploading to a model. Default is :obj:`None`.
-
-            exist_ok: If ``True``, do not raise an error if repo already
-                exists.
-
-            space_sdk: Choice of SDK to use if repo_type is "space". Can be
-=======
             repo_id (`str`):
                 A namespace (user or an organization) and a repo name separated
                 by a `/`.
 
                 <Tip>
 
-                Version added: 0.4.0
+                Version added: 0.5.0
 
                 </Tip>
 
@@ -1247,7 +1228,6 @@
                 If `True`, do not raise an error if repo already exists.
             space_sdk (`str`, *optional*):
                 Choice of SDK to use if repo_type is "space". Can be
->>>>>>> 3e72bc87
                 "streamlit", "gradio", or "static".
 
         Returns:
@@ -1370,13 +1350,9 @@
                 A namespace (user or an organization) and a repo name separated
                 by a `/`.
 
-<<<<<<< HEAD
-                .. versionadded: 0.5
-=======
                 <Tip>
->>>>>>> 3e72bc87
-
-               Version added: 0.4.0
+
+               Version added: 0.5.0
 
                 </Tip>
 
@@ -1477,13 +1453,9 @@
                 A namespace (user or an organization) and a repo name separated
                 by a `/`.
 
-<<<<<<< HEAD
-                .. versionadded: 0.5
-=======
                 <Tip>
->>>>>>> 3e72bc87
-
-                 Version added: 0.4.0
+
+                 Version added: 0.5.0
 
                  </Tip>
 
