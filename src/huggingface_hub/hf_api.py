# coding=utf-8
# Copyright 2019-present, the HuggingFace Inc. team.
#
# Licensed under the Apache License, Version 2.0 (the "License");
# you may not use this file except in compliance with the License.
# You may obtain a copy of the License at
#
#     http://www.apache.org/licenses/LICENSE-2.0
#
# Unless required by applicable law or agreed to in writing, software
# distributed under the License is distributed on an "AS IS" BASIS,
# WITHOUT WARRANTIES OR CONDITIONS OF ANY KIND, either express or implied.
# See the License for the specific language governing permissions and
# limitations under the License.
import os
import re
import subprocess
import sys
import warnings
from os.path import expanduser
from typing import BinaryIO, Dict, Iterable, Iterator, List, Optional, Tuple, Union
from urllib.parse import quote

import requests
from dateutil.parser import parse as parse_datetime
from requests.exceptions import HTTPError

from ._commit_api import (
    CommitOperation,
    CommitOperationAdd,
    CommitOperationDelete,
    fetch_upload_modes,
    prepare_commit_payload,
    upload_lfs_files,
)
from .community import (
    Discussion,
    DiscussionComment,
    DiscussionStatusChange,
    DiscussionTitleChange,
    DiscussionWithDetails,
    deserialize_event,
)
from .constants import (
    DEFAULT_REVISION,
    ENDPOINT,
    REGEX_COMMIT_OID,
    REPO_TYPE_MODEL,
    REPO_TYPES,
    REPO_TYPES_MAPPING,
    REPO_TYPES_URL_PREFIXES,
    SPACES_SDK_TYPES,
)
from .utils import logging
from .utils._deprecation import _deprecate_positional_args
from .utils._errors import (
    _raise_convert_bad_request,
    _raise_for_status,
    _raise_with_request_id,
)
from .utils.endpoint_helpers import (
    AttributeDictionary,
    DatasetFilter,
    DatasetTags,
    ModelFilter,
    ModelTags,
    _filter_emissions,
)
from .utils.paths import filter_repo_objects


if sys.version_info >= (3, 8):
    from typing import Literal, TypedDict
else:
    from typing_extensions import Literal, TypedDict

USERNAME_PLACEHOLDER = "hf_user"
_REGEX_DISCUSSION_URL = re.compile(r".*/discussions/(\d+)$")

logger = logging.get_logger(__name__)


# TODO: remove after deprecation period is over (v0.10)
def _validate_repo_id_deprecation(repo_id, name, organization):
    """Returns (name, organization) from the input."""
    if repo_id and not name and organization:
        # this means the user had passed name as positional, now mapped to
        # repo_id and is passing organization as well. This wouldn't be an
        # issue if they pass everything as kwarg. So we switch the parameters
        # here:
        repo_id, name = name, repo_id

    if not (repo_id or name):
        raise ValueError(
            "No name provided. Please pass `repo_id` with a valid repository name."
        )

    if repo_id and (name or organization):
        raise ValueError(
            "Only pass `repo_id` and leave deprecated `name` and "
            "`organization` to be None."
        )
    elif name or organization:
        warnings.warn(
            "`name` and `organization` input arguments are deprecated and "
            "will be removed in v0.10. Pass `repo_id` instead.",
            FutureWarning,
        )
    else:
        if "/" in repo_id:
            organization, name = repo_id.split("/")
        else:
            organization, name = None, repo_id
    return name, organization


def repo_type_and_id_from_hf_id(
    hf_id: str, hub_url: Optional[str] = None
) -> Tuple[Optional[str], Optional[str], str]:
    """
    Returns the repo type and ID from a huggingface.co URL linking to a
    repository

    Args:
        hf_id (`str`):
            An URL or ID of a repository on the HF hub. Accepted values are:

            - https://huggingface.co/<repo_type>/<namespace>/<repo_id>
            - https://huggingface.co/<namespace>/<repo_id>
            - <repo_type>/<namespace>/<repo_id>
            - <namespace>/<repo_id>
            - <repo_id>
        hub_url (`str`, *optional*):
            The URL of the HuggingFace Hub, defaults to https://huggingface.co
    """
    hub_url = re.sub(r"https?://", "", hub_url if hub_url is not None else ENDPOINT)
    is_hf_url = hub_url in hf_id and "@" not in hf_id
    url_segments = hf_id.split("/")
    is_hf_id = len(url_segments) <= 3

    if is_hf_url:
        namespace, repo_id = url_segments[-2:]
        if namespace == hub_url:
            namespace = None
        if len(url_segments) > 2 and hub_url not in url_segments[-3]:
            repo_type = url_segments[-3]
        else:
            repo_type = None
    elif is_hf_id:
        if len(url_segments) == 3:
            # Passed <repo_type>/<user>/<model_id> or <repo_type>/<org>/<model_id>
            repo_type, namespace, repo_id = url_segments[-3:]
        elif len(url_segments) == 2:
            # Passed <user>/<model_id> or <org>/<model_id>
            namespace, repo_id = hf_id.split("/")[-2:]
            repo_type = None
        else:
            # Passed <model_id>
            repo_id = url_segments[0]
            namespace, repo_type = None, None
    else:
        raise ValueError(
            f"Unable to retrieve user and repo ID from the passed HF ID: {hf_id}"
        )

    repo_type = (
        repo_type if repo_type in REPO_TYPES else REPO_TYPES_MAPPING.get(repo_type)
    )

    return repo_type, namespace, repo_id


class BlobLfsInfo(TypedDict, total=False):
    size: int
    sha256: str


class RepoFile:
    """
    Data structure that represents a public file inside a repo, accessible from
    huggingface.co

    Args:
        rfilename (str):
            file name, relative to the repo root. This is the only attribute
            that's guaranteed to be here, but under certain conditions there can
            certain other stuff.
        size (`int`, *optional*):
            The file's size, in bytes. This attribute is present when `files_metadata` argument
            of [`repo_info`] is set to `True`. It's `None` otherwise.
        blob_id (`str`, *optional*):
            The file's git OID. This attribute is present when `files_metadata` argument
            of [`repo_info`] is set to `True`. It's `None` otherwise.
        lfs (`BlobLfsInfo`, *optional*):
            The file's LFS metadata. This attribute is present when`files_metadata` argument
            of [`repo_info`] is set to `True` and the file is stored with Git LFS. It's `None` otherwise.
    """

    def __init__(
        self,
        rfilename: str,
        size: Optional[int] = None,
        blobId: Optional[str] = None,
        lfs: Optional[BlobLfsInfo] = None,
        **kwargs,
    ):
        self.rfilename = rfilename  # filename relative to the repo root

        # Optional file metadata
        self.size = size
        self.blob_id = blobId
        self.lfs = lfs

        # Hack to ensure backward compatibility with future versions of the API.
        # See discussion in https://github.com/huggingface/huggingface_hub/pull/951#discussion_r926460408
        for k, v in kwargs.items():
            setattr(self, k, v)

    def __repr__(self):
        items = (f"{k}='{v}'" for k, v in self.__dict__.items())
        return f"{self.__class__.__name__}({', '.join(items)})"


class ModelInfo:
    """
    Info about a model accessible from huggingface.co

    Attributes:
        modelId (`str`, *optional*):
            ID of model repository.
        sha (`str`, *optional*):
            repo sha at this particular revision
        lastModified (`str`, *optional*):
            date of last commit to repo
        tags (`Listr[str]`, *optional*):
            List of tags.
        pipeline_tag (`str`, *optional*):
            Pipeline tag to identify the correct widget.
        siblings (`List[RepoFile]`, *optional*):
            list of ([`huggingface_hub.hf_api.RepoFile`]) objects that constitute the model.
        private (`bool`, *optional*):
            is the repo private
        author (`str`, *optional*):
            repo author
        config (`Dict`, *optional*):
            Model configuration information
        kwargs (`Dict`, *optional*):
            Kwargs that will be become attributes of the class.
    """

    def __init__(
        self,
        *,
        modelId: Optional[str] = None,
        sha: Optional[str] = None,
        lastModified: Optional[str] = None,
        tags: Optional[List[str]] = None,
        pipeline_tag: Optional[str] = None,
        siblings: Optional[List[Dict]] = None,
        private: Optional[bool] = None,
        author: Optional[str] = None,
        config: Optional[Dict] = None,
        **kwargs,
    ):
        self.modelId = modelId
        self.sha = sha
        self.lastModified = lastModified
        self.tags = tags
        self.pipeline_tag = pipeline_tag
        self.siblings = (
            [RepoFile(**x) for x in siblings] if siblings is not None else None
        )
        self.private = private
        self.author = author
        self.config = config
        for k, v in kwargs.items():
            setattr(self, k, v)

    def __repr__(self):
        s = f"{self.__class__.__name__}:" + " {"
        for key, val in self.__dict__.items():
            s += f"\n\t{key}: {val}"
        return s + "\n}"

    def __str__(self):
        r = f"Model Name: {self.modelId}, Tags: {self.tags}"
        if self.pipeline_tag:
            r += f", Task: {self.pipeline_tag}"
        return r


class DatasetInfo:
    """
    Info about a dataset accessible from huggingface.co

    Attributes:
        id (`str`, *optional*):
            ID of dataset repository.
        sha (`str`, *optional*):
            repo sha at this particular revision
        lastModified (`str`, *optional*):
            date of last commit to repo
        tags (`Listr[str]`, *optional*):
            List of tags.
        siblings (`List[RepoFile]`, *optional*):
            list of [`huggingface_hub.hf_api.RepoFile`] objects that constitute the dataset.
        private (`bool`, *optional*):
            is the repo private
        author (`str`, *optional*):
            repo author
        description (`str`, *optional*):
            Description of the dataset
        citation (`str`, *optional*):
            Dataset citation
        cardData (`Dict`, *optional*):
            Metadata of the model card as a dictionary.
        kwargs (`Dict`, *optional*):
            Kwargs that will be become attributes of the class.
    """

    def __init__(
        self,
        *,
        id: Optional[str] = None,
        sha: Optional[str] = None,
        lastModified: Optional[str] = None,
        tags: Optional[List[str]] = None,
        siblings: Optional[List[Dict]] = None,
        private: Optional[bool] = None,
        author: Optional[str] = None,
        description: Optional[str] = None,
        citation: Optional[str] = None,
        cardData: Optional[dict] = None,
        **kwargs,
    ):
        self.id = id
        self.sha = sha
        self.lastModified = lastModified
        self.tags = tags
        self.private = private
        self.author = author
        self.description = description
        self.citation = citation
        self.cardData = cardData
        self.siblings = (
            [RepoFile(**x) for x in siblings] if siblings is not None else None
        )
        # Legacy stuff, "key" is always returned with an empty string
        # because of old versions of the datasets lib that need this field
        kwargs.pop("key", None)
        # Store all the other fields returned by the API
        for k, v in kwargs.items():
            setattr(self, k, v)

    def __repr__(self):
        s = f"{self.__class__.__name__}:" + " {"
        for key, val in self.__dict__.items():
            s += f"\n\t{key}: {val}"
        return s + "\n}"

    def __str__(self):
        r = f"Dataset Name: {self.id}, Tags: {self.tags}"
        return r


class SpaceInfo:
    """
    Info about a Space accessible from huggingface.co

    This is a "dataclass" like container that just sets on itself any attribute
    passed by the server.

    Attributes:
        id (`str`, *optional*):
            id of space
        sha (`str`, *optional*):
            repo sha at this particular revision
        lastModified (`str`, *optional*):
            date of last commit to repo
        siblings (`List[RepoFile]`, *optional*):
            list of [`huggingface_hub.hf_api.RepoFIle`] objects that constitute the Space
        private (`bool`, *optional*):
            is the repo private
        author (`str`, *optional*):
            repo author
        kwargs (`Dict`, *optional*):
            Kwargs that will be become attributes of the class.
    """

    def __init__(
        self,
        *,
        id: Optional[str] = None,
        sha: Optional[str] = None,
        lastModified: Optional[str] = None,
        siblings: Optional[List[Dict]] = None,
        private: Optional[bool] = None,
        author: Optional[str] = None,
        **kwargs,
    ):
        self.id = id
        self.sha = sha
        self.lastModified = lastModified
        self.siblings = (
            [RepoFile(**x) for x in siblings] if siblings is not None else None
        )
        self.private = private
        self.author = author
        for k, v in kwargs.items():
            setattr(self, k, v)

    def __repr__(self):
        s = f"{self.__class__.__name__}:" + " {"
        for key, val in self.__dict__.items():
            s += f"\n\t{key}: {val}"
        return s + "\n}"


class MetricInfo:
    """
    Info about a public metric accessible from huggingface.co
    """

    def __init__(
        self,
        *,
        id: Optional[str] = None,  # id of metric
        description: Optional[str] = None,
        citation: Optional[str] = None,
        **kwargs,
    ):
        self.id = id
        self.description = description
        self.citation = citation
        # Legacy stuff, "key" is always returned with an empty string
        # because of old versions of the datasets lib that need this field
        kwargs.pop("key", None)
        # Store all the other fields returned by the API
        for k, v in kwargs.items():
            setattr(self, k, v)

    def __repr__(self):
        s = f"{self.__class__.__name__}:" + " {"
        for key, val in self.__dict__.items():
            s += f"\n\t{key}: {val}"
        return s + "\n}"

    def __str__(self):
        r = f"Metric Name: {self.id}"
        return r


class ModelSearchArguments(AttributeDictionary):
    """
    A nested namespace object holding all possible values for properties of
    models currently hosted in the Hub with tab-completion. If a value starts
    with a number, it will only exist in the dictionary

    Example:

    ```python
    >>> args = ModelSearchArguments()
    >>> args.author_or_organization.huggingface
    >>> args.language.en
    ```
    """

    def __init__(self):
        self._api = HfApi()
        tags = self._api.get_model_tags()
        super().__init__(tags)
        self._process_models()

    def _process_models(self):
        def clean(s: str):
            return s.replace(" ", "").replace("-", "_").replace(".", "_")

        models = self._api.list_models()
        author_dict, model_name_dict = AttributeDictionary(), AttributeDictionary()
        for model in models:
            if "/" in model.modelId:
                author, name = model.modelId.split("/")
                author_dict[author] = clean(author)
            else:
                name = model.modelId
            model_name_dict[name] = clean(name)
        self["model_name"] = model_name_dict
        self["author"] = author_dict


class DatasetSearchArguments(AttributeDictionary):
    """
    A nested namespace object holding all possible values for properties of
    datasets currently hosted in the Hub with tab-completion. If a value starts
    with a number, it will only exist in the dictionary

    Example:

    ```python
    >>> args = DatasetSearchArguments()
    >>> args.author_or_organization.huggingface
    >>> args.language.en
    ```
    """

    def __init__(self):
        self._api = HfApi()
        tags = self._api.get_dataset_tags()
        super().__init__(tags)
        self._process_models()

    def _process_models(self):
        def clean(s: str):
            return s.replace(" ", "").replace("-", "_").replace(".", "_")

        datasets = self._api.list_datasets()
        author_dict, dataset_name_dict = AttributeDictionary(), AttributeDictionary()
        for dataset in datasets:
            if "/" in dataset.id:
                author, name = dataset.id.split("/")
                author_dict[author] = clean(author)
            else:
                name = dataset.id
            dataset_name_dict[name] = clean(name)
        self["dataset_name"] = dataset_name_dict
        self["author"] = author_dict


def write_to_credential_store(username: str, password: str):
    with subprocess.Popen(
        "git credential-store store".split(),
        stdin=subprocess.PIPE,
        stdout=subprocess.PIPE,
        stderr=subprocess.STDOUT,
    ) as process:
        input_username = f"username={username.lower()}"
        input_password = f"password={password}"

        process.stdin.write(
            f"url={ENDPOINT}\n{input_username}\n{input_password}\n\n".encode("utf-8")
        )
        process.stdin.flush()


def read_from_credential_store(
    username=None,
) -> Tuple[Union[str, None], Union[str, None]]:
    """
    Reads the credential store relative to huggingface.co. If no `username` is
    specified, will read the first entry for huggingface.co, otherwise will read
    the entry corresponding to the username specified.

    The username returned will be all lowercase.
    """
    with subprocess.Popen(
        "git credential-store get".split(),
        stdin=subprocess.PIPE,
        stdout=subprocess.PIPE,
        stderr=subprocess.STDOUT,
    ) as process:
        standard_input = f"url={ENDPOINT}\n"

        if username is not None:
            standard_input += f"username={username.lower()}\n"

        standard_input += "\n"

        process.stdin.write(standard_input.encode("utf-8"))
        process.stdin.flush()
        output = process.stdout.read()
        output = output.decode("utf-8")

    if len(output) == 0:
        return None, None

    username, password = [line for line in output.split("\n") if len(line) != 0]
    return username.split("=")[1], password.split("=")[1]


def erase_from_credential_store(username=None):
    """
    Erases the credential store relative to huggingface.co. If no `username` is
    specified, will erase the first entry for huggingface.co, otherwise will
    erase the entry corresponding to the username specified.
    """
    with subprocess.Popen(
        "git credential-store erase".split(),
        stdin=subprocess.PIPE,
        stdout=subprocess.PIPE,
        stderr=subprocess.STDOUT,
    ) as process:
        standard_input = f"url={ENDPOINT}\n"

        if username is not None:
            standard_input += f"username={username.lower()}\n"

        standard_input += "\n"

        process.stdin.write(standard_input.encode("utf-8"))
        process.stdin.flush()


class HfApi:
    def __init__(self, endpoint=None):
        self.endpoint = endpoint if endpoint is not None else ENDPOINT

    def whoami(self, token: Optional[str] = None) -> Dict:
        """
        Call HF API to know "whoami".

        Args:
            token (`str`, *optional*):
                Hugging Face token. Will default to the locally saved token if
                not provided.
        """
        if token is None:
            token = HfFolder.get_token()
        if token is None:
            raise ValueError(
                "You need to pass a valid `token` or login by using `huggingface-cli "
                "login`"
            )
        path = f"{self.endpoint}/api/whoami-v2"
        r = requests.get(path, headers={"authorization": f"Bearer {token}"})
        try:
            _raise_with_request_id(r)
        except HTTPError as e:
            raise HTTPError(
                "Invalid user token. If you didn't pass a user token, make sure you "
                "are properly logged in by executing `huggingface-cli login`, and "
                "if you did pass a user token, double-check it's correct."
            ) from e
        return r.json()

    def _is_valid_token(self, token: str):
        """
        Determines whether `token` is a valid token or not.

        Args:
            token (`str`):
                The token to check for validity.

        Returns:
            `bool`: `True` if valid, `False` otherwise.
        """
        try:
            self.whoami(token=token)
            return True
        except HTTPError:
            return False

    def _validate_or_retrieve_token(
        self,
        token: Optional[str] = None,
        name: Optional[str] = None,
        function_name: Optional[str] = None,
    ):
        """
        Retrieves and validates stored token or validates passed token.
        Args:
            token (``str``, `optional`):
                Hugging Face token. Will default to the locally saved token if not provided.
            name (``str``, `optional`):
                Name of the repository. This is deprecated in favor of repo_id and will be removed in v0.8.
            function_name (``str``, `optional`):
                If _validate_or_retrieve_token is called from a function, name of that function to be passed inside deprecation warning.
        Returns:
            Validated token and the name of the repository.
        Raises:
            :class:`EnvironmentError`: If the token is not passed and there's no token saved locally.
            :class:`ValueError`: If organization token or invalid token is passed.
        """
        if token is None or token is True:
            token = HfFolder.get_token()
            if token is None:
                raise EnvironmentError(
                    "You need to provide a `token` or be logged in to Hugging "
                    "Face with `huggingface-cli login`."
                )
        if name is not None:
            if self._is_valid_token(name):
                # TODO(0.6) REMOVE
                warnings.warn(
                    f"`{function_name}` now takes `token` as an optional positional"
                    " argument. Be sure to adapt your code!",
                    FutureWarning,
                )
                token, name = name, token
        if isinstance(token, str):
            if token.startswith("api_org"):
                raise ValueError("You must use your personal account token.")
            if not self._is_valid_token(token):
                raise ValueError("Invalid token passed!")

        return token, name

    @staticmethod
    def set_access_token(access_token: str):
        """
        Saves the passed access token so git can correctly authenticate the
        user.

        Args:
            access_token (`str`):
                The access token to save.
        """
        write_to_credential_store(USERNAME_PLACEHOLDER, access_token)

    @staticmethod
    def unset_access_token():
        """
        Resets the user's access token.
        """
        erase_from_credential_store(USERNAME_PLACEHOLDER)

    def get_model_tags(self) -> ModelTags:
        "Gets all valid model tags as a nested namespace object"
        path = f"{self.endpoint}/api/models-tags-by-type"
        r = requests.get(path)
        _raise_with_request_id(r)
        d = r.json()
        return ModelTags(d)

    def get_dataset_tags(self) -> DatasetTags:
        """
        Gets all valid dataset tags as a nested namespace object.
        """
        path = f"{self.endpoint}/api/datasets-tags-by-type"
        r = requests.get(path)
        _raise_with_request_id(r)
        d = r.json()
        return DatasetTags(d)

    def list_models(
        self,
        *,
        filter: Union[ModelFilter, str, Iterable[str], None] = None,
        author: Optional[str] = None,
        search: Optional[str] = None,
        emissions_thresholds: Optional[Tuple[float, float]] = None,
        sort: Union[Literal["lastModified"], str, None] = None,
        direction: Optional[Literal[-1]] = None,
        limit: Optional[int] = None,
        full: Optional[bool] = None,
        cardData: Optional[bool] = None,
        fetch_config: Optional[bool] = None,
        use_auth_token: Optional[Union[bool, str]] = None,
    ) -> List[ModelInfo]:
        """
        Get the public list of all the models on huggingface.co

        Args:
            filter ([`ModelFilter`] or `str` or `Iterable`, *optional*):
                A string or [`ModelFilter`] which can be used to identify models
                on the Hub.
            author (`str`, *optional*):
                A string which identify the author (user or organization) of the
                returned models
            search (`str`, *optional*):
                A string that will be contained in the returned models Example
                usage:
            emissions_thresholds (`Tuple`, *optional*):
                A tuple of two ints or floats representing a minimum and maximum
                carbon footprint to filter the resulting models with in grams.
            sort (`Literal["lastModified"]` or `str`, *optional*):
                The key with which to sort the resulting models. Possible values
                are the properties of the [`huggingface_hub.hf_api.ModelInfo`] class.
            direction (`Literal[-1]` or `int`, *optional*):
                Direction in which to sort. The value `-1` sorts by descending
                order while all other values sort by ascending order.
            limit (`int`, *optional*):
                The limit on the number of models fetched. Leaving this option
                to `None` fetches all models.
            full (`bool`, *optional*):
                Whether to fetch all model data, including the `lastModified`,
                the `sha`, the files and the `tags`. This is set to `True` by
                default when using a filter.
            cardData (`bool`, *optional*):
                Whether to grab the metadata for the model as well. Can contain
                useful information such as carbon emissions, metrics, and
                datasets trained on.
            fetch_config (`bool`, *optional*):
                Whether to fetch the model configs as well. This is not included
                in `full` due to its size.
            use_auth_token (`bool` or `str`, *optional*):
                Whether to use the `auth_token` provided from the
                `huggingface_hub` cli. If not logged in, a valid `auth_token`
                can be passed in as a string.

        Returns: List of [`huggingface_hub.hf_api.ModelInfo`] objects

        Example usage with the `filter` argument:

        ```python
        >>> from huggingface_hub import HfApi

        >>> api = HfApi()

        >>> # List all models
        >>> api.list_models()

        >>> # Get all valid search arguments
        >>> args = ModelSearchArguments()

        >>> # List only the text classification models
        >>> api.list_models(filter="text-classification")
        >>> # Using the `ModelFilter`
        >>> filt = ModelFilter(task="text-classification")
        >>> # With `ModelSearchArguments`
        >>> filt = ModelFilter(task=args.pipeline_tags.TextClassification)
        >>> api.list_models(filter=filt)

        >>> # Using `ModelFilter` and `ModelSearchArguments` to find text classification in both PyTorch and TensorFlow
        >>> filt = ModelFilter(
        ...     task=args.pipeline_tags.TextClassification,
        ...     library=[args.library.PyTorch, args.library.TensorFlow],
        ... )
        >>> api.list_models(filter=filt)

        >>> # List only models from the AllenNLP library
        >>> api.list_models(filter="allennlp")
        >>> # Using `ModelFilter` and `ModelSearchArguments`
        >>> filt = ModelFilter(library=args.library.allennlp)
        ```

        Example usage with the `search` argument:

        ```python
        >>> from huggingface_hub import HfApi

        >>> api = HfApi()

        >>> # List all models with "bert" in their name
        >>> api.list_models(search="bert")

        >>> # List all models with "bert" in their name made by google
        >>> api.list_models(search="bert", author="google")
        ```
        """
        path = f"{self.endpoint}/api/models"
        if use_auth_token:
            token, name = self._validate_or_retrieve_token(use_auth_token)
        headers = {"authorization": f"Bearer {token}"} if use_auth_token else None
        params = {}
        if filter is not None:
            if isinstance(filter, ModelFilter):
                params = self._unpack_model_filter(filter)
            else:
                params.update({"filter": filter})
            params.update({"full": True})
        if author is not None:
            params.update({"author": author})
        if search is not None:
            params.update({"search": search})
        if sort is not None:
            params.update({"sort": sort})
        if direction is not None:
            params.update({"direction": direction})
        if limit is not None:
            params.update({"limit": limit})
        if full is not None:
            if full:
                params.update({"full": True})
            elif "full" in params:
                del params["full"]
        if fetch_config is not None:
            params.update({"config": fetch_config})
        if cardData is not None:
            params.update({"cardData": cardData})
        r = requests.get(path, params=params, headers=headers)
        _raise_with_request_id(r)
        d = r.json()
        res = [ModelInfo(**x) for x in d]
        if emissions_thresholds is not None:
            if cardData is None:
                raise ValueError(
                    "`emissions_thresholds` were passed without setting"
                    " `cardData=True`."
                )
            else:
                return _filter_emissions(res, *emissions_thresholds)
        return res

    def _unpack_model_filter(self, model_filter: ModelFilter):
        """
        Unpacks a [`ModelFilter`] into something readable for `list_models`
        """
        model_str = ""
        tags = []

        # Handling author
        if model_filter.author is not None:
            model_str = f"{model_filter.author}/"

        # Handling model_name
        if model_filter.model_name is not None:
            model_str += model_filter.model_name

        filter_tuple = []

        # Handling tasks
        if model_filter.task is not None:
            filter_tuple.extend(
                [model_filter.task]
                if isinstance(model_filter.task, str)
                else model_filter.task
            )

        # Handling dataset
        if model_filter.trained_dataset is not None:
            if not isinstance(model_filter.trained_dataset, (list, tuple)):
                model_filter.trained_dataset = [model_filter.trained_dataset]
            for dataset in model_filter.trained_dataset:
                if "dataset:" not in dataset:
                    dataset = f"dataset:{dataset}"
                filter_tuple.append(dataset)

        # Handling library
        if model_filter.library:
            filter_tuple.extend(
                [model_filter.library]
                if isinstance(model_filter.library, str)
                else model_filter.library
            )

        # Handling tags
        if model_filter.tags:
            tags.extend(
                [model_filter.tags]
                if isinstance(model_filter.tags, str)
                else model_filter.tags
            )

        query_dict = {}
        if model_str is not None:
            query_dict["search"] = model_str
        if len(tags) > 0:
            query_dict["tags"] = tags
        if model_filter.language is not None:
            filter_tuple.append(model_filter.language)
        query_dict["filter"] = tuple(filter_tuple)
        return query_dict

    def list_datasets(
        self,
        *,
        filter: Union[DatasetFilter, str, Iterable[str], None] = None,
        author: Optional[str] = None,
        search: Optional[str] = None,
        sort: Union[Literal["lastModified"], str, None] = None,
        direction: Optional[Literal[-1]] = None,
        limit: Optional[int] = None,
        cardData: Optional[bool] = None,
        full: Optional[bool] = None,
        use_auth_token: Optional[str] = None,
    ) -> List[DatasetInfo]:
        """
        Get the public list of all the datasets on huggingface.co

        Args:
            filter ([`DatasetFilter`] or `str` or `Iterable`, *optional*):
                A string or [`DatasetFilter`] which can be used to identify
                datasets on the hub.
            author (`str`, *optional*):
                A string which identify the author of the returned models
            search (`str`, *optional*):
                A string that will be contained in the returned models.
            sort (`Literal["lastModified"]` or `str`, *optional*):
                The key with which to sort the resulting datasets. Possible
                values are the properties of the [`huggingface_hub.hf_api.DatasetInfo`] class.
            direction (`Literal[-1]` or `int`, *optional*):
                Direction in which to sort. The value `-1` sorts by descending
                order while all other values sort by ascending order.
            limit (`int`, *optional*):
                The limit on the number of datasets fetched. Leaving this option
                to `None` fetches all datasets.
            cardData (`bool`, *optional*):
                Whether to grab the metadata for the dataset as well. Can
                contain useful information such as the PapersWithCode ID.
            full (`bool`, *optional*):
                Whether to fetch all dataset data, including the `lastModified`
                and the `cardData`.
            use_auth_token (`bool` or `str`, *optional*):
                Whether to use the `auth_token` provided from the
                `huggingface_hub` cli. If not logged in, a valid `auth_token`
                can be passed in as a string.

        Example usage with the `filter` argument:

        ```python
        >>> from huggingface_hub import HfApi

        >>> api = HfApi()

        >>> # List all datasets
        >>> api.list_datasets()

        >>> # Get all valid search arguments
        >>> args = DatasetSearchArguments()

        >>> # List only the text classification datasets
        >>> api.list_datasets(filter="task_categories:text-classification")
        >>> # Using the `DatasetFilter`
        >>> filt = DatasetFilter(task_categories="text-classification")
        >>> # With `DatasetSearchArguments`
        >>> filt = DatasetFilter(task=args.task_categories.text_classification)
        >>> api.list_models(filter=filt)

        >>> # List only the datasets in russian for language modeling
        >>> api.list_datasets(
        ...     filter=("languages:ru", "task_ids:language-modeling")
        ... )
        >>> # Using the `DatasetFilter`
        >>> filt = DatasetFilter(languages="ru", task_ids="language-modeling")
        >>> # With `DatasetSearchArguments`
        >>> filt = DatasetFilter(
        ...     languages=args.languages.ru,
        ...     task_ids=args.task_ids.language_modeling,
        ... )
        >>> api.list_datasets(filter=filt)
        ```

        Example usage with the `search` argument:

        ```python
        >>> from huggingface_hub import HfApi

        >>> api = HfApi()

        >>> # List all datasets with "text" in their name
        >>> api.list_datasets(search="text")

        >>> # List all datasets with "text" in their name made by google
        >>> api.list_datasets(search="text", author="google")
        ```
        """
        path = f"{self.endpoint}/api/datasets"
        if use_auth_token:
            token, name = self._validate_or_retrieve_token(use_auth_token)
        headers = {"authorization": f"Bearer {token}"} if use_auth_token else None
        params = {}
        if filter is not None:
            if isinstance(filter, DatasetFilter):
                params = self._unpack_dataset_filter(filter)
            else:
                params.update({"filter": filter})
        if author is not None:
            params.update({"author": author})
        if search is not None:
            params.update({"search": search})
        if sort is not None:
            params.update({"sort": sort})
        if direction is not None:
            params.update({"direction": direction})
        if limit is not None:
            params.update({"limit": limit})
        if full is not None:
            if full:
                params.update({"full": True})
        if cardData is not None:
            if cardData:
                params.update({"full": True})
        r = requests.get(path, params=params, headers=headers)
        _raise_with_request_id(r)
        d = r.json()
        return [DatasetInfo(**x) for x in d]

    def _unpack_dataset_filter(self, dataset_filter: DatasetFilter):
        """
        Unpacks a [`DatasetFilter`] into something readable for `list_datasets`
        """
        dataset_str = ""

        # Handling author
        if dataset_filter.author is not None:
            dataset_str = f"{dataset_filter.author}/"

        # Handling dataset_name
        if dataset_filter.dataset_name is not None:
            dataset_str += dataset_filter.dataset_name

        filter_tuple = []
        data_attributes = [
            "benchmark",
            "language_creators",
            "languages",
            "multilinguality",
            "size_categories",
            "task_categories",
            "task_ids",
        ]

        for attr in data_attributes:
            curr_attr = getattr(dataset_filter, attr)
            if curr_attr is not None:
                if not isinstance(curr_attr, (list, tuple)):
                    curr_attr = [curr_attr]
                for data in curr_attr:
                    if f"{attr}:" not in data:
                        data = f"{attr}:{data}"
                    filter_tuple.append(data)

        query_dict = {}
        if dataset_str is not None:
            query_dict["search"] = dataset_str
        query_dict["filter"] = tuple(filter_tuple)
        return query_dict

    def list_metrics(self) -> List[MetricInfo]:
        """
        Get the public list of all the metrics on huggingface.co

        Returns:
            `List[MetricInfo]`: a list of [`MetricInfo`] objects which.
        """
        path = f"{self.endpoint}/api/metrics"
        params = {}
        r = requests.get(path, params=params)
        _raise_with_request_id(r)
        d = r.json()
        return [MetricInfo(**x) for x in d]

    def list_spaces(
        self,
        *,
        filter: Union[str, Iterable[str], None] = None,
        author: Optional[str] = None,
        search: Optional[str] = None,
        sort: Union[Literal["lastModified"], str, None] = None,
        direction: Optional[Literal[-1]] = None,
        limit: Optional[int] = None,
        datasets: Union[str, Iterable[str], None] = None,
        models: Union[str, Iterable[str], None] = None,
        linked: Optional[bool] = None,
        full: Optional[bool] = None,
        use_auth_token: Optional[str] = None,
    ) -> List[SpaceInfo]:
        """
        Get the public list of all Spaces on huggingface.co

        Args:
            filter `str` or `Iterable`, *optional*):
                A string tag or list of tags that can be used to identify Spaces on the Hub.
            author (`str`, *optional*):
                A string which identify the author of the returned Spaces.
            search (`str`, *optional*):
                A string that will be contained in the returned Spaces.
            sort (`Literal["lastModified"]` or `str`, *optional*):
                The key with which to sort the resulting Spaces. Possible
                values are the properties of the [`huggingface_hub.hf_api.SpaceInfo`]` class.
            direction (`Literal[-1]` or `int`, *optional*):
                Direction in which to sort. The value `-1` sorts by descending
                order while all other values sort by ascending order.
            limit (`int`, *optional*):
                The limit on the number of Spaces fetched. Leaving this option
                to `None` fetches all Spaces.
            datasets (`str` or `Iterable`, *optional*):
                Whether to return Spaces that make use of a dataset.
                The name of a specific dataset can be passed as a string.
            models (`str` or `Iterable`, *optional*):
                Whether to return Spaces that make use of a model.
                The name of a specific model can be passed as a string.
            linked (`bool`, *optional*):
                Whether to return Spaces that make use of either a model or a dataset.
            full (`bool`, *optional*):
                Whether to fetch all Spaces data, including the `lastModified`
                and the `cardData`.
            use_auth_token (`bool` or `str`, *optional*):
                Whether to use the `auth_token` provided from the
                `huggingface_hub` cli. If not logged in, a valid `auth_token`
                can be passed in as a string.

        Returns:
            `List[SpaceInfo]`: a list of [`huggingface_hub.hf_api.SpaceInfo`] objects
        """
        path = f"{self.endpoint}/api/spaces"
        if use_auth_token:
            token, name = self._validate_or_retrieve_token(use_auth_token)
        headers = {"authorization": f"Bearer {token}"} if use_auth_token else None
        params = {}
        if filter is not None:
            params.update({"filter": filter})
        if author is not None:
            params.update({"author": author})
        if search is not None:
            params.update({"search": search})
        if sort is not None:
            params.update({"sort": sort})
        if direction is not None:
            params.update({"direction": direction})
        if limit is not None:
            params.update({"limit": limit})
        if full is not None:
            if full:
                params.update({"full": True})
        if linked is not None:
            if linked:
                params.update({"linked": True})
        if datasets is not None:
            params.update({"datasets": datasets})
        if models is not None:
            params.update({"models": models})
        r = requests.get(path, params=params, headers=headers)
        r.raise_for_status()
        d = r.json()
        return [SpaceInfo(**x) for x in d]

    def model_info(
        self,
        repo_id: str,
        *,
        revision: Optional[str] = None,
        token: Optional[str] = None,
        timeout: Optional[float] = None,
        securityStatus: Optional[bool] = None,
        files_metadata: bool = False,
    ) -> ModelInfo:
        """
        Get info on one specific model on huggingface.co

        Model can be private if you pass an acceptable token or are logged in.

        Args:
            repo_id (`str`):
                A namespace (user or an organization) and a repo name separated
                by a `/`.
            revision (`str`, *optional*):
                The revision of the model repository from which to get the
                information.
            token (`str`, *optional*):
                An authentication token (See https://huggingface.co/settings/token)
            timeout (`float`, *optional*):
                Whether to set a timeout for the request to the Hub.
            securityStatus (`bool`, *optional*):
                Whether to retrieve the security status from the model
                repository as well.
            files_metadata (`bool`, *optional*):
                Whether or not to retrieve metadata for files in the repository
                (size, LFS metadata, etc). Defaults to `False`.

        Returns:
            [`huggingface_hub.hf_api.ModelInfo`]: The model repository information.

        <Tip>

        Raises the following errors:

            - [`~huggingface_hub.utils.RepositoryNotFoundError`]
              If the repository to download from cannot be found. This may be because it doesn't exist,
              or because it is set to `private` and you do not have access.
            - [`~huggingface_hub.utils.RevisionNotFoundError`]
              If the revision to download from cannot be found.

        </Tip>
        """
        if token is None:
            token = HfFolder.get_token()

        path = (
            f"{self.endpoint}/api/models/{repo_id}"
            if revision is None
            else (
                f"{self.endpoint}/api/models/{repo_id}/revision/{quote(revision, safe='')}"
            )
        )
        headers = {"authorization": f"Bearer {token}"} if token is not None else None
        params = {}
        if securityStatus:
            params["securityStatus"] = True
        if files_metadata:
            params["blobs"] = True
        r = requests.get(
            path,
            headers=headers,
            timeout=timeout,
            params=params,
        )
        _raise_for_status(r)
        d = r.json()
        return ModelInfo(**d)

    def dataset_info(
        self,
        repo_id: str,
        *,
        revision: Optional[str] = None,
        token: Optional[str] = None,
        timeout: Optional[float] = None,
        files_metadata: bool = False,
    ) -> DatasetInfo:
        """
        Get info on one specific dataset on huggingface.co.

        Dataset can be private if you pass an acceptable token.

        Args:
            repo_id (`str`):
                A namespace (user or an organization) and a repo name separated
                by a `/`.
            revision (`str`, *optional*):
                The revision of the dataset repository from which to get the
                information.
            token (`str`, *optional*):
                An authentication token (See https://huggingface.co/settings/token)
            timeout (`float`, *optional*):
                Whether to set a timeout for the request to the Hub.
            files_metadata (`bool`, *optional*):
                Whether or not to retrieve metadata for files in the repository
                (size, LFS metadata, etc). Defaults to `False`.

        Returns:
            [`huggingface_hub.hf_api.DatasetInfo`]: The dataset repository information.

        <Tip>

        Raises the following errors:

            - [`~huggingface_hub.utils.RepositoryNotFoundError`]
              If the repository to download from cannot be found. This may be because it doesn't exist,
              or because it is set to `private` and you do not have access.
            - [`~huggingface_hub.utils.RevisionNotFoundError`]
              If the revision to download from cannot be found.

        </Tip>
        """
        if token is None:
            token = HfFolder.get_token()

        path = (
            f"{self.endpoint}/api/datasets/{repo_id}"
            if revision is None
            else (
                f"{self.endpoint}/api/datasets/{repo_id}/revision/{quote(revision, safe='')}"
            )
        )
        headers = {"authorization": f"Bearer {token}"} if token is not None else None
        params = {}
        if files_metadata:
            params["blobs"] = True

        r = requests.get(path, headers=headers, timeout=timeout, params=params)
        _raise_for_status(r)
        d = r.json()
        return DatasetInfo(**d)

    def space_info(
        self,
        repo_id: str,
        *,
        revision: Optional[str] = None,
        token: Optional[str] = None,
        timeout: Optional[float] = None,
        files_metadata: bool = False,
    ) -> SpaceInfo:
        """
        Get info on one specific Space on huggingface.co.

        Space can be private if you pass an acceptable token.

        Args:
            repo_id (`str`):
                A namespace (user or an organization) and a repo name separated
                by a `/`.
            revision (`str`, *optional*):
                The revision of the space repository from which to get the
                information.
            token (`str`, *optional*):
                An authentication token (See https://huggingface.co/settings/token)
            timeout (`float`, *optional*):
                Whether to set a timeout for the request to the Hub.
            files_metadata (`bool`, *optional*):
                Whether or not to retrieve metadata for files in the repository
                (size, LFS metadata, etc). Defaults to `False`.

        Returns:
            [`huggingface_hub.hf_api.SpaceInfo`]: The space repository information.

        <Tip>

        Raises the following errors:

            - [`~huggingface_hub.utils.RepositoryNotFoundError`]
              If the repository to download from cannot be found. This may be because it doesn't exist,
              or because it is set to `private` and you do not have access.
            - [`~huggingface_hub.utils.RevisionNotFoundError`]
              If the revision to download from cannot be found.

        </Tip>
        """
        if token is None:
            token = HfFolder.get_token()

        path = (
            f"{self.endpoint}/api/spaces/{repo_id}"
            if revision is None
            else (
                f"{self.endpoint}/api/spaces/{repo_id}/revision/{quote(revision, safe='')}"
            )
        )
        headers = {"authorization": f"Bearer {token}"} if token is not None else None
        params = {}
        if files_metadata:
            params["blobs"] = True

        r = requests.get(path, headers=headers, timeout=timeout, params=params)
        _raise_for_status(r)
        d = r.json()
        return SpaceInfo(**d)

    def repo_info(
        self,
        repo_id: str,
        *,
        revision: Optional[str] = None,
        repo_type: Optional[str] = None,
        token: Optional[str] = None,
        timeout: Optional[float] = None,
        files_metadata: bool = False,
    ) -> Union[ModelInfo, DatasetInfo, SpaceInfo]:
        """
        Get the info object for a given repo of a given type.

        Args:
            repo_id (`str`):
                A namespace (user or an organization) and a repo name separated
                by a `/`.
            revision (`str`, *optional*):
                The revision of the repository from which to get the
                information.
            token (`str`, *optional*):
                An authentication token (See https://huggingface.co/settings/token)
            timeout (`float`, *optional*):
                Whether to set a timeout for the request to the Hub.
            files_metadata (`bool`, *optional*):
                Whether or not to retrieve metadata for files in the repository
                (size, LFS metadata, etc). Defaults to `False`.

        Returns:
            `Union[SpaceInfo, DatasetInfo, ModelInfo]`: The repository information, as a
            [`huggingface_hub.hf_api.DatasetInfo`], [`huggingface_hub.hf_api.ModelInfo`]
            or [`huggingface_hub.hf_api.SpaceInfo`] object.

        <Tip>

        Raises the following errors:

            - [`~huggingface_hub.utils.RepositoryNotFoundError`]
              If the repository to download from cannot be found. This may be because it doesn't exist,
              or because it is set to `private` and you do not have access.
            - [`~huggingface_hub.utils.RevisionNotFoundError`]
              If the revision to download from cannot be found.

        </Tip>
        """
        if repo_type is None or repo_type == "model":
            return self.model_info(
                repo_id,
                revision=revision,
                token=token,
                timeout=timeout,
                files_metadata=files_metadata,
            )
        elif repo_type == "dataset":
            return self.dataset_info(
                repo_id,
                revision=revision,
                token=token,
                timeout=timeout,
                files_metadata=files_metadata,
            )
        elif repo_type == "space":
            return self.space_info(
                repo_id,
                revision=revision,
                token=token,
                timeout=timeout,
                files_metadata=files_metadata,
            )
        else:
            raise ValueError("Unsupported repo type.")

    def list_repo_files(
        self,
        repo_id: str,
        *,
        revision: Optional[str] = None,
        repo_type: Optional[str] = None,
        token: Optional[str] = None,
        timeout: Optional[float] = None,
    ) -> List[str]:
        """
        Get the list of files in a given repo.

        Args:
            repo_id (`str`):
                A namespace (user or an organization) and a repo name separated
                by a `/`.
            revision (`str`, *optional*):
                The revision of the model repository from which to get the
                information.
            repo_type (`str`, *optional*):
                Set to `"dataset"` or `"space"` if uploading to a dataset or
                space, `None` or `"model"` if uploading to a model. Default is
                `None`.
            token (`str`, *optional*):
                An authentication token (See https://huggingface.co/settings/token)
            timeout (`float`, *optional*):
                Whether to set a timeout for the request to the Hub.

        Returns:
            `List[str]`: the list of files in a given repository.
        """
        repo_info = self.repo_info(
            repo_id,
            revision=revision,
            repo_type=repo_type,
            token=token,
            timeout=timeout,
        )
        return [f.rfilename for f in repo_info.siblings]

    @_deprecate_positional_args(version="0.12")
    def create_repo(
        self,
        repo_id: str = None,
        *,
        token: Optional[str] = None,
        organization: Optional[str] = None,
        private: Optional[bool] = None,
        repo_type: Optional[str] = None,
        exist_ok: Optional[bool] = False,
        space_sdk: Optional[str] = None,
        name: Optional[str] = None,
    ) -> str:
        """Create an empty repo on the HuggingFace Hub.

        Args:
            repo_id (`str`):
                A namespace (user or an organization) and a repo name separated
                by a `/`.

                <Tip>

                Version added: 0.5

                </Tip>

            token (`str`, *optional*):
                An authentication token (See https://huggingface.co/settings/token)
            private (`bool`, *optional*):
                Whether the model repo should be private.
            repo_type (`str`, *optional*):
                Set to `"dataset"` or `"space"` if uploading to a dataset or
                space, `None` or `"model"` if uploading to a model. Default is
                `None`.
            exist_ok (`bool`, *optional*, defaults to `False`):
                If `True`, do not raise an error if repo already exists.
            space_sdk (`str`, *optional*):
                Choice of SDK to use if repo_type is "space". Can be
                "streamlit", "gradio", or "static".

        Returns:
            `str`: URL to the newly created repo.
        """
        name, organization = _validate_repo_id_deprecation(repo_id, name, organization)

        path = f"{self.endpoint}/api/repos/create"

        token, name = self._validate_or_retrieve_token(
            token, name, function_name="create_repo"
        )

        checked_name = repo_type_and_id_from_hf_id(name)

        if (
            repo_type is not None
            and checked_name[0] is not None
            and repo_type != checked_name[0]
        ):
            raise ValueError(
                f"""Passed `repo_type` and found `repo_type` are not the same ({repo_type},
{checked_name[0]}).
            Please make sure you are expecting the right type of repository to
            exist."""
            )

        if (
            organization is not None
            and checked_name[1] is not None
            and organization != checked_name[1]
        ):
            raise ValueError(
                f"""Passed `organization` and `name` organization are not the same ({organization},
{checked_name[1]}).
            Please either include the organization in only `name` or the
            `organization` parameter, such as
            `api.create_repo({checked_name[0]}, organization={organization})` or
            `api.create_repo({checked_name[1]}/{checked_name[2]})`"""
            )

        repo_type = repo_type or checked_name[0]
        organization = organization or checked_name[1]
        name = checked_name[2]

        if repo_type not in REPO_TYPES:
            raise ValueError("Invalid repo type")

        json = {"name": name, "organization": organization, "private": private}
        if repo_type is not None:
            json["type"] = repo_type
        if repo_type == "space":
            if space_sdk is None:
                raise ValueError(
                    "No space_sdk provided. `create_repo` expects space_sdk to be one"
                    f" of {SPACES_SDK_TYPES} when repo_type is 'space'`"
                )
            if space_sdk not in SPACES_SDK_TYPES:
                raise ValueError(
                    f"Invalid space_sdk. Please choose one of {SPACES_SDK_TYPES}."
                )
            json["sdk"] = space_sdk
        if space_sdk is not None and repo_type != "space":
            warnings.warn(
                "Ignoring provided space_sdk because repo_type is not 'space'."
            )

        if getattr(self, "_lfsmultipartthresh", None):
            json["lfsmultipartthresh"] = self._lfsmultipartthresh
        r = requests.post(
            path,
            headers={"authorization": f"Bearer {token}"},
            json=json,
        )

        try:
            _raise_with_request_id(r)
        except HTTPError as err:
            if not (exist_ok and err.response.status_code == 409):
                try:
                    additional_info = r.json().get("error", None)
                    if additional_info:
                        new_err = f"{err.args[0]} - {additional_info}"
                        err.args = (new_err,) + err.args[1:]
                except ValueError:
                    pass

                raise err

        d = r.json()
        return d["url"]

    def delete_repo(
        self,
        repo_id: str = None,
        *,
        token: Optional[str] = None,
        repo_type: Optional[str] = None,
    ):
        """
        Delete a repo from the HuggingFace Hub. CAUTION: this is irreversible.

        Args:
            repo_id (`str`):
                A namespace (user or an organization) and a repo name separated
                by a `/`.

                <Tip>

                Version added: 0.5

                </Tip>

            token (`str`, *optional*):
                An authentication token (See https://huggingface.co/settings/token)
            repo_type (`str`, *optional*):
                Set to `"dataset"` or `"space"` if uploading to a dataset or
                space, `None` or `"model"` if uploading to a model.

        <Tip>

        Raises the following errors:

            - [`~huggingface_hub.utils.RepositoryNotFoundError`]
              If the repository to download from cannot be found. This may be because it doesn't exist,
              or because it is set to `private` and you do not have access.

        </Tip>
        """
        organization, name = repo_id.split("/") if "/" in repo_id else (None, repo_id)

        path = f"{self.endpoint}/api/repos/delete"

        token, name = self._validate_or_retrieve_token(
            token, name, function_name="delete_repo"
        )

        checked_name = repo_type_and_id_from_hf_id(name)

        if (
            repo_type is not None
            and checked_name[0] is not None
            and repo_type != checked_name[0]
        ):
            raise ValueError(
                f"""Passed `repo_type` and found `repo_type` are not the same ({repo_type},
{checked_name[0]}).
            Please make sure you are expecting the right type of repository to
            exist."""
            )

        if (
            organization is not None
            and checked_name[1] is not None
            and organization != checked_name[1]
        ):
            raise ValueError(
                "Passed `organization` and `name` organization are not the same"
                f" ({organization}, {checked_name[1]})."
                "\nPlease either include the organization in only `name` or the"
                " `organization` parameter, such as "
                f"`api.create_repo({checked_name[0]}, organization={organization})` "
                f"or `api.create_repo({checked_name[1]}/{checked_name[2]})`"
            )

        repo_type = repo_type or checked_name[0]
        organization = organization or checked_name[1]
        name = checked_name[2]

        if repo_type not in REPO_TYPES:
            raise ValueError("Invalid repo type")

        json = {"name": name, "organization": organization}
        if repo_type is not None:
            json["type"] = repo_type

        r = requests.delete(
            path,
            headers={"authorization": f"Bearer {token}"},
            json=json,
        )
        _raise_for_status(r)

    def update_repo_visibility(
        self,
        repo_id: str = None,
        private: bool = False,
        *,
        token: Optional[str] = None,
        organization: Optional[str] = None,
        repo_type: Optional[str] = None,
        name: str = None,
    ) -> Dict[str, bool]:
        """Update the visibility setting of a repository.

        Args:
            repo_id (`str`, *optional*):
                A namespace (user or an organization) and a repo name separated
                by a `/`.

                <Tip>

                Version added: 0.5

                </Tip>

            private (`bool`, *optional*, defaults to `False`):
                Whether the model repo should be private.
            token (`str`, *optional*):
                An authentication token (See https://huggingface.co/settings/token)
            repo_type (`str`, *optional*):
                Set to `"dataset"` or `"space"` if uploading to a dataset or
                space, `None` or `"model"` if uploading to a model. Default is
                `None`.

        Returns:
            The HTTP response in json.

        <Tip>

        Raises the following errors:

            - [`~huggingface_hub.utils.RepositoryNotFoundError`]
              If the repository to download from cannot be found. This may be because it doesn't exist,
              or because it is set to `private` and you do not have access.

        </Tip>
        """
        if repo_type not in REPO_TYPES:
            raise ValueError("Invalid repo type")

        organization, name = repo_id.split("/") if "/" in repo_id else (None, repo_id)

        token, name = self._validate_or_retrieve_token(
            token, name, function_name="update_repo_visibility"
        )

        if organization is None:
            namespace = self.whoami(token)["name"]
        else:
            namespace = organization

        path_prefix = f"{self.endpoint}/api/"
        if repo_type in REPO_TYPES_URL_PREFIXES:
            path_prefix += REPO_TYPES_URL_PREFIXES[repo_type]

        path = f"{path_prefix}{namespace}/{name}/settings"

        json = {"private": private}

        r = requests.put(
            path,
            headers={"authorization": f"Bearer {token}"},
            json=json,
        )
        _raise_for_status(r)
        return r.json()

    def move_repo(
        self,
        from_id: str,
        to_id: str,
        *,
        repo_type: Optional[str] = None,
        token: Optional[str] = None,
    ):
        """
        Moving a repository from namespace1/repo_name1 to namespace2/repo_name2

        Note there are certain limitations. For more information about moving
        repositories, please see
        https://hf.co/docs/hub/main#how-can-i-rename-or-transfer-a-repo.

        Args:
            from_id (`str`):
                A namespace (user or an organization) and a repo name separated
                by a `/`. Original repository identifier.
            to_id (`str`):
                A namespace (user or an organization) and a repo name separated
                by a `/`. Final repository identifier.
            repo_type (`str`, *optional*):
                Set to `"dataset"` or `"space"` if uploading to a dataset or
                space, `None` or `"model"` if uploading to a model. Default is
                `None`.
            token (`str`, *optional*):
                An authentication token (See https://huggingface.co/settings/token)

        <Tip>

        Raises the following errors:

            - [`~huggingface_hub.utils.RepositoryNotFoundError`]
              If the repository to download from cannot be found. This may be because it doesn't exist,
              or because it is set to `private` and you do not have access.

        </Tip>
        """

        token, name = self._validate_or_retrieve_token(token)

        if len(from_id.split("/")) != 2:
            raise ValueError(
                f"Invalid repo_id: {from_id}. It should have a namespace"
                " (:namespace:/:repo_name:)"
            )

        if len(to_id.split("/")) != 2:
            raise ValueError(
                f"Invalid repo_id: {to_id}. It should have a namespace"
                " (:namespace:/:repo_name:)"
            )

        json = {"fromRepo": from_id, "toRepo": to_id, "type": repo_type}

        path = f"{self.endpoint}/api/repos/move"
        r = requests.post(
            path,
            headers={"authorization": f"Bearer {token}"},
            json=json,
        )
        try:
            _raise_for_status(r)
        except HTTPError as e:
            if r.text:
                raise HTTPError(
                    f"{r.status_code} Error Message: {r.text}. For additional"
                    " documentation please see"
                    " https://hf.co/docs/hub/main#how-can-i-rename-or-transfer-a-repo."
                ) from e
            else:
                raise e
        logger.info(
            "Accepted transfer request. You will get an email once this is successfully"
            " completed."
        )

    def create_commit(
        self,
        repo_id: str,
        operations: Iterable[CommitOperation],
        *,
        commit_message: str,
        commit_description: Optional[str] = None,
        token: Optional[str] = None,
        repo_type: Optional[str] = None,
        revision: Optional[str] = None,
        create_pr: Optional[bool] = None,
        num_threads: int = 5,
        parent_commit: Optional[str] = None,
    ) -> Optional[str]:
        """
        Creates a commit in the given repo, deleting & uploading files as needed.

        Args:
            repo_id (`str`):
                The repository in which the commit will be created, for example:
                `"username/custom_transformers"`

            operations (`Iterable` of [`~huggingface_hub.hf_api.CommitOperation`]):
                An iterable of operations to include in the commit, either:

                    - [`~huggingface_hub.hf_api.CommitOperationAdd`] to upload a file
                    - [`~huggingface_hub.hf_api.CommitOperationDelete`] to delete a file

            commit_message (`str`):
                The summary (first line) of the commit that will be created.

            commit_description (`str`, *optional*):
                The description of the commit that will be created

            token (`str`, *optional*):
                Authentication token, obtained with `HfApi.login` method. Will
                default to the stored token.

            repo_type (`str`, *optional*):
                Set to `"dataset"` or `"space"` if uploading to a dataset or
                space, `None` or `"model"` if uploading to a model. Default is
                `None`.

            revision (`str`, *optional*):
                The git revision to commit from. Defaults to the head of the
                `"main"` branch.

            create_pr (`boolean`, *optional*):
                Whether or not to create a Pull Request from `revision` with that commit.
                Defaults to `False`. If set to `True`, this function will return the URL
                to the newly created Pull Request on the Hub.

            num_threads (`int`, *optional*):
                Number of concurrent threads for uploading files. Defaults to 5.
                Setting it to 2 means at most 2 files will be uploaded concurrently.

            parent_commit (`str`, *optional*):
                The OID / SHA of the parent commit, as a hexadecimal string.
                Shorthands (7 first characters) are also supported.If specified and `create_pr` is `False`,
                the commit will fail if `revision` does not point to `parent_commit`. If specified and `create_pr`
                is `True`, the pull request will be created from `parent_commit`. Specifying `parent_commit`
                ensures the repo has not changed before committing the changes, and can be especially useful
                if the repo is updated / committed to concurrently.

        Returns:
            `str` or `None`:
                If `create_pr` is `True`, returns the URL to the newly created Pull Request
                on the Hub. Otherwise returns `None`.

        Raises:
            :class:`ValueError`:
                If commit message is empty.
            :class:`ValueError`:
                If parent commit is not a valid commit OID.
            :class:`ValueError`:
                If the Hub API returns an HTTP 400 error (bad request)
            :class:`ValueError`:
                If `create_pr` is `True` and revision is neither `None` nor `"main"`.
        """
        if parent_commit is not None and not REGEX_COMMIT_OID.fullmatch(parent_commit):
            raise ValueError(
                "`parent_commit` is not a valid commit OID. It must match the following"
                f" regex: {REGEX_COMMIT_OID}"
            )

        if commit_message is None or len(commit_message) == 0:
            raise ValueError("`commit_message` can't be empty, please pass a value.")

        commit_description = (
            commit_description if commit_description is not None else ""
        )
        repo_type = repo_type if repo_type is not None else REPO_TYPE_MODEL
        if repo_type not in REPO_TYPES:
            raise ValueError(f"Invalid repo type, must be one of {REPO_TYPES}")
        token, name = self._validate_or_retrieve_token(token)
        revision = (
            quote(revision, safe="") if revision is not None else DEFAULT_REVISION
        )
        create_pr = create_pr if create_pr is not None else False

        if create_pr and revision != DEFAULT_REVISION:
            raise ValueError("Can only create pull requests against {DEFAULT_REVISION}")

        operations = list(operations)
        additions = [op for op in operations if isinstance(op, CommitOperationAdd)]
        deletions = [op for op in operations if isinstance(op, CommitOperationDelete)]

        if len(additions) + len(deletions) != len(operations):
            raise ValueError(
                "Unknown operation, must be one of `CommitOperationAdd` or"
                " `CommitOperationDelete`"
            )

        logger.debug(
            f"About to commit to the hub: {len(additions)} addition(s) and"
            f" {len(deletions)} deletion(s)."
        )

        for addition in additions:
            addition.validate()

        additions_with_upload_mode = fetch_upload_modes(
            additions=additions,
            repo_type=repo_type,
            repo_id=repo_id,
            token=token,
            revision=revision,
            endpoint=self.endpoint,
            create_pr=create_pr,
        )
        upload_lfs_files(
            additions=[
                addition
                for (addition, upload_mode) in additions_with_upload_mode
                if upload_mode == "lfs"
            ],
            repo_type=repo_type,
            repo_id=repo_id,
            token=token,
            endpoint=self.endpoint,
            num_threads=num_threads,
        )
        commit_payload = prepare_commit_payload(
            additions=additions_with_upload_mode,
            deletions=deletions,
            commit_message=commit_message,
            commit_description=commit_description,
            parent_commit=parent_commit,
        )
        commit_url = f"{self.endpoint}/api/{repo_type}s/{repo_id}/commit/{revision}"

        commit_resp = requests.post(
            url=commit_url,
            headers={"Authorization": f"Bearer {token}"},
            json=commit_payload,
            params={"create_pr": "1"} if create_pr else None,
        )
        _raise_convert_bad_request(commit_resp, endpoint_name="commit")
        return commit_resp.json().get("pullRequestUrl", None)

    def upload_file(
        self,
        *,
        path_or_fileobj: Union[str, bytes, BinaryIO],
        path_in_repo: str,
        repo_id: str,
        token: Optional[str] = None,
        repo_type: Optional[str] = None,
        revision: Optional[str] = None,
        identical_ok: Optional[bool] = None,
        commit_message: Optional[str] = None,
        commit_description: Optional[str] = None,
        create_pr: Optional[bool] = None,
        parent_commit: Optional[str] = None,
    ) -> str:
        """
        Upload a local file (up to 50 GB) to the given repo. The upload is done
        through a HTTP post request, and doesn't require git or git-lfs to be
        installed.

        Args:
            path_or_fileobj (`str`, `bytes`, or `IO`):
                Path to a file on the local machine or binary data stream /
                fileobj / buffer.
            path_in_repo (`str`):
                Relative filepath in the repo, for example:
                `"checkpoints/1fec34a/weights.bin"`
            repo_id (`str`):
                The repository to which the file will be uploaded, for example:
                `"username/custom_transformers"`
            token (`str`, *optional*):
                Authentication token, obtained with `HfApi.login` method. Will
                default to the stored token.
            repo_type (`str`, *optional*):
                Set to `"dataset"` or `"space"` if uploading to a dataset or
                space, `None` or `"model"` if uploading to a model. Default is
                `None`.
            revision (`str`, *optional*):
                The git revision to commit from. Defaults to the head of the
                `"main"` branch.
            identical_ok (`bool`, *optional*, defaults to `True`):
                Deprecated: will be removed in 0.11.0.
                Changing this value has no effect.
            commit_message (`str`, *optional*):
                The summary / title / first line of the generated commit
            commit_description (`str` *optional*)
                The description of the generated commit
            create_pr (`boolean`, *optional*):
                Whether or not to create a Pull Request from `revision` with that commit.
                Defaults to `False`.
            parent_commit (`str`, *optional*):
                The OID / SHA of the parent commit, as a hexadecimal string. Shorthands (7 first characters) are also supported.
                If specified and `create_pr` is `False`, the commit will fail if `revision` does not point to `parent_commit`.
                If specified and `create_pr` is `True`, the pull request will be created from `parent_commit`.
                Specifying `parent_commit` ensures the repo has not changed before committing the changes, and can be
                especially useful if the repo is updated / committed to concurrently.


        Returns:
            `str`: The URL to visualize the uploaded file on the hub

        <Tip>

        Raises the following errors:

            - [`HTTPError`](https://2.python-requests.org/en/master/api/#requests.HTTPError)
              if the HuggingFace API returned an error
            - [`ValueError`](https://docs.python.org/3/library/exceptions.html#ValueError)
              if some parameter value is invalid
            - [`~huggingface_hub.utils.RepositoryNotFoundError`]
              If the repository to download from cannot be found. This may be because it doesn't exist,
              or because it is set to `private` and you do not have access.
            - [`~huggingface_hub.utils.RevisionNotFoundError`]
              If the revision to download from cannot be found.

        </Tip>

        Example usage:

        ```python
        >>> from huggingface_hub import upload_file

        >>> with open("./local/filepath", "rb") as fobj:
        ...     upload_file(
        ...         path_or_fileobj=fileobj,
        ...         path_in_repo="remote/file/path.h5",
        ...         repo_id="username/my-dataset",
        ...         repo_type="datasets",
        ...         token="my_token",
        ...     )
        "https://huggingface.co/datasets/username/my-dataset/blob/main/remote/file/path.h5"

        >>> upload_file(
        ...     path_or_fileobj=".\\\\local\\\\file\\\\path",
        ...     path_in_repo="remote/file/path.h5",
        ...     repo_id="username/my-model",
        ...     token="my_token",
        ... )
        "https://huggingface.co/username/my-model/blob/main/remote/file/path.h5"

        >>> upload_file(
        ...     path_or_fileobj=".\\\\local\\\\file\\\\path",
        ...     path_in_repo="remote/file/path.h5",
        ...     repo_id="username/my-model",
        ...     token="my_token",
        ...     create_pr=True,
        ... )
        "https://huggingface.co/username/my-model/blob/refs%2Fpr%2F1/remote/file/path.h5"
        ```
        """
        if identical_ok is not None:
            warnings.warn(
                "`identical_ok` has no effect and is deprecated. It will be removed in"
                " 0.11.0.",
                FutureWarning,
            )

        if repo_type not in REPO_TYPES:
            raise ValueError(f"Invalid repo type, must be one of {REPO_TYPES}")

        commit_message = (
            commit_message
            if commit_message is not None
            else f"Upload {path_in_repo} with huggingface_hub"
        )
        operation = CommitOperationAdd(
            path_or_fileobj=path_or_fileobj,
            path_in_repo=path_in_repo,
        )

        pr_url = self.create_commit(
            repo_id=repo_id,
            repo_type=repo_type,
            operations=[operation],
            commit_message=commit_message,
            commit_description=commit_description,
            token=token,
            revision=revision,
            create_pr=create_pr,
            parent_commit=parent_commit,
        )

        if pr_url is not None:
            revision = quote(_parse_revision_from_pr_url(pr_url), safe="")
        if repo_type in REPO_TYPES_URL_PREFIXES:
            repo_id = REPO_TYPES_URL_PREFIXES[repo_type] + repo_id
        revision = revision if revision is not None else DEFAULT_REVISION
        # Similar to `hf_hub_url` but it's "blob" instead of "resolve"
        return f"{self.endpoint}/{repo_id}/blob/{revision}/{path_in_repo}"

    def upload_folder(
        self,
        *,
        repo_id: str,
        folder_path: str,
        path_in_repo: Optional[str] = None,
        commit_message: Optional[str] = None,
        commit_description: Optional[str] = None,
        token: Optional[str] = None,
        repo_type: Optional[str] = None,
        revision: Optional[str] = None,
        create_pr: Optional[bool] = None,
        parent_commit: Optional[str] = None,
        allow_patterns: Optional[Union[List[str], str]] = None,
        ignore_patterns: Optional[Union[List[str], str]] = None,
    ):
        """
        Upload a local folder to the given repo. The upload is done
        through a HTTP requests, and doesn't require git or git-lfs to be
        installed.

        The structure of the folder will be preserved. Files with the same name
        already present in the repository will be overwritten, others will be left untouched.

        Use the `allow_patterns` and `ignore_patterns` arguments to specify which files
        to upload. These parameters accept either a single pattern or a list of
        patterns. Patterns correspond to Standard Wildcards (globbing patterns) as
        documented [here](https://tldp.org/LDP/GNU-Linux-Tools-Summary/html/x11655.htm).
        If both `allow_patterns` and `ignore_patterns` are provided, both constraints
        apply. By default, all files from the folder are uploaded.

        Uses `HfApi.create_commit` under the hood.

        Args:
            repo_id (`str`):
                The repository to which the file will be uploaded, for example:
                `"username/custom_transformers"`
            folder_path (`str`):
                Path to the folder to upload on the local file system
            path_in_repo (`str`, *optional*):
                Relative path of the directory in the repo, for example:
                `"checkpoints/1fec34a/results"`. Will default to the root folder of the repository.
            token (`str`, *optional*):
                Authentication token, obtained with `HfApi.login` method. Will
                default to the stored token.
            repo_type (`str`, *optional*):
                Set to `"dataset"` or `"space"` if uploading to a dataset or
                space, `None` or `"model"` if uploading to a model. Default is
                `None`.
            revision (`str`, *optional*):
                The git revision to commit from. Defaults to the head of the
                `"main"` branch.
            commit_message (`str`, *optional*):
                The summary / title / first line of the generated commit. Defaults to:
                `f"Upload {path_in_repo} with huggingface_hub"`
            commit_description (`str` *optional*):
                The description of the generated commit
            create_pr (`boolean`, *optional*):
                Whether or not to create a Pull Request from the pushed changes. Defaults
                to `False`.
            parent_commit (`str`, *optional*):
                The OID / SHA of the parent commit, as a hexadecimal string. Shorthands (7 first characters) are also supported.
                If specified and `create_pr` is `False`, the commit will fail if `revision` does not point to `parent_commit`.
                If specified and `create_pr` is `True`, the pull request will be created from `parent_commit`.
                Specifying `parent_commit` ensures the repo has not changed before committing the changes, and can be
                especially useful if the repo is updated / committed to concurrently.
            allow_patterns (`List[str]` or `str`, *optional*):
                If provided, only files matching at least one pattern are uploaded.
            ignore_patterns (`List[str]` or `str`, *optional*):
                If provided, files matching any of the patterns are not uploaded.

        Returns:
            `str`: A URL to visualize the uploaded folder on the hub

        <Tip>

        Raises the following errors:

            - [`HTTPError`](https://2.python-requests.org/en/master/api/#requests.HTTPError)
            if the HuggingFace API returned an error
            - [`ValueError`](https://docs.python.org/3/library/exceptions.html#ValueError)
            if some parameter value is invalid

        </Tip>

        Example usage:

        ```python
        >>> upload_folder(
        ...     folder_path="local/checkpoints",
        ...     path_in_repo="remote/experiment/checkpoints",
        ...     repo_id="username/my-dataset",
        ...     repo_type="datasets",
        ...     token="my_token",
        ...     ignore_patterns="**/logs/*.txt",
        ... )
        # "https://huggingface.co/datasets/username/my-dataset/tree/main/remote/experiment/checkpoints"

        >>> upload_folder(
        ...     folder_path="local/checkpoints",
        ...     path_in_repo="remote/experiment/checkpoints",
        ...     repo_id="username/my-dataset",
        ...     repo_type="datasets",
        ...     token="my_token",
        ...     create_pr=True,
        ... )
        # "https://huggingface.co/datasets/username/my-dataset/tree/refs%2Fpr%2F1/remote/experiment/checkpoints"

        ```
        """
        if repo_type not in REPO_TYPES:
            raise ValueError(f"Invalid repo type, must be one of {REPO_TYPES}")

        # By default, upload folder to the root directory in repo.
        if path_in_repo is None:
            path_in_repo = ""

        commit_message = (
            commit_message
            if commit_message is not None
            else f"Upload {path_in_repo} with huggingface_hub"
        )
<<<<<<< HEAD
        folder_path = os.path.normpath(os.path.expanduser(folder_path))
        if not os.path.isdir(folder_path):
            raise ValueError(f"Provided path: '{folder_path}' is not a directory")

        files_to_add: List[CommitOperationAdd] = []
        for dirpath, _, filenames in os.walk(folder_path):
            for filename in filenames:
                abs_path = os.path.join(dirpath, filename)
                rel_path = os.path.relpath(abs_path, folder_path)
                files_to_add.append(
                    CommitOperationAdd(
                        path_or_fileobj=abs_path,
                        path_in_repo=os.path.normpath(
                            os.path.join(path_in_repo, rel_path)
                        ).replace(os.sep, "/"),
                    )
                )
        files_to_add = list(
            filter_repo_objects(
                files_to_add,
                allow_patterns=allow_patterns,
                ignore_patterns=ignore_patterns,
                key=lambda x: x.path_in_repo,
            )
        )
=======
>>>>>>> 17cf79ab

        files_to_add = _prepare_upload_folder_commit(folder_path, path_in_repo)

        pr_url = self.create_commit(
            repo_type=repo_type,
            repo_id=repo_id,
            operations=files_to_add,
            commit_message=commit_message,
            commit_description=commit_description,
            token=token,
            revision=revision,
            create_pr=create_pr,
            parent_commit=parent_commit,
        )

        if pr_url is not None:
            revision = quote(_parse_revision_from_pr_url(pr_url), safe="")
        if repo_type in REPO_TYPES_URL_PREFIXES:
            repo_id = REPO_TYPES_URL_PREFIXES[repo_type] + repo_id
        revision = revision if revision is not None else DEFAULT_REVISION
        # Similar to `hf_hub_url` but it's "tree" instead of "resolve"
        return f"{self.endpoint}/{repo_id}/tree/{revision}/{path_in_repo}"

    def delete_file(
        self,
        path_in_repo: str,
        repo_id: str,
        *,
        token: Optional[str] = None,
        repo_type: Optional[str] = None,
        revision: Optional[str] = None,
        commit_message: Optional[str] = None,
        commit_description: Optional[str] = None,
        create_pr: Optional[bool] = None,
        parent_commit: Optional[str] = None,
    ):
        """
        Deletes a file in the given repo.

        Args:
            path_in_repo (`str`):
                Relative filepath in the repo, for example:
                `"checkpoints/1fec34a/weights.bin"`
            repo_id (`str`):
                The repository from which the file will be deleted, for example:
                `"username/custom_transformers"`
            token (`str`, *optional*):
                Authentication token, obtained with `HfApi.login` method. Will
                default to the stored token.
            repo_type (`str`, *optional*):
                Set to `"dataset"` or `"space"` if the file is in a dataset or
                space, `None` or `"model"` if in a model. Default is `None`.
            revision (`str`, *optional*):
                The git revision to commit from. Defaults to the head of the
                `"main"` branch.
            commit_message (`str`, *optional*):
                The summary / title / first line of the generated commit. Defaults to
                `f"Delete {path_in_repo} with huggingface_hub"`.
            commit_description (`str` *optional*)
                The description of the generated commit
            create_pr (`boolean`, *optional*):
                Whether or not to create a Pull Request from `revision` with the changes.
                Defaults to `False`.
            parent_commit (`str`, *optional*):
                The OID / SHA of the parent commit, as a hexadecimal string. Shorthands (7 first characters) are also supported.
                If specified and `create_pr` is `False`, the commit will fail if `revision` does not point to `parent_commit`.
                If specified and `create_pr` is `True`, the pull request will be created from `parent_commit`.
                Specifying `parent_commit` ensures the repo has not changed before committing the changes, and can be
                especially useful if the repo is updated / committed to concurrently.


        <Tip>

        Raises the following errors:

            - [`HTTPError`](https://2.python-requests.org/en/master/api/#requests.HTTPError)
              if the HuggingFace API returned an error
            - [`ValueError`](https://docs.python.org/3/library/exceptions.html#ValueError)
              if some parameter value is invalid
            - [`~huggingface_hub.utils.RepositoryNotFoundError`]
              If the repository to download from cannot be found. This may be because it doesn't exist,
              or because it is set to `private` and you do not have access.
            - [`~huggingface_hub.utils.RevisionNotFoundError`]
              If the revision to download from cannot be found.
            - [`~huggingface_hub.utils.EntryNotFoundError`]
              If the file to download cannot be found.

        </Tip>

        """
        commit_message = (
            commit_message
            if commit_message is not None
            else f"Delete {path_in_repo} with huggingface_hub"
        )

        operations = [CommitOperationDelete(path_in_repo=path_in_repo)]

        return self.create_commit(
            repo_id=repo_id,
            repo_type=repo_type,
            token=token,
            operations=operations,
            revision=revision,
            commit_message=commit_message,
            commit_description=commit_description,
            create_pr=create_pr,
            parent_commit=parent_commit,
        )

    def get_full_repo_name(
        self,
        model_id: str,
        *,
        organization: Optional[str] = None,
        token: Optional[str] = None,
    ):
        """
        Returns the repository name for a given model ID and optional
        organization.

        Args:
            model_id (`str`):
                The name of the model.
            organization (`str`, *optional*):
                If passed, the repository name will be in the organization
                namespace instead of the user namespace.
            token (`str`, *optional*):
                The Hugging Face authentication token

        Returns:
            `str`: The repository name in the user's namespace
            ({username}/{model_id}) if no organization is passed, and under the
            organization namespace ({organization}/{model_id}) otherwise.
        """
        if organization is None:
            if "/" in model_id:
                username = model_id.split("/")[0]
            else:
                username = self.whoami(token=token)["name"]
            return f"{username}/{model_id}"
        else:
            return f"{organization}/{model_id}"

    def get_repo_discussions(
        self,
        repo_id: str,
        *,
        repo_type: Optional[str] = None,
        token: Optional[str] = None,
    ) -> Iterator[Discussion]:
        """
        Fetches Discussions and Pull Requests for the given repo.

        Args:
            repo_id (`str`):
                A namespace (user or an organization) and a repo name separated
                by a `/`.
            repo_type (`str`, *optional*):
                Set to `"dataset"` or `"space"` if fetching from a dataset or
                space, `None` or `"model"` if fetching from a model. Default is
                `None`.
            token (`str`, *optional*):
                An authentication token (See https://huggingface.co/settings/token).

        Returns:
            `Iterator[Discussion]`: An iterator of [`Discussion`] objects.

        Example:
            Collecting all discussions of a repo in a list:

            ```python
            >>> from huggingface_hub import get_repo_discussions
            >>> discussions_list = list(get_repo_discussions(repo_id="bert-base-uncased"))
            ```

            Iterating over discussions of a repo:

            ```python
            >>> from huggingface_hub import get_repo_discussions
            >>> for discussion in get_repo_discussions(repo_id="bert-base-uncased"):
            ...     print(discussion.num, discussion.title)
            ```
        """
        if repo_type not in REPO_TYPES:
            raise ValueError(f"Invalid repo type, must be one of {REPO_TYPES}")
        if repo_type is None:
            repo_type = REPO_TYPE_MODEL
        repo_id = f"{repo_type}s/{repo_id}"
        if token is None:
            token = HfFolder.get_token()

        def _fetch_discussion_page(page_index: int):
            path = f"{self.endpoint}/api/{repo_id}/discussions?p={page_index}"
            resp = requests.get(
                path,
                headers={"Authorization": f"Bearer {token}"} if token else None,
            )
            _raise_for_status(resp)
            paginated_discussions = resp.json()
            total = paginated_discussions["count"]
            start = paginated_discussions["start"]
            discussions = paginated_discussions["discussions"]
            has_next = (start + len(discussions)) < total
            return discussions, has_next

        has_next, page_index = True, 0

        while has_next:
            discussions, has_next = _fetch_discussion_page(page_index=page_index)
            for discussion in discussions:
                yield Discussion(
                    title=discussion["title"],
                    num=discussion["num"],
                    author=discussion.get("author", {}).get("name", "deleted"),
                    created_at=parse_datetime(discussion["createdAt"]),
                    status=discussion["status"],
                    repo_id=discussion["repo"]["name"],
                    repo_type=discussion["repo"]["type"],
                    is_pull_request=discussion["isPullRequest"],
                )
            page_index = page_index + 1

    def get_discussion_details(
        self,
        repo_id: str,
        discussion_num: int,
        *,
        repo_type: Optional[str] = None,
        token: Optional[str] = None,
    ) -> DiscussionWithDetails:
        """Fetches a Discussion's / Pull Request 's details from the Hub.

        Args:
            repo_id (`str`):
                A namespace (user or an organization) and a repo name separated
                by a `/`.
            discussion_num (`int`):
                The number of the Discussion or Pull Request . Must be a strictly positive integer.
            repo_type (`str`, *optional*):
                Set to `"dataset"` or `"space"` if uploading to a dataset or
                space, `None` or `"model"` if uploading to a model. Default is
                `None`.
            token (`str`, *optional*):
                An authentication token (See https://huggingface.co/settings/token)

        Returns: [`DiscussionWithDetails`]

        <Tip>

        Raises the following errors:

            - [`HTTPError`](https://2.python-requests.org/en/master/api/#requests.HTTPError)
              if the HuggingFace API returned an error
            - [`ValueError`](https://docs.python.org/3/library/exceptions.html#ValueError)
              if some parameter value is invalid
            - [`~huggingface_hub.utils.RepositoryNotFoundError`]
              If the repository to download from cannot be found. This may be because it doesn't exist,
              or because it is set to `private` and you do not have access.

        </Tip>
        """
        if not isinstance(discussion_num, int) or discussion_num <= 0:
            raise ValueError("Invalid discussion_num, must be a positive integer")
        if repo_type not in REPO_TYPES:
            raise ValueError(f"Invalid repo type, must be one of {REPO_TYPES}")
        if repo_type is None:
            repo_type = REPO_TYPE_MODEL
        repo_id = f"{repo_type}s/{repo_id}"
        if token is None:
            token = HfFolder.get_token()

        path = f"{self.endpoint}/api/{repo_id}/discussions/{discussion_num}"

        resp = requests.get(
            path,
            params={"diff": "1"},
            headers={"Authorization": f"Bearer {token}"} if token else None,
        )
        _raise_for_status(resp)

        discussion_details = resp.json()
        is_pull_request = discussion_details["isPullRequest"]

        target_branch = (
            discussion_details["changes"]["base"] if is_pull_request else None
        )
        conflicting_files = (
            discussion_details["filesWithConflicts"] if is_pull_request else None
        )
        merge_commit_oid = (
            discussion_details["changes"].get("mergeCommitId", None)
            if is_pull_request
            else None
        )

        return DiscussionWithDetails(
            title=discussion_details["title"],
            num=discussion_details["num"],
            author=discussion_details.get("author", {}).get("name", "deleted"),
            created_at=parse_datetime(discussion_details["createdAt"]),
            status=discussion_details["status"],
            repo_id=discussion_details["repo"]["name"],
            repo_type=discussion_details["repo"]["type"],
            is_pull_request=discussion_details["isPullRequest"],
            events=[deserialize_event(evt) for evt in discussion_details["events"]],
            conflicting_files=conflicting_files,
            target_branch=target_branch,
            merge_commit_oid=merge_commit_oid,
            diff=discussion_details.get("diff"),
        )

    def create_discussion(
        self,
        repo_id: str,
        title: str,
        *,
        token: str,
        description: Optional[str] = None,
        repo_type: Optional[str] = None,
        pull_request: bool = False,
    ) -> DiscussionWithDetails:
        """Creates a Discussion or Pull Request.

        Pull Requests created programmatically will be in `"draft"` status.

        Creating a Pull Request with changes can also be done at once with [`HfApi.create_commit`].

        Args:
            repo_id (`str`):
                A namespace (user or an organization) and a repo name separated
                by a `/`.
            title (`str`):
                The title of the discussion. It can be up to 200 characters long,
                and must be at least 3 characters long. Leading and trailing whitespaces
                will be stripped.
            token (`str`):
                An authentication token (See https://huggingface.co/settings/token)
            description (`str`, *optional*):
                An optional description for the Pull Request.
                Defaults to `"Discussion opened with the huggingface_hub Python library"`
            pull_request (`bool`, *optional*):
                Whether to create a Pull Request or discussion. If `True`, creates a Pull Request.
                If `False`, creates a discussion. Defaults to `False`.
            repo_type (`str`, *optional*):
                Set to `"dataset"` or `"space"` if uploading to a dataset or
                space, `None` or `"model"` if uploading to a model. Default is
                `None`.

        Returns: [`DiscussionWithDetails`]

        <Tip>

        Raises the following errors:

            - [`HTTPError`](https://2.python-requests.org/en/master/api/#requests.HTTPError)
              if the HuggingFace API returned an error
            - [`ValueError`](https://docs.python.org/3/library/exceptions.html#ValueError)
              if some parameter value is invalid
            - [`~huggingface_hub.utils.RepositoryNotFoundError`]
              If the repository to download from cannot be found. This may be because it doesn't exist,
              or because it is set to `private` and you do not have access.

        </Tip>"""
        if repo_type not in REPO_TYPES:
            raise ValueError(f"Invalid repo type, must be one of {REPO_TYPES}")
        if repo_type is None:
            repo_type = REPO_TYPE_MODEL
        full_repo_id = f"{repo_type}s/{repo_id}"
        token, _ = self._validate_or_retrieve_token(token=token)
        if description is not None:
            description = description.strip()
        description = (
            description
            if description
            else (
                f"{'Pull Request' if pull_request else 'Discussion'} opened with the"
                " [huggingface_hub Python"
                " library](https://huggingface.co/docs/huggingface_hub)"
            )
        )

        resp = requests.post(
            f"{self.endpoint}/api/{full_repo_id}/discussions",
            json={
                "title": title.strip(),
                "description": description,
                "pullRequest": pull_request,
            },
            headers={"Authorization": f"Bearer {token}"},
        )
        _raise_for_status(resp)
        num = resp.json()["num"]
        return self.get_discussion_details(
            repo_id=repo_id,
            repo_type=repo_type,
            discussion_num=num,
            token=token,
        )

    def create_pull_request(
        self,
        repo_id: str,
        title: str,
        *,
        token: str,
        description: Optional[str] = None,
        repo_type: Optional[str] = None,
    ) -> DiscussionWithDetails:
        """Creates a Pull Request . Pull Requests created programmatically will be in `"draft"` status.

        Creating a Pull Request with changes can also be done at once with [`HfApi.create_commit`];

        This is a wrapper around [`HfApi.create_discusssion`].

        Args:
            repo_id (`str`):
                A namespace (user or an organization) and a repo name separated
                by a `/`.
            title (`str`):
                The title of the discussion. It can be up to 200 characters long,
                and must be at least 3 characters long. Leading and trailing whitespaces
                will be stripped.
            token (`str`):
                An authentication token (See https://huggingface.co/settings/token)
            description (`str`, *optional*):
                An optional description for the Pull Request.
                Defaults to `"Discussion opened with the huggingface_hub Python library"`
            repo_type (`str`, *optional*):
                Set to `"dataset"` or `"space"` if uploading to a dataset or
                space, `None` or `"model"` if uploading to a model. Default is
                `None`.

        Returns: [`DiscussionWithDetails`]

        <Tip>

        Raises the following errors:

            - [`HTTPError`](https://2.python-requests.org/en/master/api/#requests.HTTPError)
              if the HuggingFace API returned an error
            - [`ValueError`](https://docs.python.org/3/library/exceptions.html#ValueError)
              if some parameter value is invalid
            - [`~huggingface_hub.utils.RepositoryNotFoundError`]
              If the repository to download from cannot be found. This may be because it doesn't exist,
              or because it is set to `private` and you do not have access.

        </Tip>"""
        return self.create_discussion(
            repo_id=repo_id,
            title=title,
            token=token,
            description=description,
            repo_type=repo_type,
            pull_request=True,
        )

    def _post_discussion_changes(
        self,
        *,
        repo_id: str,
        discussion_num: int,
        resource: str,
        body: Optional[dict] = None,
        token: Optional[str] = None,
        repo_type: Optional[str] = None,
    ) -> requests.Response:
        """Internal utility to POST changes to a Discussion or Pull Request"""
        if not isinstance(discussion_num, int) or discussion_num <= 0:
            raise ValueError("Invalid discussion_num, must be a positive integer")
        if repo_type not in REPO_TYPES:
            raise ValueError(f"Invalid repo type, must be one of {REPO_TYPES}")
        if repo_type is None:
            repo_type = REPO_TYPE_MODEL
        repo_id = f"{repo_type}s/{repo_id}"
        token, _ = self._validate_or_retrieve_token(token=token)

        path = f"{self.endpoint}/api/{repo_id}/discussions/{discussion_num}/{resource}"

        resp = requests.post(
            path,
            headers={"Authorization": f"Bearer {token}"},
            json=body,
        )
        _raise_for_status(resp)
        return resp

    def comment_discussion(
        self,
        repo_id: str,
        discussion_num: int,
        comment: str,
        *,
        token: Optional[str] = None,
        repo_type: Optional[str] = None,
    ) -> DiscussionComment:
        """Creates a new comment on the given Discussion.

        Args:
            repo_id (`str`):
                A namespace (user or an organization) and a repo name separated
                by a `/`.
            discussion_num (`int`):
                The number of the Discussion or Pull Request . Must be a strictly positive integer.
            comment (`str`):
                The content of the comment to create. Comments support markdown formatting.
            repo_type (`str`, *optional*):
                Set to `"dataset"` or `"space"` if uploading to a dataset or
                space, `None` or `"model"` if uploading to a model. Default is
                `None`.
            token (`str`, *optional*):
                An authentication token (See https://huggingface.co/settings/token)

        Returns:
            [`DiscussionComment`]: the newly created comment


        Examples:
            ```python

            >>> comment = \"\"\"
            ... Hello @otheruser!
            ...
            ... # This is a title
            ...
            ... **This is bold**, *this is italic* and ~this is strikethrough~
            ... And [this](http://url) is a link
            ... \"\"\"

            >>> HfApi().comment_discussion(
            ...     repo_id="username/repo_name",
            ...     discussion_num=34
            ...     comment=comment
            ... )
            # DiscussionComment(id='deadbeef0000000', type='comment', ...)

            ```

        <Tip>

        Raises the following errors:

            - [`HTTPError`](https://2.python-requests.org/en/master/api/#requests.HTTPError)
              if the HuggingFace API returned an error
            - [`ValueError`](https://docs.python.org/3/library/exceptions.html#ValueError)
              if some parameter value is invalid
            - [`~huggingface_hub.utils.RepositoryNotFoundError`]
              If the repository to download from cannot be found. This may be because it doesn't exist,
              or because it is set to `private` and you do not have access.

        </Tip>
        """
        resp = self._post_discussion_changes(
            repo_id=repo_id,
            repo_type=repo_type,
            discussion_num=discussion_num,
            token=token,
            resource="comment",
            body={"comment": comment},
        )
        return deserialize_event(resp.json()["newMessage"])

    def rename_discussion(
        self,
        repo_id: str,
        discussion_num: int,
        new_title: str,
        *,
        token: Optional[str] = None,
        repo_type: Optional[str] = None,
    ) -> DiscussionTitleChange:
        """Renames a Discussion.

        Args:
            repo_id (`str`):
                A namespace (user or an organization) and a repo name separated
                by a `/`.
            discussion_num (`int`):
                The number of the Discussion or Pull Request . Must be a strictly positive integer.
            new_title (`str`):
                The new title for the discussion
            repo_type (`str`, *optional*):
                Set to `"dataset"` or `"space"` if uploading to a dataset or
                space, `None` or `"model"` if uploading to a model. Default is
                `None`.
            token (`str`, *optional*):
                An authentication token (See https://huggingface.co/settings/token)

        Returns:
            [`DiscussionTitleChange`]: the title change event


        Examples:
            ```python
            >>> new_title = "New title, fixing a typo"
            >>> HfApi().rename_discussion(
            ...     repo_id="username/repo_name",
            ...     discussion_num=34
            ...     new_title=new_title
            ... )
            # DiscussionTitleChange(id='deadbeef0000000', type='title-change', ...)

            ```

        <Tip>

        Raises the following errors:

            - [`HTTPError`](https://2.python-requests.org/en/master/api/#requests.HTTPError)
              if the HuggingFace API returned an error
            - [`ValueError`](https://docs.python.org/3/library/exceptions.html#ValueError)
              if some parameter value is invalid
            - [`~huggingface_hub.utils.RepositoryNotFoundError`]
              If the repository to download from cannot be found. This may be because it doesn't exist,
              or because it is set to `private` and you do not have access.

        </Tip>
        """
        resp = self._post_discussion_changes(
            repo_id=repo_id,
            repo_type=repo_type,
            discussion_num=discussion_num,
            token=token,
            resource="title",
            body={"title": new_title},
        )
        return deserialize_event(resp.json()["newTitle"])

    def change_discussion_status(
        self,
        repo_id: str,
        discussion_num: int,
        new_status: Literal["open", "closed"],
        *,
        token: Optional[str] = None,
        comment: Optional[str] = None,
        repo_type: Optional[str] = None,
    ) -> DiscussionStatusChange:
        """Closes or re-opens a Discussion or Pull Request.

        Args:
            repo_id (`str`):
                A namespace (user or an organization) and a repo name separated
                by a `/`.
            discussion_num (`int`):
                The number of the Discussion or Pull Request . Must be a strictly positive integer.
            new_status (`str`):
                The new status for the discussion, either `"open"` or `"closed"`.
            comment (`str`, *optional*):
                An optional comment to post with the status change.
            repo_type (`str`, *optional*):
                Set to `"dataset"` or `"space"` if uploading to a dataset or
                space, `None` or `"model"` if uploading to a model. Default is
                `None`.
            token (`str`, *optional*):
                An authentication token (See https://huggingface.co/settings/token)

        Returns:
            [`DiscussionStatusChange`]: the status change event


        Examples:
            ```python
            >>> new_title = "New title, fixing a typo"
            >>> HfApi().rename_discussion(
            ...     repo_id="username/repo_name",
            ...     discussion_num=34
            ...     new_title=new_title
            ... )
            # DiscussionStatusChange(id='deadbeef0000000', type='status-change', ...)

            ```

        <Tip>

        Raises the following errors:

            - [`HTTPError`](https://2.python-requests.org/en/master/api/#requests.HTTPError)
              if the HuggingFace API returned an error
            - [`ValueError`](https://docs.python.org/3/library/exceptions.html#ValueError)
              if some parameter value is invalid
            - [`~huggingface_hub.utils.RepositoryNotFoundError`]
              If the repository to download from cannot be found. This may be because it doesn't exist,
              or because it is set to `private` and you do not have access.

        </Tip>
        """
        if new_status not in ["open", "closed"]:
            raise ValueError("Invalid status, valid statuses are: 'open' and 'closed'")
        body = {"status": new_status}
        if comment and comment.strip():
            body["comment"] = comment.strip()
        resp = self._post_discussion_changes(
            repo_id=repo_id,
            repo_type=repo_type,
            discussion_num=discussion_num,
            token=token,
            resource="status",
            body=body,
        )
        return deserialize_event(resp.json()["newStatus"])

    def merge_pull_request(
        self,
        repo_id: str,
        discussion_num: int,
        *,
        token: str,
        comment: Optional[str] = None,
        repo_type: Optional[str] = None,
    ):
        """Merges a Pull Request.

        Args:
            repo_id (`str`):
                A namespace (user or an organization) and a repo name separated
                by a `/`.
            discussion_num (`int`):
                The number of the Discussion or Pull Request . Must be a strictly positive integer.
            comment (`str`, *optional*):
                An optional comment to post with the status change.
            repo_type (`str`, *optional*):
                Set to `"dataset"` or `"space"` if uploading to a dataset or
                space, `None` or `"model"` if uploading to a model. Default is
                `None`.
            token (`str`, *optional*):
                An authentication token (See https://huggingface.co/settings/token)

        Returns:
            [`DiscussionStatusChange`]: the status change event

        <Tip>

        Raises the following errors:

            - [`HTTPError`](https://2.python-requests.org/en/master/api/#requests.HTTPError)
              if the HuggingFace API returned an error
            - [`ValueError`](https://docs.python.org/3/library/exceptions.html#ValueError)
              if some parameter value is invalid
            - [`~huggingface_hub.utils.RepositoryNotFoundError`]
              If the repository to download from cannot be found. This may be because it doesn't exist,
              or because it is set to `private` and you do not have access.

        </Tip>
        """
        self._post_discussion_changes(
            repo_id=repo_id,
            repo_type=repo_type,
            discussion_num=discussion_num,
            token=token,
            resource="merge",
            body={"comment": comment.strip()} if comment and comment.strip() else None,
        )

    def edit_discussion_comment(
        self,
        repo_id: str,
        discussion_num: int,
        comment_id: str,
        new_content: str,
        *,
        token: Optional[str] = None,
        repo_type: Optional[str] = None,
    ) -> DiscussionComment:
        """Edits a comment on a Discussion / Pull Request.

        Args:
            repo_id (`str`):
                A namespace (user or an organization) and a repo name separated
                by a `/`.
            discussion_num (`int`):
                The number of the Discussion or Pull Request . Must be a strictly positive integer.
            comment_id (`str`):
                The ID of the comment to edit.
            new_content (`str`):
                The new content of the comment. Comments support markdown formatting.
            repo_type (`str`, *optional*):
                Set to `"dataset"` or `"space"` if uploading to a dataset or
                space, `None` or `"model"` if uploading to a model. Default is
                `None`.
            token (`str`, *optional*):
                An authentication token (See https://huggingface.co/settings/token)

        Returns:
            [`DiscussionComment`]: the edited comment

        <Tip>

        Raises the following errors:

            - [`HTTPError`](https://2.python-requests.org/en/master/api/#requests.HTTPError)
              if the HuggingFace API returned an error
            - [`ValueError`](https://docs.python.org/3/library/exceptions.html#ValueError)
              if some parameter value is invalid
            - [`~huggingface_hub.utils.RepositoryNotFoundError`]
              If the repository to download from cannot be found. This may be because it doesn't exist,
              or because it is set to `private` and you do not have access.

        </Tip>
        """
        resp = self._post_discussion_changes(
            repo_id=repo_id,
            repo_type=repo_type,
            discussion_num=discussion_num,
            token=token,
            resource=f"comment/{comment_id.lower()}/edit",
            body={"content": new_content},
        )
        return deserialize_event(resp.json()["updatedComment"])

    def hide_discussion_comment(
        self,
        repo_id: str,
        discussion_num: int,
        comment_id: str,
        *,
        token: str,
        repo_type: Optional[str] = None,
    ) -> DiscussionComment:
        """Hides a comment on a Discussion / Pull Request.

        <Tip warning={true}>
        Hidden comments' content cannot be retrieved anymore. Hiding a comment is irreversible.
        </Tip>

        Args:
            repo_id (`str`):
                A namespace (user or an organization) and a repo name separated
                by a `/`.
            discussion_num (`int`):
                The number of the Discussion or Pull Request . Must be a strictly positive integer.
            comment_id (`str`):
                The ID of the comment to edit.
            repo_type (`str`, *optional*):
                Set to `"dataset"` or `"space"` if uploading to a dataset or
                space, `None` or `"model"` if uploading to a model. Default is
                `None`.
            token (`str`, *optional*):
                An authentication token (See https://huggingface.co/settings/token)

        Returns:
            [`DiscussionComment`]: the hidden comment

        <Tip>

        Raises the following errors:

            - [`HTTPError`](https://2.python-requests.org/en/master/api/#requests.HTTPError)
              if the HuggingFace API returned an error
            - [`ValueError`](https://docs.python.org/3/library/exceptions.html#ValueError)
              if some parameter value is invalid
            - [`~huggingface_hub.utils.RepositoryNotFoundError`]
              If the repository to download from cannot be found. This may be because it doesn't exist,
              or because it is set to `private` and you do not have access.

        </Tip>
        """
        warnings.warn(
            "Hidden comments' content cannot be retrieved anymore. Hiding a comment is"
            " irreversible.",
            UserWarning,
        )
        resp = self._post_discussion_changes(
            repo_id=repo_id,
            repo_type=repo_type,
            discussion_num=discussion_num,
            token=token,
            resource=f"comment/{comment_id.lower()}/hide",
        )
        return deserialize_event(resp.json()["updatedComment"])


class HfFolder:
    path_token = expanduser("~/.huggingface/token")

    @classmethod
    def save_token(cls, token):
        """
        Save token, creating folder as needed.

        Args:
            token (`str`):
                The token to save to the [`HfFolder`]
        """
        os.makedirs(os.path.dirname(cls.path_token), exist_ok=True)
        with open(cls.path_token, "w+") as f:
            f.write(token)

    @classmethod
    def get_token(cls) -> Optional[str]:
        """
        Get token or None if not existent.

        Note that a token can be also provided using the
        `HUGGING_FACE_HUB_TOKEN` environment variable.

        Returns:
            `str` or `None`: The token, `None` if it doesn't exist.

        """
        token: Optional[str] = os.environ.get("HUGGING_FACE_HUB_TOKEN")
        if token is None:
            try:
                with open(cls.path_token, "r") as f:
                    token = f.read()
            except FileNotFoundError:
                pass
        return token

    @classmethod
    def delete_token(cls):
        """
        Deletes the token from storage. Does not fail if token does not exist.
        """
        try:
            os.remove(cls.path_token)
        except FileNotFoundError:
            pass


def _prepare_upload_folder_commit(
    folder_path: str, path_in_repo: str
) -> List[CommitOperationAdd]:
    """Generate the list of Add operations for a commit to upload a folder."""
    folder_path = os.path.normpath(os.path.expanduser(folder_path))
    if not os.path.isdir(folder_path):
        raise ValueError(f"Provided path: '{folder_path}' is not a directory")

    files_to_add: List[CommitOperationAdd] = []
    for dirpath, _, filenames in os.walk(folder_path):
        for filename in filenames:
            abs_path = os.path.join(dirpath, filename)
            rel_path = os.path.relpath(abs_path, folder_path)
            files_to_add.append(
                CommitOperationAdd(
                    path_or_fileobj=abs_path,
                    path_in_repo=os.path.normpath(
                        os.path.join(path_in_repo, rel_path)
                    ).replace(os.sep, "/"),
                )
            )
    return files_to_add


def _parse_revision_from_pr_url(pr_url: str) -> str:
    """Safely parse revision number from a PR url.

    Example:
    ```py
    >>> _parse_revision_from_pr_url("https://huggingface.co/bigscience/bloom/discussions/2")
    "refs/pr/2"
    ```
    """
    re_match = re.match(_REGEX_DISCUSSION_URL, pr_url)
    if re_match is None:
        raise RuntimeError(
            "Unexpected response from the hub, expected a Pull Request URL but"
            f" got: '{pr_url}'"
        )
    return f"refs/pr/{re_match[1]}"


api = HfApi()

set_access_token = api.set_access_token
unset_access_token = api.unset_access_token

whoami = api.whoami

list_models = api.list_models
model_info = api.model_info

list_datasets = api.list_datasets
dataset_info = api.dataset_info

list_spaces = api.list_spaces
space_info = api.space_info

repo_info = api.repo_info
list_repo_files = api.list_repo_files

list_metrics = api.list_metrics

get_model_tags = api.get_model_tags
get_dataset_tags = api.get_dataset_tags

create_commit = api.create_commit
create_repo = api.create_repo
delete_repo = api.delete_repo
update_repo_visibility = api.update_repo_visibility
move_repo = api.move_repo
upload_file = api.upload_file
upload_folder = api.upload_folder
delete_file = api.delete_file
get_full_repo_name = api.get_full_repo_name

get_discussion_details = api.get_discussion_details
get_repo_discussions = api.get_repo_discussions
create_discussion = api.create_discussion
create_pull_request = api.create_pull_request
change_discussion_status = api.change_discussion_status
comment_discussion = api.comment_discussion
edit_discussion_comment = api.edit_discussion_comment
rename_discussion = api.rename_discussion
merge_pull_request = api.merge_pull_request

_validate_or_retrieve_token = api._validate_or_retrieve_token<|MERGE_RESOLUTION|>--- conflicted
+++ resolved
@@ -2325,36 +2325,17 @@
             if commit_message is not None
             else f"Upload {path_in_repo} with huggingface_hub"
         )
-<<<<<<< HEAD
+
         folder_path = os.path.normpath(os.path.expanduser(folder_path))
         if not os.path.isdir(folder_path):
             raise ValueError(f"Provided path: '{folder_path}' is not a directory")
 
-        files_to_add: List[CommitOperationAdd] = []
-        for dirpath, _, filenames in os.walk(folder_path):
-            for filename in filenames:
-                abs_path = os.path.join(dirpath, filename)
-                rel_path = os.path.relpath(abs_path, folder_path)
-                files_to_add.append(
-                    CommitOperationAdd(
-                        path_or_fileobj=abs_path,
-                        path_in_repo=os.path.normpath(
-                            os.path.join(path_in_repo, rel_path)
-                        ).replace(os.sep, "/"),
-                    )
-                )
-        files_to_add = list(
-            filter_repo_objects(
-                files_to_add,
-                allow_patterns=allow_patterns,
-                ignore_patterns=ignore_patterns,
-                key=lambda x: x.path_in_repo,
-            )
-        )
-=======
->>>>>>> 17cf79ab
-
-        files_to_add = _prepare_upload_folder_commit(folder_path, path_in_repo)
+        files_to_add = _prepare_upload_folder_commit(
+            folder_path,
+            path_in_repo,
+            allow_patterns=allow_patterns,
+            ignore_patterns=ignore_patterns,
+        )
 
         pr_url = self.create_commit(
             repo_type=repo_type,
@@ -3274,9 +3255,16 @@
 
 
 def _prepare_upload_folder_commit(
-    folder_path: str, path_in_repo: str
+    folder_path: str,
+    path_in_repo: str,
+    allow_patterns: Optional[Union[List[str], str]] = None,
+    ignore_patterns: Optional[Union[List[str], str]] = None,
 ) -> List[CommitOperationAdd]:
-    """Generate the list of Add operations for a commit to upload a folder."""
+    """Generate the list of Add operations for a commit to upload a folder.
+
+    Files not matching the `allow_patterns` (allowlist) and `ignore_patterns` (denylist)
+    constraints are not discarded.
+    """
     folder_path = os.path.normpath(os.path.expanduser(folder_path))
     if not os.path.isdir(folder_path):
         raise ValueError(f"Provided path: '{folder_path}' is not a directory")
@@ -3294,7 +3282,15 @@
                     ).replace(os.sep, "/"),
                 )
             )
-    return files_to_add
+
+    return list(
+        filter_repo_objects(
+            files_to_add,
+            allow_patterns=allow_patterns,
+            ignore_patterns=ignore_patterns,
+            key=lambda x: x.path_in_repo,
+        )
+    )
 
 
 def _parse_revision_from_pr_url(pr_url: str) -> str:
