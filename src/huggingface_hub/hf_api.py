# coding=utf-8
# Copyright 2019-present, the HuggingFace Inc. team.
#
# Licensed under the Apache License, Version 2.0 (the "License");
# you may not use this file except in compliance with the License.
# You may obtain a copy of the License at
#
#     http://www.apache.org/licenses/LICENSE-2.0
#
# Unless required by applicable law or agreed to in writing, software
# distributed under the License is distributed on an "AS IS" BASIS,
# WITHOUT WARRANTIES OR CONDITIONS OF ANY KIND, either express or implied.
# See the License for the specific language governing permissions and
# limitations under the License.
import os
import re
import subprocess
import warnings
from os.path import expanduser
from typing import BinaryIO, Dict, Iterable, Iterator, List, Optional, Tuple, Union
from urllib.parse import quote

import requests
from huggingface_hub.utils import RepositoryNotFoundError
from requests.exceptions import HTTPError

from ._commit_api import (
    CommitOperation,
    CommitOperationAdd,
    CommitOperationDelete,
    fetch_upload_modes,
    prepare_commit_payload,
    upload_lfs_files,
)
from .community import (
    Discussion,
    DiscussionComment,
    DiscussionStatusChange,
    DiscussionTitleChange,
    DiscussionWithDetails,
    deserialize_event,
)
from .constants import (
    DEFAULT_REVISION,
    ENDPOINT,
    REGEX_COMMIT_OID,
    REPO_TYPE_MODEL,
    REPO_TYPES,
    REPO_TYPES_MAPPING,
    REPO_TYPES_URL_PREFIXES,
    SPACES_SDK_TYPES,
)
from .utils import filter_repo_objects, logging, parse_datetime
from .utils._deprecation import _deprecate_positional_args
<<<<<<< HEAD
from .utils._errors import _raise_for_status
=======
from .utils._errors import (
    _raise_convert_bad_request,
    _raise_for_status,
    _raise_with_request_id,
)
from .utils._typing import Literal, TypedDict
>>>>>>> 48ddc62c
from .utils.endpoint_helpers import (
    AttributeDictionary,
    DatasetFilter,
    DatasetTags,
    ModelFilter,
    ModelTags,
    _filter_emissions,
)


USERNAME_PLACEHOLDER = "hf_user"
_REGEX_DISCUSSION_URL = re.compile(r".*/discussions/(\d+)$")

logger = logging.get_logger(__name__)


# TODO: remove after deprecation period is over (v0.10)
def _validate_repo_id_deprecation(repo_id, name, organization):
    """Returns (name, organization) from the input."""
    if repo_id and not name and organization:
        # this means the user had passed name as positional, now mapped to
        # repo_id and is passing organization as well. This wouldn't be an
        # issue if they pass everything as kwarg. So we switch the parameters
        # here:
        repo_id, name = name, repo_id

    if not (repo_id or name):
        raise ValueError(
            "No name provided. Please pass `repo_id` with a valid repository name."
        )

    if repo_id and (name or organization):
        raise ValueError(
            "Only pass `repo_id` and leave deprecated `name` and "
            "`organization` to be None."
        )
    elif name or organization:
        warnings.warn(
            "`name` and `organization` input arguments are deprecated and "
            "will be removed in v0.10. Pass `repo_id` instead.",
            FutureWarning,
        )
    else:
        if "/" in repo_id:
            organization, name = repo_id.split("/")
        else:
            organization, name = None, repo_id
    return name, organization


def repo_type_and_id_from_hf_id(
    hf_id: str, hub_url: Optional[str] = None
) -> Tuple[Optional[str], Optional[str], str]:
    """
    Returns the repo type and ID from a huggingface.co URL linking to a
    repository

    Args:
        hf_id (`str`):
            An URL or ID of a repository on the HF hub. Accepted values are:

            - https://huggingface.co/<repo_type>/<namespace>/<repo_id>
            - https://huggingface.co/<namespace>/<repo_id>
            - <repo_type>/<namespace>/<repo_id>
            - <namespace>/<repo_id>
            - <repo_id>
        hub_url (`str`, *optional*):
            The URL of the HuggingFace Hub, defaults to https://huggingface.co
    """
    hub_url = re.sub(r"https?://", "", hub_url if hub_url is not None else ENDPOINT)
    is_hf_url = hub_url in hf_id and "@" not in hf_id
    url_segments = hf_id.split("/")
    is_hf_id = len(url_segments) <= 3

    if is_hf_url:
        namespace, repo_id = url_segments[-2:]
        if namespace == hub_url:
            namespace = None
        if len(url_segments) > 2 and hub_url not in url_segments[-3]:
            repo_type = url_segments[-3]
        else:
            repo_type = None
    elif is_hf_id:
        if len(url_segments) == 3:
            # Passed <repo_type>/<user>/<model_id> or <repo_type>/<org>/<model_id>
            repo_type, namespace, repo_id = url_segments[-3:]
        elif len(url_segments) == 2:
            # Passed <user>/<model_id> or <org>/<model_id>
            namespace, repo_id = hf_id.split("/")[-2:]
            repo_type = None
        else:
            # Passed <model_id>
            repo_id = url_segments[0]
            namespace, repo_type = None, None
    else:
        raise ValueError(
            f"Unable to retrieve user and repo ID from the passed HF ID: {hf_id}"
        )

    repo_type = (
        repo_type if repo_type in REPO_TYPES else REPO_TYPES_MAPPING.get(repo_type)
    )

    return repo_type, namespace, repo_id


class BlobLfsInfo(TypedDict, total=False):
    size: int
    sha256: str


class RepoFile:
    """
    Data structure that represents a public file inside a repo, accessible from
    huggingface.co

    Args:
        rfilename (str):
            file name, relative to the repo root. This is the only attribute
            that's guaranteed to be here, but under certain conditions there can
            certain other stuff.
        size (`int`, *optional*):
            The file's size, in bytes. This attribute is present when `files_metadata` argument
            of [`repo_info`] is set to `True`. It's `None` otherwise.
        blob_id (`str`, *optional*):
            The file's git OID. This attribute is present when `files_metadata` argument
            of [`repo_info`] is set to `True`. It's `None` otherwise.
        lfs (`BlobLfsInfo`, *optional*):
            The file's LFS metadata. This attribute is present when`files_metadata` argument
            of [`repo_info`] is set to `True` and the file is stored with Git LFS. It's `None` otherwise.
    """

    def __init__(
        self,
        rfilename: str,
        size: Optional[int] = None,
        blobId: Optional[str] = None,
        lfs: Optional[BlobLfsInfo] = None,
        **kwargs,
    ):
        self.rfilename = rfilename  # filename relative to the repo root

        # Optional file metadata
        self.size = size
        self.blob_id = blobId
        self.lfs = lfs

        # Hack to ensure backward compatibility with future versions of the API.
        # See discussion in https://github.com/huggingface/huggingface_hub/pull/951#discussion_r926460408
        for k, v in kwargs.items():
            setattr(self, k, v)

    def __repr__(self):
        items = (f"{k}='{v}'" for k, v in self.__dict__.items())
        return f"{self.__class__.__name__}({', '.join(items)})"


class ModelInfo:
    """
    Info about a model accessible from huggingface.co

    Attributes:
        modelId (`str`, *optional*):
            ID of model repository.
        sha (`str`, *optional*):
            repo sha at this particular revision
        lastModified (`str`, *optional*):
            date of last commit to repo
        tags (`Listr[str]`, *optional*):
            List of tags.
        pipeline_tag (`str`, *optional*):
            Pipeline tag to identify the correct widget.
        siblings (`List[RepoFile]`, *optional*):
            list of ([`huggingface_hub.hf_api.RepoFile`]) objects that constitute the model.
        private (`bool`, *optional*, defaults to `False`):
            is the repo private
        author (`str`, *optional*):
            repo author
        config (`Dict`, *optional*):
            Model configuration information
        kwargs (`Dict`, *optional*):
            Kwargs that will be become attributes of the class.
    """

    def __init__(
        self,
        *,
        modelId: Optional[str] = None,
        sha: Optional[str] = None,
        lastModified: Optional[str] = None,
        tags: Optional[List[str]] = None,
        pipeline_tag: Optional[str] = None,
        siblings: Optional[List[Dict]] = None,
        private: bool = False,
        author: Optional[str] = None,
        config: Optional[Dict] = None,
        **kwargs,
    ):
        self.modelId = modelId
        self.sha = sha
        self.lastModified = lastModified
        self.tags = tags
        self.pipeline_tag = pipeline_tag
        self.siblings = (
            [RepoFile(**x) for x in siblings] if siblings is not None else None
        )
        self.private = private
        self.author = author
        self.config = config
        for k, v in kwargs.items():
            setattr(self, k, v)

    def __repr__(self):
        s = f"{self.__class__.__name__}:" + " {"
        for key, val in self.__dict__.items():
            s += f"\n\t{key}: {val}"
        return s + "\n}"

    def __str__(self):
        r = f"Model Name: {self.modelId}, Tags: {self.tags}"
        if self.pipeline_tag:
            r += f", Task: {self.pipeline_tag}"
        return r


class DatasetInfo:
    """
    Info about a dataset accessible from huggingface.co

    Attributes:
        id (`str`, *optional*):
            ID of dataset repository.
        sha (`str`, *optional*):
            repo sha at this particular revision
        lastModified (`str`, *optional*):
            date of last commit to repo
        tags (`Listr[str]`, *optional*):
            List of tags.
        siblings (`List[RepoFile]`, *optional*):
            list of [`huggingface_hub.hf_api.RepoFile`] objects that constitute the dataset.
        private (`bool`, *optional*, defaults to `False`):
            is the repo private
        author (`str`, *optional*):
            repo author
        description (`str`, *optional*):
            Description of the dataset
        citation (`str`, *optional*):
            Dataset citation
        cardData (`Dict`, *optional*):
            Metadata of the model card as a dictionary.
        kwargs (`Dict`, *optional*):
            Kwargs that will be become attributes of the class.
    """

    def __init__(
        self,
        *,
        id: Optional[str] = None,
        sha: Optional[str] = None,
        lastModified: Optional[str] = None,
        tags: Optional[List[str]] = None,
        siblings: Optional[List[Dict]] = None,
        private: bool = False,
        author: Optional[str] = None,
        description: Optional[str] = None,
        citation: Optional[str] = None,
        cardData: Optional[dict] = None,
        **kwargs,
    ):
        self.id = id
        self.sha = sha
        self.lastModified = lastModified
        self.tags = tags
        self.private = private
        self.author = author
        self.description = description
        self.citation = citation
        self.cardData = cardData
        self.siblings = (
            [RepoFile(**x) for x in siblings] if siblings is not None else None
        )
        # Legacy stuff, "key" is always returned with an empty string
        # because of old versions of the datasets lib that need this field
        kwargs.pop("key", None)
        # Store all the other fields returned by the API
        for k, v in kwargs.items():
            setattr(self, k, v)

    def __repr__(self):
        s = f"{self.__class__.__name__}:" + " {"
        for key, val in self.__dict__.items():
            s += f"\n\t{key}: {val}"
        return s + "\n}"

    def __str__(self):
        r = f"Dataset Name: {self.id}, Tags: {self.tags}"
        return r


class SpaceInfo:
    """
    Info about a Space accessible from huggingface.co

    This is a "dataclass" like container that just sets on itself any attribute
    passed by the server.

    Attributes:
        id (`str`, *optional*):
            id of space
        sha (`str`, *optional*):
            repo sha at this particular revision
        lastModified (`str`, *optional*):
            date of last commit to repo
        siblings (`List[RepoFile]`, *optional*):
            list of [`huggingface_hub.hf_api.RepoFIle`] objects that constitute the Space
        private (`bool`, *optional*, defaults to `False`):
            is the repo private
        author (`str`, *optional*):
            repo author
        kwargs (`Dict`, *optional*):
            Kwargs that will be become attributes of the class.
    """

    def __init__(
        self,
        *,
        id: Optional[str] = None,
        sha: Optional[str] = None,
        lastModified: Optional[str] = None,
        siblings: Optional[List[Dict]] = None,
        private: bool = False,
        author: Optional[str] = None,
        **kwargs,
    ):
        self.id = id
        self.sha = sha
        self.lastModified = lastModified
        self.siblings = (
            [RepoFile(**x) for x in siblings] if siblings is not None else None
        )
        self.private = private
        self.author = author
        for k, v in kwargs.items():
            setattr(self, k, v)

    def __repr__(self):
        s = f"{self.__class__.__name__}:" + " {"
        for key, val in self.__dict__.items():
            s += f"\n\t{key}: {val}"
        return s + "\n}"


class MetricInfo:
    """
    Info about a public metric accessible from huggingface.co
    """

    def __init__(
        self,
        *,
        id: Optional[str] = None,  # id of metric
        description: Optional[str] = None,
        citation: Optional[str] = None,
        **kwargs,
    ):
        self.id = id
        self.description = description
        self.citation = citation
        # Legacy stuff, "key" is always returned with an empty string
        # because of old versions of the datasets lib that need this field
        kwargs.pop("key", None)
        # Store all the other fields returned by the API
        for k, v in kwargs.items():
            setattr(self, k, v)

    def __repr__(self):
        s = f"{self.__class__.__name__}:" + " {"
        for key, val in self.__dict__.items():
            s += f"\n\t{key}: {val}"
        return s + "\n}"

    def __str__(self):
        r = f"Metric Name: {self.id}"
        return r


class ModelSearchArguments(AttributeDictionary):
    """
    A nested namespace object holding all possible values for properties of
    models currently hosted in the Hub with tab-completion. If a value starts
    with a number, it will only exist in the dictionary

    Example:

    ```python
    >>> args = ModelSearchArguments()
    >>> args.author_or_organization.huggingface
    >>> args.language.en
    ```
    """

    def __init__(self):
        self._api = HfApi()
        tags = self._api.get_model_tags()
        super().__init__(tags)
        self._process_models()

    def _process_models(self):
        def clean(s: str):
            return s.replace(" ", "").replace("-", "_").replace(".", "_")

        models = self._api.list_models()
        author_dict, model_name_dict = AttributeDictionary(), AttributeDictionary()
        for model in models:
            if "/" in model.modelId:
                author, name = model.modelId.split("/")
                author_dict[author] = clean(author)
            else:
                name = model.modelId
            model_name_dict[name] = clean(name)
        self["model_name"] = model_name_dict
        self["author"] = author_dict


class DatasetSearchArguments(AttributeDictionary):
    """
    A nested namespace object holding all possible values for properties of
    datasets currently hosted in the Hub with tab-completion. If a value starts
    with a number, it will only exist in the dictionary

    Example:

    ```python
    >>> args = DatasetSearchArguments()
    >>> args.author_or_organization.huggingface
    >>> args.language.en
    ```
    """

    def __init__(self):
        self._api = HfApi()
        tags = self._api.get_dataset_tags()
        super().__init__(tags)
        self._process_models()

    def _process_models(self):
        def clean(s: str):
            return s.replace(" ", "").replace("-", "_").replace(".", "_")

        datasets = self._api.list_datasets()
        author_dict, dataset_name_dict = AttributeDictionary(), AttributeDictionary()
        for dataset in datasets:
            if "/" in dataset.id:
                author, name = dataset.id.split("/")
                author_dict[author] = clean(author)
            else:
                name = dataset.id
            dataset_name_dict[name] = clean(name)
        self["dataset_name"] = dataset_name_dict
        self["author"] = author_dict


def write_to_credential_store(username: str, password: str):
    with subprocess.Popen(
        "git credential-store store".split(),
        stdin=subprocess.PIPE,
        stdout=subprocess.PIPE,
        stderr=subprocess.STDOUT,
    ) as process:
        input_username = f"username={username.lower()}"
        input_password = f"password={password}"

        process.stdin.write(
            f"url={ENDPOINT}\n{input_username}\n{input_password}\n\n".encode("utf-8")
        )
        process.stdin.flush()


def read_from_credential_store(
    username=None,
) -> Tuple[Union[str, None], Union[str, None]]:
    """
    Reads the credential store relative to huggingface.co. If no `username` is
    specified, will read the first entry for huggingface.co, otherwise will read
    the entry corresponding to the username specified.

    The username returned will be all lowercase.
    """
    with subprocess.Popen(
        "git credential-store get".split(),
        stdin=subprocess.PIPE,
        stdout=subprocess.PIPE,
        stderr=subprocess.STDOUT,
    ) as process:
        standard_input = f"url={ENDPOINT}\n"

        if username is not None:
            standard_input += f"username={username.lower()}\n"

        standard_input += "\n"

        process.stdin.write(standard_input.encode("utf-8"))
        process.stdin.flush()
        output = process.stdout.read()
        output = output.decode("utf-8")

    if len(output) == 0:
        return None, None

    username, password = [line for line in output.split("\n") if len(line) != 0]
    return username.split("=")[1], password.split("=")[1]


def erase_from_credential_store(username=None):
    """
    Erases the credential store relative to huggingface.co. If no `username` is
    specified, will erase the first entry for huggingface.co, otherwise will
    erase the entry corresponding to the username specified.
    """
    with subprocess.Popen(
        "git credential-store erase".split(),
        stdin=subprocess.PIPE,
        stdout=subprocess.PIPE,
        stderr=subprocess.STDOUT,
    ) as process:
        standard_input = f"url={ENDPOINT}\n"

        if username is not None:
            standard_input += f"username={username.lower()}\n"

        standard_input += "\n"

        process.stdin.write(standard_input.encode("utf-8"))
        process.stdin.flush()


class HfApi:
    def __init__(self, endpoint=None):
        self.endpoint = endpoint if endpoint is not None else ENDPOINT

    def whoami(self, token: Optional[str] = None) -> Dict:
        """
        Call HF API to know "whoami".

        Args:
            token (`str`, *optional*):
                Hugging Face token. Will default to the locally saved token if
                not provided.
        """
        if token is None:
            token = HfFolder.get_token()
        if token is None:
            raise ValueError(
                "You need to pass a valid `token` or login by using `huggingface-cli "
                "login`"
            )
        path = f"{self.endpoint}/api/whoami-v2"
        r = requests.get(path, headers={"authorization": f"Bearer {token}"})
        try:
            _raise_for_status(r)
        except HTTPError as e:
            raise HTTPError(
                "Invalid user token. If you didn't pass a user token, make sure you "
                "are properly logged in by executing `huggingface-cli login`, and "
                "if you did pass a user token, double-check it's correct."
            ) from e
        return r.json()

    def _is_valid_token(self, token: str):
        """
        Determines whether `token` is a valid token or not.

        Args:
            token (`str`):
                The token to check for validity.

        Returns:
            `bool`: `True` if valid, `False` otherwise.
        """
        try:
            self.whoami(token=token)
            return True
        except HTTPError:
            return False

    def _validate_or_retrieve_token(
        self,
        token: Optional[str] = None,
        name: Optional[str] = None,
        function_name: Optional[str] = None,
    ):
        """
        Retrieves and validates stored token or validates passed token.
        Args:
            token (``str``, `optional`):
                Hugging Face token. Will default to the locally saved token if not provided.
            name (``str``, `optional`):
                Name of the repository. This is deprecated in favor of repo_id and will be removed in v0.8.
            function_name (``str``, `optional`):
                If _validate_or_retrieve_token is called from a function, name of that function to be passed inside deprecation warning.
        Returns:
            Validated token and the name of the repository.
        Raises:
            :class:`EnvironmentError`: If the token is not passed and there's no token saved locally.
            :class:`ValueError`: If organization token or invalid token is passed.
        """
        if token is None or token is True:
            token = HfFolder.get_token()
            if token is None:
                raise EnvironmentError(
                    "You need to provide a `token` or be logged in to Hugging "
                    "Face with `huggingface-cli login`."
                )
        if name is not None:
            if self._is_valid_token(name):
                # TODO(0.6) REMOVE
                warnings.warn(
                    f"`{function_name}` now takes `token` as an optional positional"
                    " argument. Be sure to adapt your code!",
                    FutureWarning,
                )
                token, name = name, token
        if isinstance(token, str):
            if token.startswith("api_org"):
                raise ValueError("You must use your personal account token.")
            if not self._is_valid_token(token):
                raise ValueError("Invalid token passed!")

        return token, name

    @staticmethod
    def set_access_token(access_token: str):
        """
        Saves the passed access token so git can correctly authenticate the
        user.

        Args:
            access_token (`str`):
                The access token to save.
        """
        write_to_credential_store(USERNAME_PLACEHOLDER, access_token)

    @staticmethod
    def unset_access_token():
        """
        Resets the user's access token.
        """
        erase_from_credential_store(USERNAME_PLACEHOLDER)

    def get_model_tags(self) -> ModelTags:
        "Gets all valid model tags as a nested namespace object"
        path = f"{self.endpoint}/api/models-tags-by-type"
        r = requests.get(path)
        _raise_for_status(r)
        d = r.json()
        return ModelTags(d)

    def get_dataset_tags(self) -> DatasetTags:
        """
        Gets all valid dataset tags as a nested namespace object.
        """
        path = f"{self.endpoint}/api/datasets-tags-by-type"
        r = requests.get(path)
        _raise_for_status(r)
        d = r.json()
        return DatasetTags(d)

    def list_models(
        self,
        *,
        filter: Union[ModelFilter, str, Iterable[str], None] = None,
        author: Optional[str] = None,
        search: Optional[str] = None,
        emissions_thresholds: Optional[Tuple[float, float]] = None,
        sort: Union[Literal["lastModified"], str, None] = None,
        direction: Optional[Literal[-1]] = None,
        limit: Optional[int] = None,
        full: Optional[bool] = None,
        cardData: Optional[bool] = None,
        fetch_config: Optional[bool] = None,
        use_auth_token: Optional[Union[bool, str]] = None,
    ) -> List[ModelInfo]:
        """
        Get the public list of all the models on huggingface.co

        Args:
            filter ([`ModelFilter`] or `str` or `Iterable`, *optional*):
                A string or [`ModelFilter`] which can be used to identify models
                on the Hub.
            author (`str`, *optional*):
                A string which identify the author (user or organization) of the
                returned models
            search (`str`, *optional*):
                A string that will be contained in the returned models Example
                usage:
            emissions_thresholds (`Tuple`, *optional*):
                A tuple of two ints or floats representing a minimum and maximum
                carbon footprint to filter the resulting models with in grams.
            sort (`Literal["lastModified"]` or `str`, *optional*):
                The key with which to sort the resulting models. Possible values
                are the properties of the [`huggingface_hub.hf_api.ModelInfo`] class.
            direction (`Literal[-1]` or `int`, *optional*):
                Direction in which to sort. The value `-1` sorts by descending
                order while all other values sort by ascending order.
            limit (`int`, *optional*):
                The limit on the number of models fetched. Leaving this option
                to `None` fetches all models.
            full (`bool`, *optional*):
                Whether to fetch all model data, including the `lastModified`,
                the `sha`, the files and the `tags`. This is set to `True` by
                default when using a filter.
            cardData (`bool`, *optional*):
                Whether to grab the metadata for the model as well. Can contain
                useful information such as carbon emissions, metrics, and
                datasets trained on.
            fetch_config (`bool`, *optional*):
                Whether to fetch the model configs as well. This is not included
                in `full` due to its size.
            use_auth_token (`bool` or `str`, *optional*):
                Whether to use the `auth_token` provided from the
                `huggingface_hub` cli. If not logged in, a valid `auth_token`
                can be passed in as a string.

        Returns: List of [`huggingface_hub.hf_api.ModelInfo`] objects

        Example usage with the `filter` argument:

        ```python
        >>> from huggingface_hub import HfApi

        >>> api = HfApi()

        >>> # List all models
        >>> api.list_models()

        >>> # Get all valid search arguments
        >>> args = ModelSearchArguments()

        >>> # List only the text classification models
        >>> api.list_models(filter="text-classification")
        >>> # Using the `ModelFilter`
        >>> filt = ModelFilter(task="text-classification")
        >>> # With `ModelSearchArguments`
        >>> filt = ModelFilter(task=args.pipeline_tags.TextClassification)
        >>> api.list_models(filter=filt)

        >>> # Using `ModelFilter` and `ModelSearchArguments` to find text classification in both PyTorch and TensorFlow
        >>> filt = ModelFilter(
        ...     task=args.pipeline_tags.TextClassification,
        ...     library=[args.library.PyTorch, args.library.TensorFlow],
        ... )
        >>> api.list_models(filter=filt)

        >>> # List only models from the AllenNLP library
        >>> api.list_models(filter="allennlp")
        >>> # Using `ModelFilter` and `ModelSearchArguments`
        >>> filt = ModelFilter(library=args.library.allennlp)
        ```

        Example usage with the `search` argument:

        ```python
        >>> from huggingface_hub import HfApi

        >>> api = HfApi()

        >>> # List all models with "bert" in their name
        >>> api.list_models(search="bert")

        >>> # List all models with "bert" in their name made by google
        >>> api.list_models(search="bert", author="google")
        ```
        """
        path = f"{self.endpoint}/api/models"
        if use_auth_token:
            token, name = self._validate_or_retrieve_token(use_auth_token)
        headers = {"authorization": f"Bearer {token}"} if use_auth_token else None
        params = {}
        if filter is not None:
            if isinstance(filter, ModelFilter):
                params = self._unpack_model_filter(filter)
            else:
                params.update({"filter": filter})
            params.update({"full": True})
        if author is not None:
            params.update({"author": author})
        if search is not None:
            params.update({"search": search})
        if sort is not None:
            params.update({"sort": sort})
        if direction is not None:
            params.update({"direction": direction})
        if limit is not None:
            params.update({"limit": limit})
        if full is not None:
            if full:
                params.update({"full": True})
            elif "full" in params:
                del params["full"]
        if fetch_config is not None:
            params.update({"config": fetch_config})
        if cardData is not None:
            params.update({"cardData": cardData})
        r = requests.get(path, params=params, headers=headers)
        _raise_for_status(r)
        d = r.json()
        res = [ModelInfo(**x) for x in d]
        if emissions_thresholds is not None:
            if cardData is None:
                raise ValueError(
                    "`emissions_thresholds` were passed without setting"
                    " `cardData=True`."
                )
            else:
                return _filter_emissions(res, *emissions_thresholds)
        return res

    def _unpack_model_filter(self, model_filter: ModelFilter):
        """
        Unpacks a [`ModelFilter`] into something readable for `list_models`
        """
        model_str = ""
        tags = []

        # Handling author
        if model_filter.author is not None:
            model_str = f"{model_filter.author}/"

        # Handling model_name
        if model_filter.model_name is not None:
            model_str += model_filter.model_name

        filter_tuple = []

        # Handling tasks
        if model_filter.task is not None:
            filter_tuple.extend(
                [model_filter.task]
                if isinstance(model_filter.task, str)
                else model_filter.task
            )

        # Handling dataset
        if model_filter.trained_dataset is not None:
            if not isinstance(model_filter.trained_dataset, (list, tuple)):
                model_filter.trained_dataset = [model_filter.trained_dataset]
            for dataset in model_filter.trained_dataset:
                if "dataset:" not in dataset:
                    dataset = f"dataset:{dataset}"
                filter_tuple.append(dataset)

        # Handling library
        if model_filter.library:
            filter_tuple.extend(
                [model_filter.library]
                if isinstance(model_filter.library, str)
                else model_filter.library
            )

        # Handling tags
        if model_filter.tags:
            tags.extend(
                [model_filter.tags]
                if isinstance(model_filter.tags, str)
                else model_filter.tags
            )

        query_dict = {}
        if model_str is not None:
            query_dict["search"] = model_str
        if len(tags) > 0:
            query_dict["tags"] = tags
        if model_filter.language is not None:
            filter_tuple.append(model_filter.language)
        query_dict["filter"] = tuple(filter_tuple)
        return query_dict

    def list_datasets(
        self,
        *,
        filter: Union[DatasetFilter, str, Iterable[str], None] = None,
        author: Optional[str] = None,
        search: Optional[str] = None,
        sort: Union[Literal["lastModified"], str, None] = None,
        direction: Optional[Literal[-1]] = None,
        limit: Optional[int] = None,
        cardData: Optional[bool] = None,
        full: Optional[bool] = None,
        use_auth_token: Optional[str] = None,
    ) -> List[DatasetInfo]:
        """
        Get the public list of all the datasets on huggingface.co

        Args:
            filter ([`DatasetFilter`] or `str` or `Iterable`, *optional*):
                A string or [`DatasetFilter`] which can be used to identify
                datasets on the hub.
            author (`str`, *optional*):
                A string which identify the author of the returned models
            search (`str`, *optional*):
                A string that will be contained in the returned models.
            sort (`Literal["lastModified"]` or `str`, *optional*):
                The key with which to sort the resulting datasets. Possible
                values are the properties of the [`huggingface_hub.hf_api.DatasetInfo`] class.
            direction (`Literal[-1]` or `int`, *optional*):
                Direction in which to sort. The value `-1` sorts by descending
                order while all other values sort by ascending order.
            limit (`int`, *optional*):
                The limit on the number of datasets fetched. Leaving this option
                to `None` fetches all datasets.
            cardData (`bool`, *optional*):
                Whether to grab the metadata for the dataset as well. Can
                contain useful information such as the PapersWithCode ID.
            full (`bool`, *optional*):
                Whether to fetch all dataset data, including the `lastModified`
                and the `cardData`.
            use_auth_token (`bool` or `str`, *optional*):
                Whether to use the `auth_token` provided from the
                `huggingface_hub` cli. If not logged in, a valid `auth_token`
                can be passed in as a string.

        Example usage with the `filter` argument:

        ```python
        >>> from huggingface_hub import HfApi

        >>> api = HfApi()

        >>> # List all datasets
        >>> api.list_datasets()

        >>> # Get all valid search arguments
        >>> args = DatasetSearchArguments()

        >>> # List only the text classification datasets
        >>> api.list_datasets(filter="task_categories:text-classification")
        >>> # Using the `DatasetFilter`
        >>> filt = DatasetFilter(task_categories="text-classification")
        >>> # With `DatasetSearchArguments`
        >>> filt = DatasetFilter(task=args.task_categories.text_classification)
        >>> api.list_models(filter=filt)

        >>> # List only the datasets in russian for language modeling
        >>> api.list_datasets(
        ...     filter=("languages:ru", "task_ids:language-modeling")
        ... )
        >>> # Using the `DatasetFilter`
        >>> filt = DatasetFilter(languages="ru", task_ids="language-modeling")
        >>> # With `DatasetSearchArguments`
        >>> filt = DatasetFilter(
        ...     languages=args.languages.ru,
        ...     task_ids=args.task_ids.language_modeling,
        ... )
        >>> api.list_datasets(filter=filt)
        ```

        Example usage with the `search` argument:

        ```python
        >>> from huggingface_hub import HfApi

        >>> api = HfApi()

        >>> # List all datasets with "text" in their name
        >>> api.list_datasets(search="text")

        >>> # List all datasets with "text" in their name made by google
        >>> api.list_datasets(search="text", author="google")
        ```
        """
        path = f"{self.endpoint}/api/datasets"
        if use_auth_token:
            token, name = self._validate_or_retrieve_token(use_auth_token)
        headers = {"authorization": f"Bearer {token}"} if use_auth_token else None
        params = {}
        if filter is not None:
            if isinstance(filter, DatasetFilter):
                params = self._unpack_dataset_filter(filter)
            else:
                params.update({"filter": filter})
        if author is not None:
            params.update({"author": author})
        if search is not None:
            params.update({"search": search})
        if sort is not None:
            params.update({"sort": sort})
        if direction is not None:
            params.update({"direction": direction})
        if limit is not None:
            params.update({"limit": limit})
        if full is not None:
            if full:
                params.update({"full": True})
        if cardData is not None:
            if cardData:
                params.update({"full": True})
        r = requests.get(path, params=params, headers=headers)
        _raise_for_status(r)
        d = r.json()
        return [DatasetInfo(**x) for x in d]

    def _unpack_dataset_filter(self, dataset_filter: DatasetFilter):
        """
        Unpacks a [`DatasetFilter`] into something readable for `list_datasets`
        """
        dataset_str = ""

        # Handling author
        if dataset_filter.author is not None:
            dataset_str = f"{dataset_filter.author}/"

        # Handling dataset_name
        if dataset_filter.dataset_name is not None:
            dataset_str += dataset_filter.dataset_name

        filter_tuple = []
        data_attributes = [
            "benchmark",
            "language_creators",
            "languages",
            "multilinguality",
            "size_categories",
            "task_categories",
            "task_ids",
        ]

        for attr in data_attributes:
            curr_attr = getattr(dataset_filter, attr)
            if curr_attr is not None:
                if not isinstance(curr_attr, (list, tuple)):
                    curr_attr = [curr_attr]
                for data in curr_attr:
                    if f"{attr}:" not in data:
                        data = f"{attr}:{data}"
                    filter_tuple.append(data)

        query_dict = {}
        if dataset_str is not None:
            query_dict["search"] = dataset_str
        query_dict["filter"] = tuple(filter_tuple)
        return query_dict

    def list_metrics(self) -> List[MetricInfo]:
        """
        Get the public list of all the metrics on huggingface.co

        Returns:
            `List[MetricInfo]`: a list of [`MetricInfo`] objects which.
        """
        path = f"{self.endpoint}/api/metrics"
        params = {}
        r = requests.get(path, params=params)
        _raise_for_status(r)
        d = r.json()
        return [MetricInfo(**x) for x in d]

    def list_spaces(
        self,
        *,
        filter: Union[str, Iterable[str], None] = None,
        author: Optional[str] = None,
        search: Optional[str] = None,
        sort: Union[Literal["lastModified"], str, None] = None,
        direction: Optional[Literal[-1]] = None,
        limit: Optional[int] = None,
        datasets: Union[str, Iterable[str], None] = None,
        models: Union[str, Iterable[str], None] = None,
        linked: Optional[bool] = None,
        full: Optional[bool] = None,
        use_auth_token: Optional[str] = None,
    ) -> List[SpaceInfo]:
        """
        Get the public list of all Spaces on huggingface.co

        Args:
            filter `str` or `Iterable`, *optional*):
                A string tag or list of tags that can be used to identify Spaces on the Hub.
            author (`str`, *optional*):
                A string which identify the author of the returned Spaces.
            search (`str`, *optional*):
                A string that will be contained in the returned Spaces.
            sort (`Literal["lastModified"]` or `str`, *optional*):
                The key with which to sort the resulting Spaces. Possible
                values are the properties of the [`huggingface_hub.hf_api.SpaceInfo`]` class.
            direction (`Literal[-1]` or `int`, *optional*):
                Direction in which to sort. The value `-1` sorts by descending
                order while all other values sort by ascending order.
            limit (`int`, *optional*):
                The limit on the number of Spaces fetched. Leaving this option
                to `None` fetches all Spaces.
            datasets (`str` or `Iterable`, *optional*):
                Whether to return Spaces that make use of a dataset.
                The name of a specific dataset can be passed as a string.
            models (`str` or `Iterable`, *optional*):
                Whether to return Spaces that make use of a model.
                The name of a specific model can be passed as a string.
            linked (`bool`, *optional*):
                Whether to return Spaces that make use of either a model or a dataset.
            full (`bool`, *optional*):
                Whether to fetch all Spaces data, including the `lastModified`
                and the `cardData`.
            use_auth_token (`bool` or `str`, *optional*):
                Whether to use the `auth_token` provided from the
                `huggingface_hub` cli. If not logged in, a valid `auth_token`
                can be passed in as a string.

        Returns:
            `List[SpaceInfo]`: a list of [`huggingface_hub.hf_api.SpaceInfo`] objects
        """
        path = f"{self.endpoint}/api/spaces"
        if use_auth_token:
            token, name = self._validate_or_retrieve_token(use_auth_token)
        headers = {"authorization": f"Bearer {token}"} if use_auth_token else None
        params = {}
        if filter is not None:
            params.update({"filter": filter})
        if author is not None:
            params.update({"author": author})
        if search is not None:
            params.update({"search": search})
        if sort is not None:
            params.update({"sort": sort})
        if direction is not None:
            params.update({"direction": direction})
        if limit is not None:
            params.update({"limit": limit})
        if full is not None:
            if full:
                params.update({"full": True})
        if linked is not None:
            if linked:
                params.update({"linked": True})
        if datasets is not None:
            params.update({"datasets": datasets})
        if models is not None:
            params.update({"models": models})
        r = requests.get(path, params=params, headers=headers)
        r.raise_for_status()
        d = r.json()
        return [SpaceInfo(**x) for x in d]

    def model_info(
        self,
        repo_id: str,
        *,
        revision: Optional[str] = None,
        token: Optional[str] = None,
        timeout: Optional[float] = None,
        securityStatus: Optional[bool] = None,
        files_metadata: bool = False,
    ) -> ModelInfo:
        """
        Get info on one specific model on huggingface.co

        Model can be private if you pass an acceptable token or are logged in.

        Args:
            repo_id (`str`):
                A namespace (user or an organization) and a repo name separated
                by a `/`.
            revision (`str`, *optional*):
                The revision of the model repository from which to get the
                information.
            token (`str`, *optional*):
                An authentication token (See https://huggingface.co/settings/token)
            timeout (`float`, *optional*):
                Whether to set a timeout for the request to the Hub.
            securityStatus (`bool`, *optional*):
                Whether to retrieve the security status from the model
                repository as well.
            files_metadata (`bool`, *optional*):
                Whether or not to retrieve metadata for files in the repository
                (size, LFS metadata, etc). Defaults to `False`.

        Returns:
            [`huggingface_hub.hf_api.ModelInfo`]: The model repository information.

        <Tip>

        Raises the following errors:

            - [`~huggingface_hub.utils.RepositoryNotFoundError`]
              If the repository to download from cannot be found. This may be because it doesn't exist,
              or because it is set to `private` and you do not have access.
            - [`~huggingface_hub.utils.RevisionNotFoundError`]
              If the revision to download from cannot be found.

        </Tip>
        """
        if token is None:
            token = HfFolder.get_token()

        path = (
            f"{self.endpoint}/api/models/{repo_id}"
            if revision is None
            else (
                f"{self.endpoint}/api/models/{repo_id}/revision/{quote(revision, safe='')}"
            )
        )
        headers = {"authorization": f"Bearer {token}"} if token is not None else None
        params = {}
        if securityStatus:
            params["securityStatus"] = True
        if files_metadata:
            params["blobs"] = True
        r = requests.get(
            path,
            headers=headers,
            timeout=timeout,
            params=params,
        )
        _raise_for_status(r)
        d = r.json()
        return ModelInfo(**d)

    def dataset_info(
        self,
        repo_id: str,
        *,
        revision: Optional[str] = None,
        token: Optional[str] = None,
        timeout: Optional[float] = None,
        files_metadata: bool = False,
    ) -> DatasetInfo:
        """
        Get info on one specific dataset on huggingface.co.

        Dataset can be private if you pass an acceptable token.

        Args:
            repo_id (`str`):
                A namespace (user or an organization) and a repo name separated
                by a `/`.
            revision (`str`, *optional*):
                The revision of the dataset repository from which to get the
                information.
            token (`str`, *optional*):
                An authentication token (See https://huggingface.co/settings/token)
            timeout (`float`, *optional*):
                Whether to set a timeout for the request to the Hub.
            files_metadata (`bool`, *optional*):
                Whether or not to retrieve metadata for files in the repository
                (size, LFS metadata, etc). Defaults to `False`.

        Returns:
            [`huggingface_hub.hf_api.DatasetInfo`]: The dataset repository information.

        <Tip>

        Raises the following errors:

            - [`~huggingface_hub.utils.RepositoryNotFoundError`]
              If the repository to download from cannot be found. This may be because it doesn't exist,
              or because it is set to `private` and you do not have access.
            - [`~huggingface_hub.utils.RevisionNotFoundError`]
              If the revision to download from cannot be found.

        </Tip>
        """
        if token is None:
            token = HfFolder.get_token()

        path = (
            f"{self.endpoint}/api/datasets/{repo_id}"
            if revision is None
            else (
                f"{self.endpoint}/api/datasets/{repo_id}/revision/{quote(revision, safe='')}"
            )
        )
        headers = {"authorization": f"Bearer {token}"} if token is not None else None
        params = {}
        if files_metadata:
            params["blobs"] = True

        r = requests.get(path, headers=headers, timeout=timeout, params=params)
        _raise_for_status(r)
        d = r.json()
        return DatasetInfo(**d)

    def space_info(
        self,
        repo_id: str,
        *,
        revision: Optional[str] = None,
        token: Optional[str] = None,
        timeout: Optional[float] = None,
        files_metadata: bool = False,
    ) -> SpaceInfo:
        """
        Get info on one specific Space on huggingface.co.

        Space can be private if you pass an acceptable token.

        Args:
            repo_id (`str`):
                A namespace (user or an organization) and a repo name separated
                by a `/`.
            revision (`str`, *optional*):
                The revision of the space repository from which to get the
                information.
            token (`str`, *optional*):
                An authentication token (See https://huggingface.co/settings/token)
            timeout (`float`, *optional*):
                Whether to set a timeout for the request to the Hub.
            files_metadata (`bool`, *optional*):
                Whether or not to retrieve metadata for files in the repository
                (size, LFS metadata, etc). Defaults to `False`.

        Returns:
            [`huggingface_hub.hf_api.SpaceInfo`]: The space repository information.

        <Tip>

        Raises the following errors:

            - [`~huggingface_hub.utils.RepositoryNotFoundError`]
              If the repository to download from cannot be found. This may be because it doesn't exist,
              or because it is set to `private` and you do not have access.
            - [`~huggingface_hub.utils.RevisionNotFoundError`]
              If the revision to download from cannot be found.

        </Tip>
        """
        if token is None:
            token = HfFolder.get_token()

        path = (
            f"{self.endpoint}/api/spaces/{repo_id}"
            if revision is None
            else (
                f"{self.endpoint}/api/spaces/{repo_id}/revision/{quote(revision, safe='')}"
            )
        )
        headers = {"authorization": f"Bearer {token}"} if token is not None else None
        params = {}
        if files_metadata:
            params["blobs"] = True

        r = requests.get(path, headers=headers, timeout=timeout, params=params)
        _raise_for_status(r)
        d = r.json()
        return SpaceInfo(**d)

    def repo_info(
        self,
        repo_id: str,
        *,
        revision: Optional[str] = None,
        repo_type: Optional[str] = None,
        token: Optional[str] = None,
        timeout: Optional[float] = None,
        files_metadata: bool = False,
    ) -> Union[ModelInfo, DatasetInfo, SpaceInfo]:
        """
        Get the info object for a given repo of a given type.

        Args:
            repo_id (`str`):
                A namespace (user or an organization) and a repo name separated
                by a `/`.
            revision (`str`, *optional*):
                The revision of the repository from which to get the
                information.
            token (`str`, *optional*):
                An authentication token (See https://huggingface.co/settings/token)
            timeout (`float`, *optional*):
                Whether to set a timeout for the request to the Hub.
            files_metadata (`bool`, *optional*):
                Whether or not to retrieve metadata for files in the repository
                (size, LFS metadata, etc). Defaults to `False`.

        Returns:
            `Union[SpaceInfo, DatasetInfo, ModelInfo]`: The repository information, as a
            [`huggingface_hub.hf_api.DatasetInfo`], [`huggingface_hub.hf_api.ModelInfo`]
            or [`huggingface_hub.hf_api.SpaceInfo`] object.

        <Tip>

        Raises the following errors:

            - [`~huggingface_hub.utils.RepositoryNotFoundError`]
              If the repository to download from cannot be found. This may be because it doesn't exist,
              or because it is set to `private` and you do not have access.
            - [`~huggingface_hub.utils.RevisionNotFoundError`]
              If the revision to download from cannot be found.

        </Tip>
        """
        if repo_type is None or repo_type == "model":
            return self.model_info(
                repo_id,
                revision=revision,
                token=token,
                timeout=timeout,
                files_metadata=files_metadata,
            )
        elif repo_type == "dataset":
            return self.dataset_info(
                repo_id,
                revision=revision,
                token=token,
                timeout=timeout,
                files_metadata=files_metadata,
            )
        elif repo_type == "space":
            return self.space_info(
                repo_id,
                revision=revision,
                token=token,
                timeout=timeout,
                files_metadata=files_metadata,
            )
        else:
            raise ValueError("Unsupported repo type.")

    def list_repo_files(
        self,
        repo_id: str,
        *,
        revision: Optional[str] = None,
        repo_type: Optional[str] = None,
        token: Optional[str] = None,
        timeout: Optional[float] = None,
    ) -> List[str]:
        """
        Get the list of files in a given repo.

        Args:
            repo_id (`str`):
                A namespace (user or an organization) and a repo name separated
                by a `/`.
            revision (`str`, *optional*):
                The revision of the model repository from which to get the
                information.
            repo_type (`str`, *optional*):
                Set to `"dataset"` or `"space"` if uploading to a dataset or
                space, `None` or `"model"` if uploading to a model. Default is
                `None`.
            token (`str`, *optional*):
                An authentication token (See https://huggingface.co/settings/token)
            timeout (`float`, *optional*):
                Whether to set a timeout for the request to the Hub.

        Returns:
            `List[str]`: the list of files in a given repository.
        """
        repo_info = self.repo_info(
            repo_id,
            revision=revision,
            repo_type=repo_type,
            token=token,
            timeout=timeout,
        )
        return [f.rfilename for f in repo_info.siblings]

    @_deprecate_positional_args(version="0.12")
    def create_repo(
        self,
        repo_id: str = None,
        *,
        token: Optional[str] = None,
        organization: Optional[str] = None,
        private: bool = False,
        repo_type: Optional[str] = None,
        exist_ok: Optional[bool] = False,
        space_sdk: Optional[str] = None,
        name: Optional[str] = None,
    ) -> str:
        """Create an empty repo on the HuggingFace Hub.

        Args:
            repo_id (`str`):
                A namespace (user or an organization) and a repo name separated
                by a `/`.

                <Tip>

                Version added: 0.5

                </Tip>

            token (`str`, *optional*):
                An authentication token (See https://huggingface.co/settings/token)
            private (`bool`, *optional*, defaults to `False`):
                Whether the model repo should be private.
            repo_type (`str`, *optional*):
                Set to `"dataset"` or `"space"` if uploading to a dataset or
                space, `None` or `"model"` if uploading to a model. Default is
                `None`.
            exist_ok (`bool`, *optional*, defaults to `False`):
                If `True`, do not raise an error if repo already exists.
            space_sdk (`str`, *optional*):
                Choice of SDK to use if repo_type is "space". Can be
                "streamlit", "gradio", or "static".

        Returns:
            `str`: URL to the newly created repo.
        """
        name, organization = _validate_repo_id_deprecation(repo_id, name, organization)

        path = f"{self.endpoint}/api/repos/create"

        token, name = self._validate_or_retrieve_token(
            token, name, function_name="create_repo"
        )

        checked_name = repo_type_and_id_from_hf_id(name)

        if (
            repo_type is not None
            and checked_name[0] is not None
            and repo_type != checked_name[0]
        ):
            raise ValueError(
                f"""Passed `repo_type` and found `repo_type` are not the same ({repo_type},
{checked_name[0]}).
            Please make sure you are expecting the right type of repository to
            exist."""
            )

        if (
            organization is not None
            and checked_name[1] is not None
            and organization != checked_name[1]
        ):
            raise ValueError(
                f"""Passed `organization` and `name` organization are not the same ({organization},
{checked_name[1]}).
            Please either include the organization in only `name` or the
            `organization` parameter, such as
            `api.create_repo({checked_name[0]}, organization={organization})` or
            `api.create_repo({checked_name[1]}/{checked_name[2]})`"""
            )

        repo_type = repo_type or checked_name[0]
        organization = organization or checked_name[1]
        name = checked_name[2]

        if repo_type not in REPO_TYPES:
            raise ValueError("Invalid repo type")

        json = {"name": name, "organization": organization, "private": private}
        if repo_type is not None:
            json["type"] = repo_type
        if repo_type == "space":
            if space_sdk is None:
                raise ValueError(
                    "No space_sdk provided. `create_repo` expects space_sdk to be one"
                    f" of {SPACES_SDK_TYPES} when repo_type is 'space'`"
                )
            if space_sdk not in SPACES_SDK_TYPES:
                raise ValueError(
                    f"Invalid space_sdk. Please choose one of {SPACES_SDK_TYPES}."
                )
            json["sdk"] = space_sdk
        if space_sdk is not None and repo_type != "space":
            warnings.warn(
                "Ignoring provided space_sdk because repo_type is not 'space'."
            )

        if getattr(self, "_lfsmultipartthresh", None):
            json["lfsmultipartthresh"] = self._lfsmultipartthresh
        r = requests.post(
            path,
            headers={"authorization": f"Bearer {token}"},
            json=json,
        )

        try:
            _raise_for_status(r)
        except HTTPError as err:
            if not (exist_ok and err.response.status_code == 409):
                try:
                    additional_info = r.json().get("error", None)
                    if additional_info:
                        new_err = f"{err.args[0]} - {additional_info}"
                        err.args = (new_err,) + err.args[1:]
                except ValueError:
                    pass

                raise err

        d = r.json()
        return d["url"]

    def delete_repo(
        self,
        repo_id: str = None,
        *,
        token: Optional[str] = None,
        repo_type: Optional[str] = None,
    ):
        """
        Delete a repo from the HuggingFace Hub. CAUTION: this is irreversible.

        Args:
            repo_id (`str`):
                A namespace (user or an organization) and a repo name separated
                by a `/`.

                <Tip>

                Version added: 0.5

                </Tip>

            token (`str`, *optional*):
                An authentication token (See https://huggingface.co/settings/token)
            repo_type (`str`, *optional*):
                Set to `"dataset"` or `"space"` if uploading to a dataset or
                space, `None` or `"model"` if uploading to a model.

        <Tip>

        Raises the following errors:

            - [`~huggingface_hub.utils.RepositoryNotFoundError`]
              If the repository to download from cannot be found. This may be because it doesn't exist,
              or because it is set to `private` and you do not have access.

        </Tip>
        """
        organization, name = repo_id.split("/") if "/" in repo_id else (None, repo_id)

        path = f"{self.endpoint}/api/repos/delete"

        token, name = self._validate_or_retrieve_token(
            token, name, function_name="delete_repo"
        )

        checked_name = repo_type_and_id_from_hf_id(name)

        if (
            repo_type is not None
            and checked_name[0] is not None
            and repo_type != checked_name[0]
        ):
            raise ValueError(
                f"""Passed `repo_type` and found `repo_type` are not the same ({repo_type},
{checked_name[0]}).
            Please make sure you are expecting the right type of repository to
            exist."""
            )

        if (
            organization is not None
            and checked_name[1] is not None
            and organization != checked_name[1]
        ):
            raise ValueError(
                "Passed `organization` and `name` organization are not the same"
                f" ({organization}, {checked_name[1]})."
                "\nPlease either include the organization in only `name` or the"
                " `organization` parameter, such as "
                f"`api.create_repo({checked_name[0]}, organization={organization})` "
                f"or `api.create_repo({checked_name[1]}/{checked_name[2]})`"
            )

        repo_type = repo_type or checked_name[0]
        organization = organization or checked_name[1]
        name = checked_name[2]

        if repo_type not in REPO_TYPES:
            raise ValueError("Invalid repo type")

        json = {"name": name, "organization": organization}
        if repo_type is not None:
            json["type"] = repo_type

        r = requests.delete(
            path,
            headers={"authorization": f"Bearer {token}"},
            json=json,
        )
        _raise_for_status(r)

    def update_repo_visibility(
        self,
        repo_id: str = None,
        private: bool = False,
        *,
        token: Optional[str] = None,
        organization: Optional[str] = None,
        repo_type: Optional[str] = None,
        name: str = None,
    ) -> Dict[str, bool]:
        """Update the visibility setting of a repository.

        Args:
            repo_id (`str`, *optional*):
                A namespace (user or an organization) and a repo name separated
                by a `/`.

                <Tip>

                Version added: 0.5

                </Tip>

            private (`bool`, *optional*, defaults to `False`):
                Whether the model repo should be private.
            token (`str`, *optional*):
                An authentication token (See https://huggingface.co/settings/token)
            repo_type (`str`, *optional*):
                Set to `"dataset"` or `"space"` if uploading to a dataset or
                space, `None` or `"model"` if uploading to a model. Default is
                `None`.

        Returns:
            The HTTP response in json.

        <Tip>

        Raises the following errors:

            - [`~huggingface_hub.utils.RepositoryNotFoundError`]
              If the repository to download from cannot be found. This may be because it doesn't exist,
              or because it is set to `private` and you do not have access.

        </Tip>
        """
        if repo_type not in REPO_TYPES:
            raise ValueError("Invalid repo type")

        organization, name = repo_id.split("/") if "/" in repo_id else (None, repo_id)

        token, name = self._validate_or_retrieve_token(
            token, name, function_name="update_repo_visibility"
        )

        if organization is None:
            namespace = self.whoami(token)["name"]
        else:
            namespace = organization

        path_prefix = f"{self.endpoint}/api/"
        if repo_type in REPO_TYPES_URL_PREFIXES:
            path_prefix += REPO_TYPES_URL_PREFIXES[repo_type]

        path = f"{path_prefix}{namespace}/{name}/settings"

        json = {"private": private}

        r = requests.put(
            path,
            headers={"authorization": f"Bearer {token}"},
            json=json,
        )
        _raise_for_status(r)
        return r.json()

    def move_repo(
        self,
        from_id: str,
        to_id: str,
        *,
        repo_type: Optional[str] = None,
        token: Optional[str] = None,
    ):
        """
        Moving a repository from namespace1/repo_name1 to namespace2/repo_name2

        Note there are certain limitations. For more information about moving
        repositories, please see
        https://hf.co/docs/hub/main#how-can-i-rename-or-transfer-a-repo.

        Args:
            from_id (`str`):
                A namespace (user or an organization) and a repo name separated
                by a `/`. Original repository identifier.
            to_id (`str`):
                A namespace (user or an organization) and a repo name separated
                by a `/`. Final repository identifier.
            repo_type (`str`, *optional*):
                Set to `"dataset"` or `"space"` if uploading to a dataset or
                space, `None` or `"model"` if uploading to a model. Default is
                `None`.
            token (`str`, *optional*):
                An authentication token (See https://huggingface.co/settings/token)

        <Tip>

        Raises the following errors:

            - [`~huggingface_hub.utils.RepositoryNotFoundError`]
              If the repository to download from cannot be found. This may be because it doesn't exist,
              or because it is set to `private` and you do not have access.

        </Tip>
        """

        token, name = self._validate_or_retrieve_token(token)

        if len(from_id.split("/")) != 2:
            raise ValueError(
                f"Invalid repo_id: {from_id}. It should have a namespace"
                " (:namespace:/:repo_name:)"
            )

        if len(to_id.split("/")) != 2:
            raise ValueError(
                f"Invalid repo_id: {to_id}. It should have a namespace"
                " (:namespace:/:repo_name:)"
            )

        json = {"fromRepo": from_id, "toRepo": to_id, "type": repo_type}

        path = f"{self.endpoint}/api/repos/move"
        r = requests.post(
            path,
            headers={"authorization": f"Bearer {token}"},
            json=json,
        )
        try:
            _raise_for_status(r)
        except HTTPError as e:
            if r.text:
                raise HTTPError(
                    f"{r.status_code} Error Message: {r.text}. For additional"
                    " documentation please see"
                    " https://hf.co/docs/hub/main#how-can-i-rename-or-transfer-a-repo."
                ) from e
            else:
                raise e
        logger.info(
            "Accepted transfer request. You will get an email once this is successfully"
            " completed."
        )

    def create_commit(
        self,
        repo_id: str,
        operations: Iterable[CommitOperation],
        *,
        commit_message: str,
        commit_description: Optional[str] = None,
        token: Optional[str] = None,
        repo_type: Optional[str] = None,
        revision: Optional[str] = None,
        create_pr: Optional[bool] = None,
        num_threads: int = 5,
        parent_commit: Optional[str] = None,
    ) -> Optional[str]:
        """
        Creates a commit in the given repo, deleting & uploading files as needed.

        Args:
            repo_id (`str`):
                The repository in which the commit will be created, for example:
                `"username/custom_transformers"`

            operations (`Iterable` of [`~huggingface_hub.hf_api.CommitOperation`]):
                An iterable of operations to include in the commit, either:

                    - [`~huggingface_hub.hf_api.CommitOperationAdd`] to upload a file
                    - [`~huggingface_hub.hf_api.CommitOperationDelete`] to delete a file

            commit_message (`str`):
                The summary (first line) of the commit that will be created.

            commit_description (`str`, *optional*):
                The description of the commit that will be created

            token (`str`, *optional*):
                Authentication token, obtained with `HfApi.login` method. Will
                default to the stored token.

            repo_type (`str`, *optional*):
                Set to `"dataset"` or `"space"` if uploading to a dataset or
                space, `None` or `"model"` if uploading to a model. Default is
                `None`.

            revision (`str`, *optional*):
                The git revision to commit from. Defaults to the head of the
                `"main"` branch.

            create_pr (`boolean`, *optional*):
                Whether or not to create a Pull Request from `revision` with that commit.
                Defaults to `False`. If set to `True`, this function will return the URL
                to the newly created Pull Request on the Hub.

            num_threads (`int`, *optional*):
                Number of concurrent threads for uploading files. Defaults to 5.
                Setting it to 2 means at most 2 files will be uploaded concurrently.

            parent_commit (`str`, *optional*):
                The OID / SHA of the parent commit, as a hexadecimal string.
                Shorthands (7 first characters) are also supported.If specified and `create_pr` is `False`,
                the commit will fail if `revision` does not point to `parent_commit`. If specified and `create_pr`
                is `True`, the pull request will be created from `parent_commit`. Specifying `parent_commit`
                ensures the repo has not changed before committing the changes, and can be especially useful
                if the repo is updated / committed to concurrently.

        Returns:
            `str` or `None`:
                If `create_pr` is `True`, returns the URL to the newly created Pull Request
                on the Hub. Otherwise returns `None`.

        Raises:
            :class:`ValueError`:
                If commit message is empty.
            :class:`ValueError`:
                If parent commit is not a valid commit OID.
            :class:`ValueError`:
                If the Hub API returns an HTTP 400 error (bad request)
            :class:`ValueError`:
                If `create_pr` is `True` and revision is neither `None` nor `"main"`.
            :class: `RepositoryNotFoundError`:
                If repository is not found (error 404): wrong repo_id/repo_type, private
                but not authenticated or repo does not exist.

        <Tip warning={true}>

        `create_commit` assumes that the repo already exists on the Hub. If you get a
        Client error 404, please make sure you are authenticated and that `repo_id` and
        `repo_type` are set correctly. If repo does not exist, create it first using
        [`~huggingface_hub.hf_api.create_repo`].

        </Tip>
        """
        if parent_commit is not None and not REGEX_COMMIT_OID.fullmatch(parent_commit):
            raise ValueError(
                "`parent_commit` is not a valid commit OID. It must match the following"
                f" regex: {REGEX_COMMIT_OID}"
            )

        if commit_message is None or len(commit_message) == 0:
            raise ValueError("`commit_message` can't be empty, please pass a value.")

        commit_description = (
            commit_description if commit_description is not None else ""
        )
        repo_type = repo_type if repo_type is not None else REPO_TYPE_MODEL
        if repo_type not in REPO_TYPES:
            raise ValueError(f"Invalid repo type, must be one of {REPO_TYPES}")
        token, name = self._validate_or_retrieve_token(token)
        revision = (
            quote(revision, safe="") if revision is not None else DEFAULT_REVISION
        )
        create_pr = create_pr if create_pr is not None else False

        if create_pr and revision != DEFAULT_REVISION:
            raise ValueError("Can only create pull requests against {DEFAULT_REVISION}")

        operations = list(operations)
        additions = [op for op in operations if isinstance(op, CommitOperationAdd)]
        deletions = [op for op in operations if isinstance(op, CommitOperationDelete)]

        if len(additions) + len(deletions) != len(operations):
            raise ValueError(
                "Unknown operation, must be one of `CommitOperationAdd` or"
                " `CommitOperationDelete`"
            )

        logger.debug(
            f"About to commit to the hub: {len(additions)} addition(s) and"
            f" {len(deletions)} deletion(s)."
        )

        for addition in additions:
            addition.validate()

        try:
            additions_with_upload_mode = fetch_upload_modes(
                additions=additions,
                repo_type=repo_type,
                repo_id=repo_id,
                token=token,
                revision=revision,
                endpoint=self.endpoint,
                create_pr=create_pr,
            )
        except RepositoryNotFoundError as e:
            e.append_to_message(
                "\nNote: Creating a commit assumes that the repo already exists on the"
                " Huggingface Hub. Please use `create_repo` if it's not the case."
            )
            raise

        upload_lfs_files(
            additions=[
                addition
                for (addition, upload_mode) in additions_with_upload_mode
                if upload_mode == "lfs"
            ],
            repo_type=repo_type,
            repo_id=repo_id,
            token=token,
            endpoint=self.endpoint,
            num_threads=num_threads,
        )
        commit_payload = prepare_commit_payload(
            additions=additions_with_upload_mode,
            deletions=deletions,
            commit_message=commit_message,
            commit_description=commit_description,
            parent_commit=parent_commit,
        )
        commit_url = f"{self.endpoint}/api/{repo_type}s/{repo_id}/commit/{revision}"

        commit_resp = requests.post(
            url=commit_url,
            headers={"Authorization": f"Bearer {token}"},
            json=commit_payload,
            params={"create_pr": "1"} if create_pr else None,
        )
        _raise_for_status(commit_resp, endpoint_name="commit")
        return commit_resp.json().get("pullRequestUrl", None)

    def upload_file(
        self,
        *,
        path_or_fileobj: Union[str, bytes, BinaryIO],
        path_in_repo: str,
        repo_id: str,
        token: Optional[str] = None,
        repo_type: Optional[str] = None,
        revision: Optional[str] = None,
        identical_ok: Optional[bool] = None,
        commit_message: Optional[str] = None,
        commit_description: Optional[str] = None,
        create_pr: Optional[bool] = None,
        parent_commit: Optional[str] = None,
    ) -> str:
        """
        Upload a local file (up to 50 GB) to the given repo. The upload is done
        through a HTTP post request, and doesn't require git or git-lfs to be
        installed.

        Args:
            path_or_fileobj (`str`, `bytes`, or `IO`):
                Path to a file on the local machine or binary data stream /
                fileobj / buffer.
            path_in_repo (`str`):
                Relative filepath in the repo, for example:
                `"checkpoints/1fec34a/weights.bin"`
            repo_id (`str`):
                The repository to which the file will be uploaded, for example:
                `"username/custom_transformers"`
            token (`str`, *optional*):
                Authentication token, obtained with `HfApi.login` method. Will
                default to the stored token.
            repo_type (`str`, *optional*):
                Set to `"dataset"` or `"space"` if uploading to a dataset or
                space, `None` or `"model"` if uploading to a model. Default is
                `None`.
            revision (`str`, *optional*):
                The git revision to commit from. Defaults to the head of the
                `"main"` branch.
            identical_ok (`bool`, *optional*, defaults to `True`):
                Deprecated: will be removed in 0.11.0.
                Changing this value has no effect.
            commit_message (`str`, *optional*):
                The summary / title / first line of the generated commit
            commit_description (`str` *optional*)
                The description of the generated commit
            create_pr (`boolean`, *optional*):
                Whether or not to create a Pull Request from `revision` with that commit.
                Defaults to `False`.
            parent_commit (`str`, *optional*):
                The OID / SHA of the parent commit, as a hexadecimal string. Shorthands (7 first characters) are also supported.
                If specified and `create_pr` is `False`, the commit will fail if `revision` does not point to `parent_commit`.
                If specified and `create_pr` is `True`, the pull request will be created from `parent_commit`.
                Specifying `parent_commit` ensures the repo has not changed before committing the changes, and can be
                especially useful if the repo is updated / committed to concurrently.


        Returns:
            `str`: The URL to visualize the uploaded file on the hub

        <Tip>

        Raises the following errors:

            - [`HTTPError`](https://2.python-requests.org/en/master/api/#requests.HTTPError)
              if the HuggingFace API returned an error
            - [`ValueError`](https://docs.python.org/3/library/exceptions.html#ValueError)
              if some parameter value is invalid
            - [`~huggingface_hub.utils.RepositoryNotFoundError`]
              If the repository to download from cannot be found. This may be because it doesn't exist,
              or because it is set to `private` and you do not have access.
            - [`~huggingface_hub.utils.RevisionNotFoundError`]
              If the revision to download from cannot be found.

        </Tip>

        <Tip warning={true}>

        `upload_file` assumes that the repo already exists on the Hub. If you get a
        Client error 404, please make sure you are authenticated and that `repo_id` and
        `repo_type` are set correctly. If repo does not exist, create it first using
        [`~huggingface_hub.hf_api.create_repo`].

        </Tip>

        Example usage:

        ```python
        >>> from huggingface_hub import upload_file

        >>> with open("./local/filepath", "rb") as fobj:
        ...     upload_file(
        ...         path_or_fileobj=fileobj,
        ...         path_in_repo="remote/file/path.h5",
        ...         repo_id="username/my-dataset",
        ...         repo_type="datasets",
        ...         token="my_token",
        ...     )
        "https://huggingface.co/datasets/username/my-dataset/blob/main/remote/file/path.h5"

        >>> upload_file(
        ...     path_or_fileobj=".\\\\local\\\\file\\\\path",
        ...     path_in_repo="remote/file/path.h5",
        ...     repo_id="username/my-model",
        ...     token="my_token",
        ... )
        "https://huggingface.co/username/my-model/blob/main/remote/file/path.h5"

        >>> upload_file(
        ...     path_or_fileobj=".\\\\local\\\\file\\\\path",
        ...     path_in_repo="remote/file/path.h5",
        ...     repo_id="username/my-model",
        ...     token="my_token",
        ...     create_pr=True,
        ... )
        "https://huggingface.co/username/my-model/blob/refs%2Fpr%2F1/remote/file/path.h5"
        ```
        """
        if identical_ok is not None:
            warnings.warn(
                "`identical_ok` has no effect and is deprecated. It will be removed in"
                " 0.11.0.",
                FutureWarning,
            )

        if repo_type not in REPO_TYPES:
            raise ValueError(f"Invalid repo type, must be one of {REPO_TYPES}")

        commit_message = (
            commit_message
            if commit_message is not None
            else f"Upload {path_in_repo} with huggingface_hub"
        )
        operation = CommitOperationAdd(
            path_or_fileobj=path_or_fileobj,
            path_in_repo=path_in_repo,
        )

        pr_url = self.create_commit(
            repo_id=repo_id,
            repo_type=repo_type,
            operations=[operation],
            commit_message=commit_message,
            commit_description=commit_description,
            token=token,
            revision=revision,
            create_pr=create_pr,
            parent_commit=parent_commit,
        )

        if pr_url is not None:
            revision = quote(_parse_revision_from_pr_url(pr_url), safe="")
        if repo_type in REPO_TYPES_URL_PREFIXES:
            repo_id = REPO_TYPES_URL_PREFIXES[repo_type] + repo_id
        revision = revision if revision is not None else DEFAULT_REVISION
        # Similar to `hf_hub_url` but it's "blob" instead of "resolve"
        return f"{self.endpoint}/{repo_id}/blob/{revision}/{path_in_repo}"

    def upload_folder(
        self,
        *,
        repo_id: str,
        folder_path: str,
        path_in_repo: Optional[str] = None,
        commit_message: Optional[str] = None,
        commit_description: Optional[str] = None,
        token: Optional[str] = None,
        repo_type: Optional[str] = None,
        revision: Optional[str] = None,
        create_pr: Optional[bool] = None,
        parent_commit: Optional[str] = None,
        allow_patterns: Optional[Union[List[str], str]] = None,
        ignore_patterns: Optional[Union[List[str], str]] = None,
    ):
        """
        Upload a local folder to the given repo. The upload is done
        through a HTTP requests, and doesn't require git or git-lfs to be
        installed.

        The structure of the folder will be preserved. Files with the same name
        already present in the repository will be overwritten, others will be left untouched.

        Use the `allow_patterns` and `ignore_patterns` arguments to specify which files
        to upload. These parameters accept either a single pattern or a list of
        patterns. Patterns are Standard Wildcards (globbing patterns) as documented
        [here](https://tldp.org/LDP/GNU-Linux-Tools-Summary/html/x11655.htm). If both
        `allow_patterns` and `ignore_patterns` are provided, both constraints apply. By
        default, all files from the folder are uploaded.

        Uses `HfApi.create_commit` under the hood.

        Args:
            repo_id (`str`):
                The repository to which the file will be uploaded, for example:
                `"username/custom_transformers"`
            folder_path (`str`):
                Path to the folder to upload on the local file system
            path_in_repo (`str`, *optional*):
                Relative path of the directory in the repo, for example:
                `"checkpoints/1fec34a/results"`. Will default to the root folder of the repository.
            token (`str`, *optional*):
                Authentication token, obtained with `HfApi.login` method. Will
                default to the stored token.
            repo_type (`str`, *optional*):
                Set to `"dataset"` or `"space"` if uploading to a dataset or
                space, `None` or `"model"` if uploading to a model. Default is
                `None`.
            revision (`str`, *optional*):
                The git revision to commit from. Defaults to the head of the
                `"main"` branch.
            commit_message (`str`, *optional*):
                The summary / title / first line of the generated commit. Defaults to:
                `f"Upload {path_in_repo} with huggingface_hub"`
            commit_description (`str` *optional*):
                The description of the generated commit
            create_pr (`boolean`, *optional*):
                Whether or not to create a Pull Request from the pushed changes. Defaults
                to `False`.
            parent_commit (`str`, *optional*):
                The OID / SHA of the parent commit, as a hexadecimal string. Shorthands (7 first characters) are also supported.
                If specified and `create_pr` is `False`, the commit will fail if `revision` does not point to `parent_commit`.
                If specified and `create_pr` is `True`, the pull request will be created from `parent_commit`.
                Specifying `parent_commit` ensures the repo has not changed before committing the changes, and can be
                especially useful if the repo is updated / committed to concurrently.
            allow_patterns (`List[str]` or `str`, *optional*):
                If provided, only files matching at least one pattern are uploaded.
            ignore_patterns (`List[str]` or `str`, *optional*):
                If provided, files matching any of the patterns are not uploaded.

        Returns:
            `str`: A URL to visualize the uploaded folder on the hub

        <Tip>

        Raises the following errors:

            - [`HTTPError`](https://2.python-requests.org/en/master/api/#requests.HTTPError)
            if the HuggingFace API returned an error
            - [`ValueError`](https://docs.python.org/3/library/exceptions.html#ValueError)
            if some parameter value is invalid

        </Tip>

        <Tip warning={true}>

        `upload_folder` assumes that the repo already exists on the Hub. If you get a
        Client error 404, please make sure you are authenticated and that `repo_id` and
        `repo_type` are set correctly. If repo does not exist, create it first using
        [`~huggingface_hub.hf_api.create_repo`].

        </Tip>

        Example usage:

        ```python
        >>> upload_folder(
        ...     folder_path="local/checkpoints",
        ...     path_in_repo="remote/experiment/checkpoints",
        ...     repo_id="username/my-dataset",
        ...     repo_type="datasets",
        ...     token="my_token",
        ...     ignore_patterns="**/logs/*.txt",
        ... )
        # "https://huggingface.co/datasets/username/my-dataset/tree/main/remote/experiment/checkpoints"

        >>> upload_folder(
        ...     folder_path="local/checkpoints",
        ...     path_in_repo="remote/experiment/checkpoints",
        ...     repo_id="username/my-dataset",
        ...     repo_type="datasets",
        ...     token="my_token",
        ...     create_pr=True,
        ... )
        # "https://huggingface.co/datasets/username/my-dataset/tree/refs%2Fpr%2F1/remote/experiment/checkpoints"

        ```
        """
        if repo_type not in REPO_TYPES:
            raise ValueError(f"Invalid repo type, must be one of {REPO_TYPES}")

        # By default, upload folder to the root directory in repo.
        if path_in_repo is None:
            path_in_repo = ""

        commit_message = (
            commit_message
            if commit_message is not None
            else f"Upload {path_in_repo} with huggingface_hub"
        )

        files_to_add = _prepare_upload_folder_commit(
            folder_path,
            path_in_repo,
            allow_patterns=allow_patterns,
            ignore_patterns=ignore_patterns,
        )

        pr_url = self.create_commit(
            repo_type=repo_type,
            repo_id=repo_id,
            operations=files_to_add,
            commit_message=commit_message,
            commit_description=commit_description,
            token=token,
            revision=revision,
            create_pr=create_pr,
            parent_commit=parent_commit,
        )

        if pr_url is not None:
            revision = quote(_parse_revision_from_pr_url(pr_url), safe="")
        if repo_type in REPO_TYPES_URL_PREFIXES:
            repo_id = REPO_TYPES_URL_PREFIXES[repo_type] + repo_id
        revision = revision if revision is not None else DEFAULT_REVISION
        # Similar to `hf_hub_url` but it's "tree" instead of "resolve"
        return f"{self.endpoint}/{repo_id}/tree/{revision}/{path_in_repo}"

    def delete_file(
        self,
        path_in_repo: str,
        repo_id: str,
        *,
        token: Optional[str] = None,
        repo_type: Optional[str] = None,
        revision: Optional[str] = None,
        commit_message: Optional[str] = None,
        commit_description: Optional[str] = None,
        create_pr: Optional[bool] = None,
        parent_commit: Optional[str] = None,
    ):
        """
        Deletes a file in the given repo.

        Args:
            path_in_repo (`str`):
                Relative filepath in the repo, for example:
                `"checkpoints/1fec34a/weights.bin"`
            repo_id (`str`):
                The repository from which the file will be deleted, for example:
                `"username/custom_transformers"`
            token (`str`, *optional*):
                Authentication token, obtained with `HfApi.login` method. Will
                default to the stored token.
            repo_type (`str`, *optional*):
                Set to `"dataset"` or `"space"` if the file is in a dataset or
                space, `None` or `"model"` if in a model. Default is `None`.
            revision (`str`, *optional*):
                The git revision to commit from. Defaults to the head of the
                `"main"` branch.
            commit_message (`str`, *optional*):
                The summary / title / first line of the generated commit. Defaults to
                `f"Delete {path_in_repo} with huggingface_hub"`.
            commit_description (`str` *optional*)
                The description of the generated commit
            create_pr (`boolean`, *optional*):
                Whether or not to create a Pull Request from `revision` with the changes.
                Defaults to `False`.
            parent_commit (`str`, *optional*):
                The OID / SHA of the parent commit, as a hexadecimal string. Shorthands (7 first characters) are also supported.
                If specified and `create_pr` is `False`, the commit will fail if `revision` does not point to `parent_commit`.
                If specified and `create_pr` is `True`, the pull request will be created from `parent_commit`.
                Specifying `parent_commit` ensures the repo has not changed before committing the changes, and can be
                especially useful if the repo is updated / committed to concurrently.


        <Tip>

        Raises the following errors:

            - [`HTTPError`](https://2.python-requests.org/en/master/api/#requests.HTTPError)
              if the HuggingFace API returned an error
            - [`ValueError`](https://docs.python.org/3/library/exceptions.html#ValueError)
              if some parameter value is invalid
            - [`~huggingface_hub.utils.RepositoryNotFoundError`]
              If the repository to download from cannot be found. This may be because it doesn't exist,
              or because it is set to `private` and you do not have access.
            - [`~huggingface_hub.utils.RevisionNotFoundError`]
              If the revision to download from cannot be found.
            - [`~huggingface_hub.utils.EntryNotFoundError`]
              If the file to download cannot be found.

        </Tip>

        """
        commit_message = (
            commit_message
            if commit_message is not None
            else f"Delete {path_in_repo} with huggingface_hub"
        )

        operations = [CommitOperationDelete(path_in_repo=path_in_repo)]

        return self.create_commit(
            repo_id=repo_id,
            repo_type=repo_type,
            token=token,
            operations=operations,
            revision=revision,
            commit_message=commit_message,
            commit_description=commit_description,
            create_pr=create_pr,
            parent_commit=parent_commit,
        )

    def get_full_repo_name(
        self,
        model_id: str,
        *,
        organization: Optional[str] = None,
        token: Optional[str] = None,
    ):
        """
        Returns the repository name for a given model ID and optional
        organization.

        Args:
            model_id (`str`):
                The name of the model.
            organization (`str`, *optional*):
                If passed, the repository name will be in the organization
                namespace instead of the user namespace.
            token (`str`, *optional*):
                The Hugging Face authentication token

        Returns:
            `str`: The repository name in the user's namespace
            ({username}/{model_id}) if no organization is passed, and under the
            organization namespace ({organization}/{model_id}) otherwise.
        """
        if organization is None:
            if "/" in model_id:
                username = model_id.split("/")[0]
            else:
                username = self.whoami(token=token)["name"]
            return f"{username}/{model_id}"
        else:
            return f"{organization}/{model_id}"

    def get_repo_discussions(
        self,
        repo_id: str,
        *,
        repo_type: Optional[str] = None,
        token: Optional[str] = None,
    ) -> Iterator[Discussion]:
        """
        Fetches Discussions and Pull Requests for the given repo.

        Args:
            repo_id (`str`):
                A namespace (user or an organization) and a repo name separated
                by a `/`.
            repo_type (`str`, *optional*):
                Set to `"dataset"` or `"space"` if fetching from a dataset or
                space, `None` or `"model"` if fetching from a model. Default is
                `None`.
            token (`str`, *optional*):
                An authentication token (See https://huggingface.co/settings/token).

        Returns:
            `Iterator[Discussion]`: An iterator of [`Discussion`] objects.

        Example:
            Collecting all discussions of a repo in a list:

            ```python
            >>> from huggingface_hub import get_repo_discussions
            >>> discussions_list = list(get_repo_discussions(repo_id="bert-base-uncased"))
            ```

            Iterating over discussions of a repo:

            ```python
            >>> from huggingface_hub import get_repo_discussions
            >>> for discussion in get_repo_discussions(repo_id="bert-base-uncased"):
            ...     print(discussion.num, discussion.title)
            ```
        """
        if repo_type not in REPO_TYPES:
            raise ValueError(f"Invalid repo type, must be one of {REPO_TYPES}")
        if repo_type is None:
            repo_type = REPO_TYPE_MODEL
        repo_id = f"{repo_type}s/{repo_id}"
        if token is None:
            token = HfFolder.get_token()

        def _fetch_discussion_page(page_index: int):
            path = f"{self.endpoint}/api/{repo_id}/discussions?p={page_index}"
            resp = requests.get(
                path,
                headers={"Authorization": f"Bearer {token}"} if token else None,
            )
            _raise_for_status(resp)
            paginated_discussions = resp.json()
            total = paginated_discussions["count"]
            start = paginated_discussions["start"]
            discussions = paginated_discussions["discussions"]
            has_next = (start + len(discussions)) < total
            return discussions, has_next

        has_next, page_index = True, 0

        while has_next:
            discussions, has_next = _fetch_discussion_page(page_index=page_index)
            for discussion in discussions:
                yield Discussion(
                    title=discussion["title"],
                    num=discussion["num"],
                    author=discussion.get("author", {}).get("name", "deleted"),
                    created_at=parse_datetime(discussion["createdAt"]),
                    status=discussion["status"],
                    repo_id=discussion["repo"]["name"],
                    repo_type=discussion["repo"]["type"],
                    is_pull_request=discussion["isPullRequest"],
                )
            page_index = page_index + 1

    def get_discussion_details(
        self,
        repo_id: str,
        discussion_num: int,
        *,
        repo_type: Optional[str] = None,
        token: Optional[str] = None,
    ) -> DiscussionWithDetails:
        """Fetches a Discussion's / Pull Request 's details from the Hub.

        Args:
            repo_id (`str`):
                A namespace (user or an organization) and a repo name separated
                by a `/`.
            discussion_num (`int`):
                The number of the Discussion or Pull Request . Must be a strictly positive integer.
            repo_type (`str`, *optional*):
                Set to `"dataset"` or `"space"` if uploading to a dataset or
                space, `None` or `"model"` if uploading to a model. Default is
                `None`.
            token (`str`, *optional*):
                An authentication token (See https://huggingface.co/settings/token)

        Returns: [`DiscussionWithDetails`]

        <Tip>

        Raises the following errors:

            - [`HTTPError`](https://2.python-requests.org/en/master/api/#requests.HTTPError)
              if the HuggingFace API returned an error
            - [`ValueError`](https://docs.python.org/3/library/exceptions.html#ValueError)
              if some parameter value is invalid
            - [`~huggingface_hub.utils.RepositoryNotFoundError`]
              If the repository to download from cannot be found. This may be because it doesn't exist,
              or because it is set to `private` and you do not have access.

        </Tip>
        """
        if not isinstance(discussion_num, int) or discussion_num <= 0:
            raise ValueError("Invalid discussion_num, must be a positive integer")
        if repo_type not in REPO_TYPES:
            raise ValueError(f"Invalid repo type, must be one of {REPO_TYPES}")
        if repo_type is None:
            repo_type = REPO_TYPE_MODEL
        repo_id = f"{repo_type}s/{repo_id}"
        if token is None:
            token = HfFolder.get_token()

        path = f"{self.endpoint}/api/{repo_id}/discussions/{discussion_num}"

        resp = requests.get(
            path,
            params={"diff": "1"},
            headers={"Authorization": f"Bearer {token}"} if token else None,
        )
        _raise_for_status(resp)

        discussion_details = resp.json()
        is_pull_request = discussion_details["isPullRequest"]

        target_branch = (
            discussion_details["changes"]["base"] if is_pull_request else None
        )
        conflicting_files = (
            discussion_details["filesWithConflicts"] if is_pull_request else None
        )
        merge_commit_oid = (
            discussion_details["changes"].get("mergeCommitId", None)
            if is_pull_request
            else None
        )

        return DiscussionWithDetails(
            title=discussion_details["title"],
            num=discussion_details["num"],
            author=discussion_details.get("author", {}).get("name", "deleted"),
            created_at=parse_datetime(discussion_details["createdAt"]),
            status=discussion_details["status"],
            repo_id=discussion_details["repo"]["name"],
            repo_type=discussion_details["repo"]["type"],
            is_pull_request=discussion_details["isPullRequest"],
            events=[deserialize_event(evt) for evt in discussion_details["events"]],
            conflicting_files=conflicting_files,
            target_branch=target_branch,
            merge_commit_oid=merge_commit_oid,
            diff=discussion_details.get("diff"),
        )

    def create_discussion(
        self,
        repo_id: str,
        title: str,
        *,
        token: str,
        description: Optional[str] = None,
        repo_type: Optional[str] = None,
        pull_request: bool = False,
    ) -> DiscussionWithDetails:
        """Creates a Discussion or Pull Request.

        Pull Requests created programmatically will be in `"draft"` status.

        Creating a Pull Request with changes can also be done at once with [`HfApi.create_commit`].

        Args:
            repo_id (`str`):
                A namespace (user or an organization) and a repo name separated
                by a `/`.
            title (`str`):
                The title of the discussion. It can be up to 200 characters long,
                and must be at least 3 characters long. Leading and trailing whitespaces
                will be stripped.
            token (`str`):
                An authentication token (See https://huggingface.co/settings/token)
            description (`str`, *optional*):
                An optional description for the Pull Request.
                Defaults to `"Discussion opened with the huggingface_hub Python library"`
            pull_request (`bool`, *optional*):
                Whether to create a Pull Request or discussion. If `True`, creates a Pull Request.
                If `False`, creates a discussion. Defaults to `False`.
            repo_type (`str`, *optional*):
                Set to `"dataset"` or `"space"` if uploading to a dataset or
                space, `None` or `"model"` if uploading to a model. Default is
                `None`.

        Returns: [`DiscussionWithDetails`]

        <Tip>

        Raises the following errors:

            - [`HTTPError`](https://2.python-requests.org/en/master/api/#requests.HTTPError)
              if the HuggingFace API returned an error
            - [`ValueError`](https://docs.python.org/3/library/exceptions.html#ValueError)
              if some parameter value is invalid
            - [`~huggingface_hub.utils.RepositoryNotFoundError`]
              If the repository to download from cannot be found. This may be because it doesn't exist,
              or because it is set to `private` and you do not have access.

        </Tip>"""
        if repo_type not in REPO_TYPES:
            raise ValueError(f"Invalid repo type, must be one of {REPO_TYPES}")
        if repo_type is None:
            repo_type = REPO_TYPE_MODEL
        full_repo_id = f"{repo_type}s/{repo_id}"
        token, _ = self._validate_or_retrieve_token(token=token)
        if description is not None:
            description = description.strip()
        description = (
            description
            if description
            else (
                f"{'Pull Request' if pull_request else 'Discussion'} opened with the"
                " [huggingface_hub Python"
                " library](https://huggingface.co/docs/huggingface_hub)"
            )
        )

        resp = requests.post(
            f"{self.endpoint}/api/{full_repo_id}/discussions",
            json={
                "title": title.strip(),
                "description": description,
                "pullRequest": pull_request,
            },
            headers={"Authorization": f"Bearer {token}"},
        )
        _raise_for_status(resp)
        num = resp.json()["num"]
        return self.get_discussion_details(
            repo_id=repo_id,
            repo_type=repo_type,
            discussion_num=num,
            token=token,
        )

    def create_pull_request(
        self,
        repo_id: str,
        title: str,
        *,
        token: str,
        description: Optional[str] = None,
        repo_type: Optional[str] = None,
    ) -> DiscussionWithDetails:
        """Creates a Pull Request . Pull Requests created programmatically will be in `"draft"` status.

        Creating a Pull Request with changes can also be done at once with [`HfApi.create_commit`];

        This is a wrapper around [`HfApi.create_discusssion`].

        Args:
            repo_id (`str`):
                A namespace (user or an organization) and a repo name separated
                by a `/`.
            title (`str`):
                The title of the discussion. It can be up to 200 characters long,
                and must be at least 3 characters long. Leading and trailing whitespaces
                will be stripped.
            token (`str`):
                An authentication token (See https://huggingface.co/settings/token)
            description (`str`, *optional*):
                An optional description for the Pull Request.
                Defaults to `"Discussion opened with the huggingface_hub Python library"`
            repo_type (`str`, *optional*):
                Set to `"dataset"` or `"space"` if uploading to a dataset or
                space, `None` or `"model"` if uploading to a model. Default is
                `None`.

        Returns: [`DiscussionWithDetails`]

        <Tip>

        Raises the following errors:

            - [`HTTPError`](https://2.python-requests.org/en/master/api/#requests.HTTPError)
              if the HuggingFace API returned an error
            - [`ValueError`](https://docs.python.org/3/library/exceptions.html#ValueError)
              if some parameter value is invalid
            - [`~huggingface_hub.utils.RepositoryNotFoundError`]
              If the repository to download from cannot be found. This may be because it doesn't exist,
              or because it is set to `private` and you do not have access.

        </Tip>"""
        return self.create_discussion(
            repo_id=repo_id,
            title=title,
            token=token,
            description=description,
            repo_type=repo_type,
            pull_request=True,
        )

    def _post_discussion_changes(
        self,
        *,
        repo_id: str,
        discussion_num: int,
        resource: str,
        body: Optional[dict] = None,
        token: Optional[str] = None,
        repo_type: Optional[str] = None,
    ) -> requests.Response:
        """Internal utility to POST changes to a Discussion or Pull Request"""
        if not isinstance(discussion_num, int) or discussion_num <= 0:
            raise ValueError("Invalid discussion_num, must be a positive integer")
        if repo_type not in REPO_TYPES:
            raise ValueError(f"Invalid repo type, must be one of {REPO_TYPES}")
        if repo_type is None:
            repo_type = REPO_TYPE_MODEL
        repo_id = f"{repo_type}s/{repo_id}"
        token, _ = self._validate_or_retrieve_token(token=token)

        path = f"{self.endpoint}/api/{repo_id}/discussions/{discussion_num}/{resource}"

        resp = requests.post(
            path,
            headers={"Authorization": f"Bearer {token}"},
            json=body,
        )
        _raise_for_status(resp)
        return resp

    def comment_discussion(
        self,
        repo_id: str,
        discussion_num: int,
        comment: str,
        *,
        token: Optional[str] = None,
        repo_type: Optional[str] = None,
    ) -> DiscussionComment:
        """Creates a new comment on the given Discussion.

        Args:
            repo_id (`str`):
                A namespace (user or an organization) and a repo name separated
                by a `/`.
            discussion_num (`int`):
                The number of the Discussion or Pull Request . Must be a strictly positive integer.
            comment (`str`):
                The content of the comment to create. Comments support markdown formatting.
            repo_type (`str`, *optional*):
                Set to `"dataset"` or `"space"` if uploading to a dataset or
                space, `None` or `"model"` if uploading to a model. Default is
                `None`.
            token (`str`, *optional*):
                An authentication token (See https://huggingface.co/settings/token)

        Returns:
            [`DiscussionComment`]: the newly created comment


        Examples:
            ```python

            >>> comment = \"\"\"
            ... Hello @otheruser!
            ...
            ... # This is a title
            ...
            ... **This is bold**, *this is italic* and ~this is strikethrough~
            ... And [this](http://url) is a link
            ... \"\"\"

            >>> HfApi().comment_discussion(
            ...     repo_id="username/repo_name",
            ...     discussion_num=34
            ...     comment=comment
            ... )
            # DiscussionComment(id='deadbeef0000000', type='comment', ...)

            ```

        <Tip>

        Raises the following errors:

            - [`HTTPError`](https://2.python-requests.org/en/master/api/#requests.HTTPError)
              if the HuggingFace API returned an error
            - [`ValueError`](https://docs.python.org/3/library/exceptions.html#ValueError)
              if some parameter value is invalid
            - [`~huggingface_hub.utils.RepositoryNotFoundError`]
              If the repository to download from cannot be found. This may be because it doesn't exist,
              or because it is set to `private` and you do not have access.

        </Tip>
        """
        resp = self._post_discussion_changes(
            repo_id=repo_id,
            repo_type=repo_type,
            discussion_num=discussion_num,
            token=token,
            resource="comment",
            body={"comment": comment},
        )
        return deserialize_event(resp.json()["newMessage"])

    def rename_discussion(
        self,
        repo_id: str,
        discussion_num: int,
        new_title: str,
        *,
        token: Optional[str] = None,
        repo_type: Optional[str] = None,
    ) -> DiscussionTitleChange:
        """Renames a Discussion.

        Args:
            repo_id (`str`):
                A namespace (user or an organization) and a repo name separated
                by a `/`.
            discussion_num (`int`):
                The number of the Discussion or Pull Request . Must be a strictly positive integer.
            new_title (`str`):
                The new title for the discussion
            repo_type (`str`, *optional*):
                Set to `"dataset"` or `"space"` if uploading to a dataset or
                space, `None` or `"model"` if uploading to a model. Default is
                `None`.
            token (`str`, *optional*):
                An authentication token (See https://huggingface.co/settings/token)

        Returns:
            [`DiscussionTitleChange`]: the title change event


        Examples:
            ```python
            >>> new_title = "New title, fixing a typo"
            >>> HfApi().rename_discussion(
            ...     repo_id="username/repo_name",
            ...     discussion_num=34
            ...     new_title=new_title
            ... )
            # DiscussionTitleChange(id='deadbeef0000000', type='title-change', ...)

            ```

        <Tip>

        Raises the following errors:

            - [`HTTPError`](https://2.python-requests.org/en/master/api/#requests.HTTPError)
              if the HuggingFace API returned an error
            - [`ValueError`](https://docs.python.org/3/library/exceptions.html#ValueError)
              if some parameter value is invalid
            - [`~huggingface_hub.utils.RepositoryNotFoundError`]
              If the repository to download from cannot be found. This may be because it doesn't exist,
              or because it is set to `private` and you do not have access.

        </Tip>
        """
        resp = self._post_discussion_changes(
            repo_id=repo_id,
            repo_type=repo_type,
            discussion_num=discussion_num,
            token=token,
            resource="title",
            body={"title": new_title},
        )
        return deserialize_event(resp.json()["newTitle"])

    def change_discussion_status(
        self,
        repo_id: str,
        discussion_num: int,
        new_status: Literal["open", "closed"],
        *,
        token: Optional[str] = None,
        comment: Optional[str] = None,
        repo_type: Optional[str] = None,
    ) -> DiscussionStatusChange:
        """Closes or re-opens a Discussion or Pull Request.

        Args:
            repo_id (`str`):
                A namespace (user or an organization) and a repo name separated
                by a `/`.
            discussion_num (`int`):
                The number of the Discussion or Pull Request . Must be a strictly positive integer.
            new_status (`str`):
                The new status for the discussion, either `"open"` or `"closed"`.
            comment (`str`, *optional*):
                An optional comment to post with the status change.
            repo_type (`str`, *optional*):
                Set to `"dataset"` or `"space"` if uploading to a dataset or
                space, `None` or `"model"` if uploading to a model. Default is
                `None`.
            token (`str`, *optional*):
                An authentication token (See https://huggingface.co/settings/token)

        Returns:
            [`DiscussionStatusChange`]: the status change event


        Examples:
            ```python
            >>> new_title = "New title, fixing a typo"
            >>> HfApi().rename_discussion(
            ...     repo_id="username/repo_name",
            ...     discussion_num=34
            ...     new_title=new_title
            ... )
            # DiscussionStatusChange(id='deadbeef0000000', type='status-change', ...)

            ```

        <Tip>

        Raises the following errors:

            - [`HTTPError`](https://2.python-requests.org/en/master/api/#requests.HTTPError)
              if the HuggingFace API returned an error
            - [`ValueError`](https://docs.python.org/3/library/exceptions.html#ValueError)
              if some parameter value is invalid
            - [`~huggingface_hub.utils.RepositoryNotFoundError`]
              If the repository to download from cannot be found. This may be because it doesn't exist,
              or because it is set to `private` and you do not have access.

        </Tip>
        """
        if new_status not in ["open", "closed"]:
            raise ValueError("Invalid status, valid statuses are: 'open' and 'closed'")
        body = {"status": new_status}
        if comment and comment.strip():
            body["comment"] = comment.strip()
        resp = self._post_discussion_changes(
            repo_id=repo_id,
            repo_type=repo_type,
            discussion_num=discussion_num,
            token=token,
            resource="status",
            body=body,
        )
        return deserialize_event(resp.json()["newStatus"])

    def merge_pull_request(
        self,
        repo_id: str,
        discussion_num: int,
        *,
        token: str,
        comment: Optional[str] = None,
        repo_type: Optional[str] = None,
    ):
        """Merges a Pull Request.

        Args:
            repo_id (`str`):
                A namespace (user or an organization) and a repo name separated
                by a `/`.
            discussion_num (`int`):
                The number of the Discussion or Pull Request . Must be a strictly positive integer.
            comment (`str`, *optional*):
                An optional comment to post with the status change.
            repo_type (`str`, *optional*):
                Set to `"dataset"` or `"space"` if uploading to a dataset or
                space, `None` or `"model"` if uploading to a model. Default is
                `None`.
            token (`str`, *optional*):
                An authentication token (See https://huggingface.co/settings/token)

        Returns:
            [`DiscussionStatusChange`]: the status change event

        <Tip>

        Raises the following errors:

            - [`HTTPError`](https://2.python-requests.org/en/master/api/#requests.HTTPError)
              if the HuggingFace API returned an error
            - [`ValueError`](https://docs.python.org/3/library/exceptions.html#ValueError)
              if some parameter value is invalid
            - [`~huggingface_hub.utils.RepositoryNotFoundError`]
              If the repository to download from cannot be found. This may be because it doesn't exist,
              or because it is set to `private` and you do not have access.

        </Tip>
        """
        self._post_discussion_changes(
            repo_id=repo_id,
            repo_type=repo_type,
            discussion_num=discussion_num,
            token=token,
            resource="merge",
            body={"comment": comment.strip()} if comment and comment.strip() else None,
        )

    def edit_discussion_comment(
        self,
        repo_id: str,
        discussion_num: int,
        comment_id: str,
        new_content: str,
        *,
        token: Optional[str] = None,
        repo_type: Optional[str] = None,
    ) -> DiscussionComment:
        """Edits a comment on a Discussion / Pull Request.

        Args:
            repo_id (`str`):
                A namespace (user or an organization) and a repo name separated
                by a `/`.
            discussion_num (`int`):
                The number of the Discussion or Pull Request . Must be a strictly positive integer.
            comment_id (`str`):
                The ID of the comment to edit.
            new_content (`str`):
                The new content of the comment. Comments support markdown formatting.
            repo_type (`str`, *optional*):
                Set to `"dataset"` or `"space"` if uploading to a dataset or
                space, `None` or `"model"` if uploading to a model. Default is
                `None`.
            token (`str`, *optional*):
                An authentication token (See https://huggingface.co/settings/token)

        Returns:
            [`DiscussionComment`]: the edited comment

        <Tip>

        Raises the following errors:

            - [`HTTPError`](https://2.python-requests.org/en/master/api/#requests.HTTPError)
              if the HuggingFace API returned an error
            - [`ValueError`](https://docs.python.org/3/library/exceptions.html#ValueError)
              if some parameter value is invalid
            - [`~huggingface_hub.utils.RepositoryNotFoundError`]
              If the repository to download from cannot be found. This may be because it doesn't exist,
              or because it is set to `private` and you do not have access.

        </Tip>
        """
        resp = self._post_discussion_changes(
            repo_id=repo_id,
            repo_type=repo_type,
            discussion_num=discussion_num,
            token=token,
            resource=f"comment/{comment_id.lower()}/edit",
            body={"content": new_content},
        )
        return deserialize_event(resp.json()["updatedComment"])

    def hide_discussion_comment(
        self,
        repo_id: str,
        discussion_num: int,
        comment_id: str,
        *,
        token: str,
        repo_type: Optional[str] = None,
    ) -> DiscussionComment:
        """Hides a comment on a Discussion / Pull Request.

        <Tip warning={true}>
        Hidden comments' content cannot be retrieved anymore. Hiding a comment is irreversible.
        </Tip>

        Args:
            repo_id (`str`):
                A namespace (user or an organization) and a repo name separated
                by a `/`.
            discussion_num (`int`):
                The number of the Discussion or Pull Request . Must be a strictly positive integer.
            comment_id (`str`):
                The ID of the comment to edit.
            repo_type (`str`, *optional*):
                Set to `"dataset"` or `"space"` if uploading to a dataset or
                space, `None` or `"model"` if uploading to a model. Default is
                `None`.
            token (`str`, *optional*):
                An authentication token (See https://huggingface.co/settings/token)

        Returns:
            [`DiscussionComment`]: the hidden comment

        <Tip>

        Raises the following errors:

            - [`HTTPError`](https://2.python-requests.org/en/master/api/#requests.HTTPError)
              if the HuggingFace API returned an error
            - [`ValueError`](https://docs.python.org/3/library/exceptions.html#ValueError)
              if some parameter value is invalid
            - [`~huggingface_hub.utils.RepositoryNotFoundError`]
              If the repository to download from cannot be found. This may be because it doesn't exist,
              or because it is set to `private` and you do not have access.

        </Tip>
        """
        warnings.warn(
            "Hidden comments' content cannot be retrieved anymore. Hiding a comment is"
            " irreversible.",
            UserWarning,
        )
        resp = self._post_discussion_changes(
            repo_id=repo_id,
            repo_type=repo_type,
            discussion_num=discussion_num,
            token=token,
            resource=f"comment/{comment_id.lower()}/hide",
        )
        return deserialize_event(resp.json()["updatedComment"])


class HfFolder:
    path_token = expanduser("~/.huggingface/token")

    @classmethod
    def save_token(cls, token):
        """
        Save token, creating folder as needed.

        Args:
            token (`str`):
                The token to save to the [`HfFolder`]
        """
        os.makedirs(os.path.dirname(cls.path_token), exist_ok=True)
        with open(cls.path_token, "w+") as f:
            f.write(token)

    @classmethod
    def get_token(cls) -> Optional[str]:
        """
        Get token or None if not existent.

        Note that a token can be also provided using the
        `HUGGING_FACE_HUB_TOKEN` environment variable.

        Returns:
            `str` or `None`: The token, `None` if it doesn't exist.

        """
        token: Optional[str] = os.environ.get("HUGGING_FACE_HUB_TOKEN")
        if token is None:
            try:
                with open(cls.path_token, "r") as f:
                    token = f.read()
            except FileNotFoundError:
                pass
        return token

    @classmethod
    def delete_token(cls):
        """
        Deletes the token from storage. Does not fail if token does not exist.
        """
        try:
            os.remove(cls.path_token)
        except FileNotFoundError:
            pass


def _prepare_upload_folder_commit(
    folder_path: str,
    path_in_repo: str,
    allow_patterns: Optional[Union[List[str], str]] = None,
    ignore_patterns: Optional[Union[List[str], str]] = None,
) -> List[CommitOperationAdd]:
    """Generate the list of Add operations for a commit to upload a folder.

    Files not matching the `allow_patterns` (allowlist) and `ignore_patterns` (denylist)
    constraints are discarded.
    """
    folder_path = os.path.normpath(os.path.expanduser(folder_path))
    if not os.path.isdir(folder_path):
        raise ValueError(f"Provided path: '{folder_path}' is not a directory")

    files_to_add: List[CommitOperationAdd] = []
    for dirpath, _, filenames in os.walk(folder_path):
        for filename in filenames:
            abs_path = os.path.join(dirpath, filename)
            rel_path = os.path.relpath(abs_path, folder_path)
            files_to_add.append(
                CommitOperationAdd(
                    path_or_fileobj=abs_path,
                    path_in_repo=os.path.normpath(
                        os.path.join(path_in_repo, rel_path)
                    ).replace(os.sep, "/"),
                )
            )

    return list(
        filter_repo_objects(
            files_to_add,
            allow_patterns=allow_patterns,
            ignore_patterns=ignore_patterns,
            key=lambda x: x.path_in_repo,
        )
    )


def _parse_revision_from_pr_url(pr_url: str) -> str:
    """Safely parse revision number from a PR url.

    Example:
    ```py
    >>> _parse_revision_from_pr_url("https://huggingface.co/bigscience/bloom/discussions/2")
    "refs/pr/2"
    ```
    """
    re_match = re.match(_REGEX_DISCUSSION_URL, pr_url)
    if re_match is None:
        raise RuntimeError(
            "Unexpected response from the hub, expected a Pull Request URL but"
            f" got: '{pr_url}'"
        )
    return f"refs/pr/{re_match[1]}"


api = HfApi()

set_access_token = api.set_access_token
unset_access_token = api.unset_access_token

whoami = api.whoami

list_models = api.list_models
model_info = api.model_info

list_datasets = api.list_datasets
dataset_info = api.dataset_info

list_spaces = api.list_spaces
space_info = api.space_info

repo_info = api.repo_info
list_repo_files = api.list_repo_files

list_metrics = api.list_metrics

get_model_tags = api.get_model_tags
get_dataset_tags = api.get_dataset_tags

create_commit = api.create_commit
create_repo = api.create_repo
delete_repo = api.delete_repo
update_repo_visibility = api.update_repo_visibility
move_repo = api.move_repo
upload_file = api.upload_file
upload_folder = api.upload_folder
delete_file = api.delete_file
get_full_repo_name = api.get_full_repo_name

get_discussion_details = api.get_discussion_details
get_repo_discussions = api.get_repo_discussions
create_discussion = api.create_discussion
create_pull_request = api.create_pull_request
change_discussion_status = api.change_discussion_status
comment_discussion = api.comment_discussion
edit_discussion_comment = api.edit_discussion_comment
rename_discussion = api.rename_discussion
merge_pull_request = api.merge_pull_request

_validate_or_retrieve_token = api._validate_or_retrieve_token<|MERGE_RESOLUTION|>--- conflicted
+++ resolved
@@ -50,18 +50,9 @@
     REPO_TYPES_URL_PREFIXES,
     SPACES_SDK_TYPES,
 )
-from .utils import filter_repo_objects, logging, parse_datetime
+from .utils import _raise_for_status, filter_repo_objects, logging, parse_datetime
 from .utils._deprecation import _deprecate_positional_args
-<<<<<<< HEAD
-from .utils._errors import _raise_for_status
-=======
-from .utils._errors import (
-    _raise_convert_bad_request,
-    _raise_for_status,
-    _raise_with_request_id,
-)
 from .utils._typing import Literal, TypedDict
->>>>>>> 48ddc62c
 from .utils.endpoint_helpers import (
     AttributeDictionary,
     DatasetFilter,
