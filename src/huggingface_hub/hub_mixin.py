--- conflicted
+++ resolved
@@ -58,22 +58,12 @@
                 json.dump(config, f)
 
         # saving model weights/files
-<<<<<<< HEAD
-        self._save_pretrained(save_directory)
-=======
         files = self._save_pretrained(save_directory, **kwargs)
->>>>>>> d01d82c6
 
         if push_to_hub:
             return self.push_to_hub(save_directory, **kwargs)
 
-<<<<<<< HEAD
-    def _save_pretrained(self, save_directory):
-=======
-        return files
-
     def _save_pretrained(self, save_directory, **kwargs) -> List[str]:
->>>>>>> d01d82c6
         """
         Overwrite this method in subclass to define how to save your model.
         """
@@ -266,12 +256,8 @@
         # If no URL is passed and there's no path to a directory containing files, create a repo
         if repo_url is None:
             repo_name = Path(repo_path_or_name).name
-<<<<<<< HEAD
             repo_url = HfApi(endpoint=api_endpoint).create_repo(
-=======
-            HfApi(endpoint=api_endpoint).create_repo(
                 token,
->>>>>>> d01d82c6
                 repo_name,
                 token=token,
                 organization=organization,
