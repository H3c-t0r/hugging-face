--- conflicted
+++ resolved
@@ -8,7 +8,6 @@
 from .constants import CONFIG_NAME, PYTORCH_WEIGHTS_NAME, SAFETENSORS_SINGLE_FILE
 from .file_download import hf_hub_download
 from .hf_api import HfApi
-<<<<<<< HEAD
 from .utils import (
     EntryNotFoundError,
     HfHubHTTPError,
@@ -18,10 +17,7 @@
     logging,
     validate_hf_hub_args,
 )
-=======
-from .utils import HfHubHTTPError, SoftTemporaryDirectory, logging, validate_hf_hub_args
 from .utils._deprecation import _deprecate_arguments
->>>>>>> 909c45c9
 
 
 if TYPE_CHECKING:
