import json
import os
import tempfile
from pathlib import Path
from typing import Dict, List, Optional

import requests
from huggingface_hub import hf_api

from .constants import CONFIG_NAME, PYTORCH_WEIGHTS_NAME
from .file_download import hf_hub_download, is_torch_available
from .hf_api import HfApi
from .utils import logging
from .utils._deprecation import _deprecate_positional_args


if is_torch_available():
    import torch


logger = logging.get_logger(__name__)


class ModelHubMixin:
    """
    A Generic Base Model Hub Mixin. Define your own mixin for anything by
    inheriting from this class and overwriting `_from_pretrained` and
    `_save_pretrained` to define custom logic for saving/loading your classes.
    See `huggingface_hub.PyTorchModelHubMixin` for an example.
    """

    def save_pretrained(
        self,
        save_directory: str,
        config: Optional[dict] = None,
        push_to_hub: bool = False,
        **kwargs,
    ):
        """
        Save weights in local directory.

                Parameters:
                    save_directory (`str`):
                        Specify directory in which you want to save weights.
                    config (`dict`, *optional*):
                        specify config (must be dict) in case you want to save
                        it.
                    push_to_hub (`bool`, *optional*, defaults to `False`):
                        Set it to `True` in case you want to push your weights
                        to huggingface_hub
                    kwargs (`Dict`, *optional*):
                        kwargs will be passed to `push_to_hub`
        """

        os.makedirs(save_directory, exist_ok=True)

        # saving model weights/files
        files = self._save_pretrained(save_directory)

        # saving config
        if isinstance(config, dict):
            path = os.path.join(save_directory, CONFIG_NAME)
            with open(path, "w") as f:
                json.dump(config, f)

            files.append(path)

        if push_to_hub:
            return self.push_to_hub(save_directory, **kwargs)

        return files

    def _save_pretrained(self, save_directory: str) -> List[str]:
        """
        Overwrite this method in subclass to define how to save your model.
        """
        raise NotImplementedError

    @classmethod
    def from_pretrained(
        cls,
        pretrained_model_name_or_path: str,
        force_download: bool = False,
        resume_download: bool = False,
        proxies: Dict = None,
        use_auth_token: Optional[str] = None,
        cache_dir: Optional[str] = None,
        local_files_only: bool = False,
        **model_kwargs,
    ):
        r"""
        Instantiate a pretrained PyTorch model from a pre-trained model
                configuration from huggingface-hub. The model is set in
                evaluation mode by default using `model.eval()` (Dropout modules
                are deactivated). To train the model, you should first set it
                back in training mode with `model.train()`.

                Parameters:
                    pretrained_model_name_or_path (`str` or `os.PathLike`):
                        Can be either:
                            - A string, the `model id` of a pretrained model
                              hosted inside a model repo on huggingface.co.
                              Valid model ids can be located at the root-level,
                              like `bert-base-uncased`, or namespaced under a
                              user or organization name, like
                              `dbmdz/bert-base-german-cased`.
                            - You can add `revision` by appending `@` at the end
                              of model_id simply like this:
                              `dbmdz/bert-base-german-cased@main` Revision is
                              the specific model version to use. It can be a
                              branch name, a tag name, or a commit id, since we
                              use a git-based system for storing models and
                              other artifacts on huggingface.co, so `revision`
                              can be any identifier allowed by git.
                            - A path to a `directory` containing model weights
                              saved using
                              [`~transformers.PreTrainedModel.save_pretrained`],
                              e.g., `./my_model_directory/`.
                            - `None` if you are both providing the configuration
                              and state dictionary (resp. with keyword arguments
                              `config` and `state_dict`).
                    force_download (`bool`, *optional*, defaults to `False`):
                        Whether to force the (re-)download of the model weights
                        and configuration files, overriding the cached versions
                        if they exist.
                    resume_download (`bool`, *optional*, defaults to `False`):
                        Whether to delete incompletely received files. Will
                        attempt to resume the download if such a file exists.
                    proxies (`Dict[str, str]`, *optional*):
                        A dictionary of proxy servers to use by protocol or
                        endpoint, e.g., `{'http': 'foo.bar:3128',
                        'http://hostname': 'foo.bar:4012'}`. The proxies are
                        used on each request.
                    use_auth_token (`str` or `bool`, *optional*):
                        The token to use as HTTP bearer authorization for remote
                        files. If `True`, will use the token generated when
                        running `transformers-cli login` (stored in
                        `~/.huggingface`).
                    cache_dir (`Union[str, os.PathLike]`, *optional*):
                        Path to a directory in which a downloaded pretrained
                        model configuration should be cached if the standard
                        cache should not be used.
                    local_files_only(`bool`, *optional*, defaults to `False`):
                        Whether to only look at local files (i.e., do not try to
                        download the model).
                    model_kwargs (`Dict`, *optional*):
                        model_kwargs will be passed to the model during
                        initialization

                <Tip>

                Passing `use_auth_token=True` is required when you want to use a
                private model.

                </Tip>
        """

        model_id = pretrained_model_name_or_path

        revision = None
        if len(model_id.split("@")) == 2:
            model_id, revision = model_id.split("@")

        if os.path.isdir(model_id) and CONFIG_NAME in os.listdir(model_id):
            config_file = os.path.join(model_id, CONFIG_NAME)
        else:
            try:
                config_file = hf_hub_download(
                    repo_id=model_id,
                    filename=CONFIG_NAME,
                    revision=revision,
                    cache_dir=cache_dir,
                    force_download=force_download,
                    proxies=proxies,
                    resume_download=resume_download,
                    use_auth_token=use_auth_token,
                    local_files_only=local_files_only,
                )
            except requests.exceptions.RequestException:
                logger.warning(f"{CONFIG_NAME} not found in HuggingFace Hub")
                config_file = None

        if config_file is not None:
            with open(config_file, "r", encoding="utf-8") as f:
                config = json.load(f)
            model_kwargs.update({"config": config})

        return cls._from_pretrained(
            model_id,
            revision,
            cache_dir,
            force_download,
            proxies,
            resume_download,
            local_files_only,
            use_auth_token,
            **model_kwargs,
        )

    @classmethod
    def _from_pretrained(
        cls,
        model_id,
        revision,
        cache_dir,
        force_download,
        proxies,
        resume_download,
        local_files_only,
        use_auth_token,
        **model_kwargs,
    ):
        """Overwrite this method in subclass to define how to load your model from
        pretrained"""
        raise NotImplementedError

    @_deprecate_positional_args(version=0.8)
    def push_to_hub(
        self,
        repo_id: str,
        *,
        commit_message: Optional[str] = "Add model",
        private: Optional[bool] = None,
        api_endpoint: Optional[str] = None,
        token: Optional[str] = None,
        branch: Optional[str] = None,
        config: Optional[dict] = None,
        skip_lfs_files: bool = False,
    ) -> str:
        """
        Upload model checkpoint to the Hub.

        Parameters:
            repo_id (`str`, *optional*):
                Repository name to which push
            commit_message (`str`, *optional*):
                Message to commit while pushing.
            private (`bool`, *optional*):
                Whether the repository created should be private.
            api_endpoint (`str`, *optional*):
                The API endpoint to use when pushing the model to the hub.
            token (`str`, *optional*):
                The token to use as HTTP bearer authorization for remote files.
                If not set, will use the token set when logging in with
                `transformers-cli login` (stored in `~/.huggingface`).
            branch (Optional :obj:`str`):
                The git branch on which to push the dataset. This defaults to
                the default branch as specified in your repository, which
                defaults to `"main"`.
            config (`dict`, *optional*):
                Configuration object to be saved alongside the model weights.
            skip_lfs_files (`bool`, *optional*, defaults to `False`):
                Whether to skip git-LFS files or not.


        Returns:
            The url of the commit of your model in the given repository.
        """

        token, _ = hf_api._validate_or_retrieve_token(token)
        api = HfApi(endpoint=api_endpoint)

<<<<<<< HEAD
        if use_auth_token is None and repo_url is None:
            token = HfFolder.get_token()
            if token is None:
                raise ValueError(
                    "You must login to the Hugging Face hub on this computer by typing"
                    " `huggingface-cli login` and entering your credentials to use"
                    " `use_auth_token=True`. Alternatively, you can pass your own token"
                    " as the `use_auth_token` argument."
                )
        elif isinstance(use_auth_token, str):
            token = use_auth_token
        else:
            token = None

        if repo_path_or_name is None:
            repo_path_or_name = repo_url.split("/")[-1]

        # If no URL is passed and there's no path to a directory containing files, create a repo
        if repo_url is None and not os.path.exists(repo_path_or_name):
            repo_id = Path(repo_path_or_name).name
            if organization:
                repo_id = f"{organization}/{repo_id}"
            repo_url = HfApi(endpoint=api_endpoint).create_repo(
                repo_id=repo_id,
                token=token,
                private=private,
                repo_type=None,
                exist_ok=True,
            )

        repo = Repository(
            repo_path_or_name,
            clone_from=repo_url,
            use_auth_token=use_auth_token,
            git_user=git_user,
            git_email=git_email,
            skip_lfs_files=skip_lfs_files,
=======
        api.create_repo(
            repo_id=repo_id,
            token=token,
            private=private,
            repo_type=None,
            exist_ok=True,
>>>>>>> 6389eaa0
        )

        # Save the files in the cloned repo
<<<<<<< HEAD
        self.save_pretrained(repo_path_or_name, config=config)

        # Commit and push!
        repo.git_add(auto_lfs_track=True)
        repo.git_commit(commit_message)
        return repo.git_push()
=======
        with tempfile.TemporaryDirectory() as tmp:
            saved_path = Path(tmp) / repo_id
            self.save_pretrained(saved_path, config=config)

            for path, currentDirectory, files in os.walk(saved_path):
                for filename in files:
                    file = os.path.join(path, filename)
                    common_prefix = os.path.commonprefix([saved_path, file])
                    relative_path = os.path.relpath(file, common_prefix)

                    api.upload_file(
                        path_or_fileobj=file,
                        path_in_repo=relative_path,
                        token=token,
                        repo_id=repo_id,
                        revision=branch,
                        commit_message=commit_message,
                    )
>>>>>>> 6389eaa0


class PyTorchModelHubMixin(ModelHubMixin):
    def __init__(self, *args, **kwargs):
        """
        Mix this class with your torch-model class for ease process of saving &
        loading from huggingface-hub.

        Example usage:

        ```python
        >>> from huggingface_hub import PyTorchModelHubMixin


        >>> class MyModel(nn.Module, PyTorchModelHubMixin):
        ...     def __init__(self, **kwargs):
        ...         super().__init__()
        ...         self.config = kwargs.pop("config", None)
        ...         self.layer = ...

        ...     def forward(self, *args):
        ...         return ...


        >>> model = MyModel()
        >>> model.save_pretrained(
        ...     "mymodel", push_to_hub=False
        >>> )  # Saving model weights in the directory
        >>> model.push_to_hub(
        ...     "mymodel", "model-1"
        >>> )  # Pushing model-weights to hf-hub

        >>> # Downloading weights from hf-hub & model will be initialized from those weights
        >>> model = MyModel.from_pretrained("username/mymodel@main")
        ```
        """

    def _save_pretrained(self, save_directory) -> List[str]:
        """
        Overwrite this method in case you don't want to save complete model,
        rather some specific layers
        """
        path = os.path.join(save_directory, PYTORCH_WEIGHTS_NAME)
        model_to_save = self.module if hasattr(self, "module") else self
        torch.save(model_to_save.state_dict(), path)

        return [path]

    @classmethod
    def _from_pretrained(
        cls,
        model_id,
        revision,
        cache_dir,
        force_download,
        proxies,
        resume_download,
        local_files_only,
        use_auth_token,
        map_location="cpu",
        strict=False,
        **model_kwargs,
    ):
        """
        Overwrite this method in case you wish to initialize your model in a
        different way.
        """
        map_location = torch.device(map_location)

        if os.path.isdir(model_id):
            print("Loading weights from local directory")
            model_file = os.path.join(model_id, PYTORCH_WEIGHTS_NAME)
        else:
            model_file = hf_hub_download(
                repo_id=model_id,
                filename=PYTORCH_WEIGHTS_NAME,
                revision=revision,
                cache_dir=cache_dir,
                force_download=force_download,
                proxies=proxies,
                resume_download=resume_download,
                use_auth_token=use_auth_token,
                local_files_only=local_files_only,
            )
        model = cls(**model_kwargs)

        state_dict = torch.load(model_file, map_location=map_location)
        model.load_state_dict(state_dict, strict=strict)
        model.eval()

        return model<|MERGE_RESOLUTION|>--- conflicted
+++ resolved
@@ -260,63 +260,15 @@
         token, _ = hf_api._validate_or_retrieve_token(token)
         api = HfApi(endpoint=api_endpoint)
 
-<<<<<<< HEAD
-        if use_auth_token is None and repo_url is None:
-            token = HfFolder.get_token()
-            if token is None:
-                raise ValueError(
-                    "You must login to the Hugging Face hub on this computer by typing"
-                    " `huggingface-cli login` and entering your credentials to use"
-                    " `use_auth_token=True`. Alternatively, you can pass your own token"
-                    " as the `use_auth_token` argument."
-                )
-        elif isinstance(use_auth_token, str):
-            token = use_auth_token
-        else:
-            token = None
-
-        if repo_path_or_name is None:
-            repo_path_or_name = repo_url.split("/")[-1]
-
-        # If no URL is passed and there's no path to a directory containing files, create a repo
-        if repo_url is None and not os.path.exists(repo_path_or_name):
-            repo_id = Path(repo_path_or_name).name
-            if organization:
-                repo_id = f"{organization}/{repo_id}"
-            repo_url = HfApi(endpoint=api_endpoint).create_repo(
-                repo_id=repo_id,
-                token=token,
-                private=private,
-                repo_type=None,
-                exist_ok=True,
-            )
-
-        repo = Repository(
-            repo_path_or_name,
-            clone_from=repo_url,
-            use_auth_token=use_auth_token,
-            git_user=git_user,
-            git_email=git_email,
-            skip_lfs_files=skip_lfs_files,
-=======
         api.create_repo(
             repo_id=repo_id,
             token=token,
             private=private,
             repo_type=None,
             exist_ok=True,
->>>>>>> 6389eaa0
         )
 
         # Save the files in the cloned repo
-<<<<<<< HEAD
-        self.save_pretrained(repo_path_or_name, config=config)
-
-        # Commit and push!
-        repo.git_add(auto_lfs_track=True)
-        repo.git_commit(commit_message)
-        return repo.git_push()
-=======
         with tempfile.TemporaryDirectory() as tmp:
             saved_path = Path(tmp) / repo_id
             self.save_pretrained(saved_path, config=config)
@@ -335,7 +287,6 @@
                         revision=branch,
                         commit_message=commit_message,
                     )
->>>>>>> 6389eaa0
 
 
 class PyTorchModelHubMixin(ModelHubMixin):
