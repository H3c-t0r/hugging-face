import copy
import fnmatch
import inspect
import io
import json
import os
import re
import shutil
import stat
import tempfile
import time
import uuid
import warnings
from contextlib import contextmanager
from dataclasses import dataclass
from functools import partial
from pathlib import Path
from typing import Any, BinaryIO, Dict, Generator, Literal, Optional, Tuple, Union
from urllib.parse import quote, urlparse

import requests
from filelock import FileLock

from huggingface_hub import constants

from . import __version__  # noqa: F401 # for backward compatibility
from .constants import (
    DEFAULT_ETAG_TIMEOUT,
    DEFAULT_REQUEST_TIMEOUT,
    DEFAULT_REVISION,
    DOWNLOAD_CHUNK_SIZE,
    ENDPOINT,
    HF_HUB_CACHE,
    HF_HUB_DISABLE_SYMLINKS_WARNING,
    HF_HUB_DOWNLOAD_TIMEOUT,
    HF_HUB_ENABLE_HF_TRANSFER,
    HF_HUB_ETAG_TIMEOUT,
    HF_TRANSFER_CONCURRENCY,
    HUGGINGFACE_CO_URL_TEMPLATE,
    HUGGINGFACE_HEADER_X_LINKED_ETAG,
    HUGGINGFACE_HEADER_X_LINKED_SIZE,
    HUGGINGFACE_HEADER_X_REPO_COMMIT,
    HUGGINGFACE_HUB_CACHE,  # noqa: F401 # for backward compatibility
    REPO_ID_SEPARATOR,
    REPO_TYPES,
    REPO_TYPES_URL_PREFIXES,
)
from .utils import (
    EntryNotFoundError,
    FileMetadataError,
    GatedRepoError,
    LocalEntryNotFoundError,
    RepositoryNotFoundError,
    RevisionNotFoundError,
    SoftTemporaryDirectory,
    build_hf_headers,
    get_fastai_version,  # noqa: F401 # for backward compatibility
    get_fastcore_version,  # noqa: F401 # for backward compatibility
    get_graphviz_version,  # noqa: F401 # for backward compatibility
    get_jinja_version,  # noqa: F401 # for backward compatibility
    get_pydot_version,  # noqa: F401 # for backward compatibility
    get_session,
    get_tf_version,  # noqa: F401 # for backward compatibility
    get_torch_version,  # noqa: F401 # for backward compatibility
    hf_raise_for_status,
    is_fastai_available,  # noqa: F401 # for backward compatibility
    is_fastcore_available,  # noqa: F401 # for backward compatibility
    is_graphviz_available,  # noqa: F401 # for backward compatibility
    is_jinja_available,  # noqa: F401 # for backward compatibility
    is_pydot_available,  # noqa: F401 # for backward compatibility
    is_tf_available,  # noqa: F401 # for backward compatibility
    is_torch_available,  # noqa: F401 # for backward compatibility
    logging,
    reset_sessions,
    tqdm,
    validate_hf_hub_args,
)
from .utils._headers import _http_user_agent
from .utils._runtime import _PY_VERSION  # noqa: F401 # for backward compatibility
from .utils._typing import HTTP_METHOD_T
from .utils.insecure_hashlib import sha256


logger = logging.get_logger(__name__)

# Regex to get filename from a "Content-Disposition" header for CDN-served files
HEADER_FILENAME_PATTERN = re.compile(r'filename="(?P<filename>.*?)";')


_are_symlinks_supported_in_dir: Dict[str, bool] = {}


def are_symlinks_supported(cache_dir: Union[str, Path, None] = None) -> bool:
    """Return whether the symlinks are supported on the machine.

    Since symlinks support can change depending on the mounted disk, we need to check
    on the precise cache folder. By default, the default HF cache directory is checked.

    Args:
        cache_dir (`str`, `Path`, *optional*):
            Path to the folder where cached files are stored.

    Returns: [bool] Whether symlinks are supported in the directory.
    """
    # Defaults to HF cache
    if cache_dir is None:
        cache_dir = HF_HUB_CACHE
    cache_dir = str(Path(cache_dir).expanduser().resolve())  # make it unique

    # Check symlink compatibility only once (per cache directory) at first time use
    if cache_dir not in _are_symlinks_supported_in_dir:
        _are_symlinks_supported_in_dir[cache_dir] = True

        os.makedirs(cache_dir, exist_ok=True)
        with SoftTemporaryDirectory(dir=cache_dir) as tmpdir:
            src_path = Path(tmpdir) / "dummy_file_src"
            src_path.touch()
            dst_path = Path(tmpdir) / "dummy_file_dst"

            # Relative source path as in `_create_symlink``
            relative_src = os.path.relpath(src_path, start=os.path.dirname(dst_path))
            try:
                os.symlink(relative_src, dst_path)
            except OSError:
                # Likely running on Windows
                _are_symlinks_supported_in_dir[cache_dir] = False

                if not HF_HUB_DISABLE_SYMLINKS_WARNING:
                    message = (
                        "`huggingface_hub` cache-system uses symlinks by default to"
                        " efficiently store duplicated files but your machine does not"
                        f" support them in {cache_dir}. Caching files will still work"
                        " but in a degraded version that might require more space on"
                        " your disk. This warning can be disabled by setting the"
                        " `HF_HUB_DISABLE_SYMLINKS_WARNING` environment variable. For"
                        " more details, see"
                        " https://huggingface.co/docs/huggingface_hub/how-to-cache#limitations."
                    )
                    if os.name == "nt":
                        message += (
                            "\nTo support symlinks on Windows, you either need to"
                            " activate Developer Mode or to run Python as an"
                            " administrator. In order to see activate developer mode,"
                            " see this article:"
                            " https://docs.microsoft.com/en-us/windows/apps/get-started/enable-your-device-for-development"
                        )
                    warnings.warn(message)

    return _are_symlinks_supported_in_dir[cache_dir]


# Return value when trying to load a file from cache but the file does not exist in the distant repo.
_CACHED_NO_EXIST = object()
_CACHED_NO_EXIST_T = Any
REGEX_COMMIT_HASH = re.compile(r"^[0-9a-f]{40}$")


@dataclass(frozen=True)
class HfFileMetadata:
    """Data structure containing information about a file versioned on the Hub.

    Returned by [`get_hf_file_metadata`] based on a URL.

    Args:
        commit_hash (`str`, *optional*):
            The commit_hash related to the file.
        etag (`str`, *optional*):
            Etag of the file on the server.
        location (`str`):
            Location where to download the file. Can be a Hub url or not (CDN).
        size (`size`):
            Size of the file. In case of an LFS file, contains the size of the actual
            LFS file, not the pointer.
    """

    commit_hash: Optional[str]
    etag: Optional[str]
    location: str
    size: Optional[int]


@validate_hf_hub_args
def hf_hub_url(
    repo_id: str,
    filename: str,
    *,
    subfolder: Optional[str] = None,
    repo_type: Optional[str] = None,
    revision: Optional[str] = None,
    endpoint: Optional[str] = None,
) -> str:
    """Construct the URL of a file from the given information.

    The resolved address can either be a huggingface.co-hosted url, or a link to
    Cloudfront (a Content Delivery Network, or CDN) for large files which are
    more than a few MBs.

    Args:
        repo_id (`str`):
            A namespace (user or an organization) name and a repo name separated
            by a `/`.
        filename (`str`):
            The name of the file in the repo.
        subfolder (`str`, *optional*):
            An optional value corresponding to a folder inside the repo.
        repo_type (`str`, *optional*):
            Set to `"dataset"` or `"space"` if downloading from a dataset or space,
            `None` or `"model"` if downloading from a model. Default is `None`.
        revision (`str`, *optional*):
            An optional Git revision id which can be a branch name, a tag, or a
            commit hash.
        endpoint (`str`, *optional*):
            Hugging Face Hub base url. Will default to https://huggingface.co/. Otherwise, one can set the `HF_ENDPOINT`
            environment variable.

    Example:

    ```python
    >>> from huggingface_hub import hf_hub_url

    >>> hf_hub_url(
    ...     repo_id="julien-c/EsperBERTo-small", filename="pytorch_model.bin"
    ... )
    'https://huggingface.co/julien-c/EsperBERTo-small/resolve/main/pytorch_model.bin'
    ```

    <Tip>

    Notes:

        Cloudfront is replicated over the globe so downloads are way faster for
        the end user (and it also lowers our bandwidth costs).

        Cloudfront aggressively caches files by default (default TTL is 24
        hours), however this is not an issue here because we implement a
        git-based versioning system on huggingface.co, which means that we store
        the files on S3/Cloudfront in a content-addressable way (i.e., the file
        name is its hash). Using content-addressable filenames means cache can't
        ever be stale.

        In terms of client-side caching from this library, we base our caching
        on the objects' entity tag (`ETag`), which is an identifier of a
        specific version of a resource [1]_. An object's ETag is: its git-sha1
        if stored in git, or its sha256 if stored in git-lfs.

    </Tip>

    References:

    -  [1] https://developer.mozilla.org/en-US/docs/Web/HTTP/Headers/ETag
    """
    if subfolder == "":
        subfolder = None
    if subfolder is not None:
        filename = f"{subfolder}/{filename}"

    if repo_type not in REPO_TYPES:
        raise ValueError("Invalid repo type")

    if repo_type in REPO_TYPES_URL_PREFIXES:
        repo_id = REPO_TYPES_URL_PREFIXES[repo_type] + repo_id

    if revision is None:
        revision = DEFAULT_REVISION
    url = HUGGINGFACE_CO_URL_TEMPLATE.format(
        repo_id=repo_id, revision=quote(revision, safe=""), filename=quote(filename)
    )
    # Update endpoint if provided
    if endpoint is not None and url.startswith(ENDPOINT):
        url = endpoint + url[len(ENDPOINT) :]
    return url


def url_to_filename(url: str, etag: Optional[str] = None) -> str:
    """Generate a local filename from a url.

    Convert `url` into a hashed filename in a reproducible way. If `etag` is
    specified, append its hash to the url's, delimited by a period. If the url
    ends with .h5 (Keras HDF5 weights) adds '.h5' to the name so that TF 2.0 can
    identify it as a HDF5 file (see
    https://github.com/tensorflow/tensorflow/blob/00fad90125b18b80fe054de1055770cfb8fe4ba3/tensorflow/python/keras/engine/network.py#L1380)

    Args:
        url (`str`):
            The address to the file.
        etag (`str`, *optional*):
            The ETag of the file.

    Returns:
        The generated filename.
    """
    url_bytes = url.encode("utf-8")
    filename = sha256(url_bytes).hexdigest()

    if etag:
        etag_bytes = etag.encode("utf-8")
        filename += "." + sha256(etag_bytes).hexdigest()

    if url.endswith(".h5"):
        filename += ".h5"

    return filename


def filename_to_url(
    filename,
    cache_dir: Optional[str] = None,
    legacy_cache_layout: bool = False,
) -> Tuple[str, str]:
    """
    Return the url and etag (which may be `None`) stored for `filename`. Raise
    `EnvironmentError` if `filename` or its stored metadata do not exist.

    Args:
        filename (`str`):
            The name of the file
        cache_dir (`str`, *optional*):
            The cache directory to use instead of the default one.
        legacy_cache_layout (`bool`, *optional*, defaults to `False`):
            If `True`, uses the legacy file cache layout i.e. just call `hf_hub_url`
            then `cached_download`. This is deprecated as the new cache layout is
            more powerful.
    """
    if not legacy_cache_layout:
        warnings.warn(
            "`filename_to_url` uses the legacy way cache file layout",
            FutureWarning,
        )

    if cache_dir is None:
        cache_dir = HF_HUB_CACHE
    if isinstance(cache_dir, Path):
        cache_dir = str(cache_dir)

    cache_path = os.path.join(cache_dir, filename)
    if not os.path.exists(cache_path):
        raise EnvironmentError(f"file {cache_path} not found")

    meta_path = cache_path + ".json"
    if not os.path.exists(meta_path):
        raise EnvironmentError(f"file {meta_path} not found")

    with open(meta_path, encoding="utf-8") as meta_file:
        metadata = json.load(meta_file)
    url = metadata["url"]
    etag = metadata["etag"]

    return url, etag


def http_user_agent(
    *,
    library_name: Optional[str] = None,
    library_version: Optional[str] = None,
    user_agent: Union[Dict, str, None] = None,
) -> str:
    """Deprecated in favor of [`build_hf_headers`]."""
    return _http_user_agent(
        library_name=library_name,
        library_version=library_version,
        user_agent=user_agent,
    )


class OfflineModeIsEnabled(ConnectionError):
    pass


def _raise_if_offline_mode_is_enabled(msg: Optional[str] = None):
    """Raise a OfflineModeIsEnabled error (subclass of ConnectionError) if
    HF_HUB_OFFLINE is True."""
    if constants.HF_HUB_OFFLINE:
        raise OfflineModeIsEnabled(
            "Offline mode is enabled." if msg is None else "Offline mode is enabled. " + str(msg)
        )


def _request_wrapper(
    method: HTTP_METHOD_T, url: str, *, follow_relative_redirects: bool = False, **params
) -> requests.Response:
    """Wrapper around requests methods to add several features.

    What it does:
    1. Ensure offline mode is disabled (env variable `HF_HUB_OFFLINE` not set to 1). If enabled, a
       `OfflineModeIsEnabled` exception is raised.
    2. Follow relative redirects if `follow_relative_redirects=True` even when `allow_redirection=False`.

    Args:
        method (`str`):
            HTTP method, such as 'GET' or 'HEAD'.
        url (`str`):
            The URL of the resource to fetch.
        follow_relative_redirects (`bool`, *optional*, defaults to `False`)
            If True, relative redirection (redirection to the same site) will be resolved even when `allow_redirection`
            kwarg is set to False. Useful when we want to follow a redirection to a renamed repository without
            following redirection to a CDN.
        **params (`dict`, *optional*):
            Params to pass to `requests.request`.
    """
    # 1. Check online mode
    _raise_if_offline_mode_is_enabled(f"Tried to reach {url}")

    # 2. Force relative redirection
    if follow_relative_redirects:
        response = _request_wrapper(
            method=method,
            url=url,
            follow_relative_redirects=False,
            **params,
        )

        # If redirection, we redirect only relative paths.
        # This is useful in case of a renamed repository.
        if 300 <= response.status_code <= 399:
            parsed_target = urlparse(response.headers["Location"])
            if parsed_target.netloc == "":
                # This means it is a relative 'location' headers, as allowed by RFC 7231.
                # (e.g. '/path/to/resource' instead of 'http://domain.tld/path/to/resource')
                # We want to follow this relative redirect !
                #
                # Highly inspired by `resolve_redirects` from requests library.
                # See https://github.com/psf/requests/blob/main/requests/sessions.py#L159
                next_url = urlparse(url)._replace(path=parsed_target.path).geturl()
                return _request_wrapper(method=method, url=next_url, follow_relative_redirects=True, **params)
        return response

    # Perform request and return if status_code is not in the retry list.
    response = get_session().request(method=method, url=url, **params)
    hf_raise_for_status(response)
    return response


def http_get(
    url: str,
    temp_file: BinaryIO,
    *,
    proxies=None,
    resume_size: float = 0,
    headers: Optional[Dict[str, str]] = None,
    expected_size: Optional[int] = None,
    _nb_retries: int = 5,
):
    """
    Download a remote file. Do not gobble up errors, and will return errors tailored to the Hugging Face Hub.

    If ConnectionError (SSLError) or ReadTimeout happen while streaming data from the server, it is most likely a
    transient error (network outage?). We log a warning message and try to resume the download a few times before
    giving up. The method gives up after 5 attempts if no new data has being received from the server.
    """
    hf_transfer = None
    if HF_HUB_ENABLE_HF_TRANSFER:
        try:
            import hf_transfer
        except ImportError:
            raise ValueError(
                "Fast download using 'hf_transfer' is enabled"
                " (HF_HUB_ENABLE_HF_TRANSFER=1) but 'hf_transfer' package is not"
                " available in your environment. Try `pip install hf_transfer`."
            )
        if resume_size != 0:
            warnings.warn(
                "'hf_transfer' does not support `resume_size`. "
                "Falling back to regular download method"
            )
            hf_transfer = None
        elif proxies is not None:
            warnings.warn(
                "'hf_transfer' does not support `proxies`. "
                "Falling back to regular download method"
            )
            hf_transfer = None

    initial_headers = headers
    headers = copy.deepcopy(headers) or {}
    if resume_size > 0:
        headers["Range"] = "bytes=%d-" % (resume_size,)

    r = _request_wrapper(
        method="GET", url=url, stream=True, proxies=proxies, headers=headers, timeout=HF_HUB_DOWNLOAD_TIMEOUT
    )
    hf_raise_for_status(r)
    content_length = r.headers.get("Content-Length")

    # NOTE: 'total' is the total number of bytes to download, not the number of bytes in the file.
    #       If the file is compressed, the number of bytes in the saved file will be higher than 'total'.
    total = resume_size + int(content_length) if content_length is not None else None

    displayed_name = url
    content_disposition = r.headers.get("Content-Disposition")
    if content_disposition is not None:
        match = HEADER_FILENAME_PATTERN.search(content_disposition)
        if match is not None:
            # Means file is on CDN
            displayed_name = match.groupdict()["filename"]

    # Truncate filename if too long to display
    if len(displayed_name) > 40:
        displayed_name = f"(…){displayed_name[-40:]}"

    # Stream file to buffer
    with tqdm(
        unit="B",
        unit_scale=True,
        total=total,
        initial=resume_size,
        desc=displayed_name,
        disable=bool(logger.getEffectiveLevel() == logging.NOTSET),
    ) as progress:
        if hf_transfer:
            supports_callback = "callback" in inspect.signature(hf_transfer.download).parameters
            try:
                hf_transfer.download(
                    url=url,
                    filename=temp_file.name,
                    max_files=HF_TRANSFER_CONCURRENCY,
                    chunk_size=DOWNLOAD_CHUNK_SIZE,
                    headers=headers,
                    parallel_failures=3,
                    max_retries=5,
                    **({"callback": progress.update} if supports_callback else {}),
                )
            except Exception as e:
                raise RuntimeError(
                    "An error occurred while downloading using `hf_transfer`. Consider"
                    " disabling HF_HUB_ENABLE_HF_TRANSFER for better error handling."
                ) from e
            return
        new_resume_size = resume_size
<<<<<<< HEAD
        try:
            for chunk in r.iter_content(chunk_size=DOWNLOAD_CHUNK_SIZE):
                if chunk:  # filter out keep-alive new chunks
                    progress.update(len(chunk))
                    temp_file.write(chunk)
                    new_resume_size += len(chunk)
        except (requests.ConnectionError, requests.ReadTimeout) as e:
            # If ConnectionError (SSLError) or ReadTimeout happen while streaming data from the server, it is most likely
            # a transient error (network outage?). We log a warning message and try to resume the download a few times
            # before giving up. Tre retry mechanism is basic but should be enough in most cases.
            if _nb_retries <= 0:
                logger.warning("Error while downloading from %s: %s\nMax retries exceeded.", url, str(e))
                raise
            logger.warning("Error while downloading from %s: %s\nTrying to resume download...", url, str(e))
            time.sleep(1)
            reset_sessions()  # In case of SSLError it's best to reset the shared requests.Session objects
            return http_get(
                url=url,
                temp_file=temp_file,
                proxies=proxies,
                resume_size=new_resume_size,
                headers=initial_headers,
                expected_size=expected_size,
                _nb_retries=_nb_retries - 1,
            )
=======
        for chunk in r.iter_content(chunk_size=10 * 1024 * 1024):
            if chunk:  # filter out keep-alive new chunks
                progress.update(len(chunk))
                temp_file.write(chunk)
                new_resume_size += len(chunk)
                # Some data has been downloaded from the server so we reset the number of retries.
                _nb_retries = 5
    except (requests.ConnectionError, requests.ReadTimeout) as e:
        # If ConnectionError (SSLError) or ReadTimeout happen while streaming data from the server, it is most likely
        # a transient error (network outage?). We log a warning message and try to resume the download a few times
        # before giving up. Tre retry mechanism is basic but should be enough in most cases.
        if _nb_retries <= 0:
            logger.warning("Error while downloading from %s: %s\nMax retries exceeded.", url, str(e))
            raise
        logger.warning("Error while downloading from %s: %s\nTrying to resume download...", url, str(e))
        time.sleep(1)
        reset_sessions()  # In case of SSLError it's best to reset the shared requests.Session objects
        return http_get(
            url=url,
            temp_file=temp_file,
            proxies=proxies,
            resume_size=new_resume_size,
            headers=initial_headers,
            expected_size=expected_size,
            _nb_retries=_nb_retries - 1,
        )

    if expected_size is not None and expected_size != temp_file.tell():
        raise EnvironmentError(
            f"Consistency check failed: file should be of size {expected_size} but has size"
            f" {temp_file.tell()} ({displayed_name}).\nWe are sorry for the inconvenience. Please retry download and"
            " pass `force_download=True, resume_download=False` as argument.\nIf the issue persists, please let us"
            " know by opening an issue on https://github.com/huggingface/huggingface_hub."
        )
>>>>>>> c7f2a916

        if expected_size is not None and expected_size != temp_file.tell():
            raise EnvironmentError(
                f"Consistency check failed: file should be of size {expected_size} but has size"
                f" {temp_file.tell()} ({displayed_name}).\nWe are sorry for the inconvenience. Please retry download and"
                " pass `force_download=True, resume_download=False` as argument.\nIf the issue persists, please let us"
                " know by opening an issue on https://github.com/huggingface/huggingface_hub."
            )


@validate_hf_hub_args
def cached_download(
    url: str,
    *,
    library_name: Optional[str] = None,
    library_version: Optional[str] = None,
    cache_dir: Union[str, Path, None] = None,
    user_agent: Union[Dict, str, None] = None,
    force_download: bool = False,
    force_filename: Optional[str] = None,
    proxies: Optional[Dict] = None,
    etag_timeout: float = DEFAULT_ETAG_TIMEOUT,
    resume_download: bool = False,
    token: Union[bool, str, None] = None,
    local_files_only: bool = False,
    legacy_cache_layout: bool = False,
) -> str:
    """
    Download from a given URL and cache it if it's not already present in the
    local cache.

    Given a URL, this function looks for the corresponding file in the local
    cache. If it's not there, download it. Then return the path to the cached
    file.

    Will raise errors tailored to the Hugging Face Hub.

    Args:
        url (`str`):
            The path to the file to be downloaded.
        library_name (`str`, *optional*):
            The name of the library to which the object corresponds.
        library_version (`str`, *optional*):
            The version of the library.
        cache_dir (`str`, `Path`, *optional*):
            Path to the folder where cached files are stored.
        user_agent (`dict`, `str`, *optional*):
            The user-agent info in the form of a dictionary or a string.
        force_download (`bool`, *optional*, defaults to `False`):
            Whether the file should be downloaded even if it already exists in
            the local cache.
        force_filename (`str`, *optional*):
            Use this name instead of a generated file name.
        proxies (`dict`, *optional*):
            Dictionary mapping protocol to the URL of the proxy passed to
            `requests.request`.
        etag_timeout (`float`, *optional* defaults to `10`):
            When fetching ETag, how many seconds to wait for the server to send
            data before giving up which is passed to `requests.request`.
        resume_download (`bool`, *optional*, defaults to `False`):
            If `True`, resume a previously interrupted download.
        token (`bool`, `str`, *optional*):
            A token to be used for the download.
                - If `True`, the token is read from the HuggingFace config
                  folder.
                - If a string, it's used as the authentication token.
        local_files_only (`bool`, *optional*, defaults to `False`):
            If `True`, avoid downloading the file and return the path to the
            local cached file if it exists.
        legacy_cache_layout (`bool`, *optional*, defaults to `False`):
            Set this parameter to `True` to mention that you'd like to continue
            the old cache layout. Putting this to `True` manually will not raise
            any warning when using `cached_download`. We recommend using
            `hf_hub_download` to take advantage of the new cache.

    Returns:
        Local path (string) of file or if networking is off, last version of
        file cached on disk.

    <Tip>

    Raises the following errors:

        - [`EnvironmentError`](https://docs.python.org/3/library/exceptions.html#EnvironmentError)
          if `token=True` and the token cannot be found.
        - [`OSError`](https://docs.python.org/3/library/exceptions.html#OSError)
          if ETag cannot be determined.
        - [`ValueError`](https://docs.python.org/3/library/exceptions.html#ValueError)
          if some parameter value is invalid
        - [`~utils.RepositoryNotFoundError`]
          If the repository to download from cannot be found. This may be because it doesn't exist,
          or because it is set to `private` and you do not have access.
        - [`~utils.RevisionNotFoundError`]
          If the revision to download from cannot be found.
        - [`~utils.EntryNotFoundError`]
          If the file to download cannot be found.
        - [`~utils.LocalEntryNotFoundError`]
          If network is disabled or unavailable and file is not found in cache.

    </Tip>
    """
    if HF_HUB_ETAG_TIMEOUT != DEFAULT_ETAG_TIMEOUT:
        # Respect environment variable above user value
        etag_timeout = HF_HUB_ETAG_TIMEOUT

    if not legacy_cache_layout:
        warnings.warn(
            "'cached_download' is the legacy way to download files from the HF hub, please consider upgrading to"
            " 'hf_hub_download'",
            FutureWarning,
        )

    if cache_dir is None:
        cache_dir = HF_HUB_CACHE
    if isinstance(cache_dir, Path):
        cache_dir = str(cache_dir)

    os.makedirs(cache_dir, exist_ok=True)

    headers = build_hf_headers(
        token=token,
        library_name=library_name,
        library_version=library_version,
        user_agent=user_agent,
    )

    url_to_download = url
    etag = None
    expected_size = None
    if not local_files_only:
        try:
            # Temporary header: we want the full (decompressed) content size returned to be able to check the
            # downloaded file size
            headers["Accept-Encoding"] = "identity"
            r = _request_wrapper(
                method="HEAD",
                url=url,
                headers=headers,
                allow_redirects=False,
                follow_relative_redirects=True,
                proxies=proxies,
                timeout=etag_timeout,
            )
            headers.pop("Accept-Encoding", None)
            hf_raise_for_status(r)
            etag = r.headers.get(HUGGINGFACE_HEADER_X_LINKED_ETAG) or r.headers.get("ETag")
            # We favor a custom header indicating the etag of the linked resource, and
            # we fallback to the regular etag header.
            # If we don't have any of those, raise an error.
            if etag is None:
                raise FileMetadataError(
                    "Distant resource does not have an ETag, we won't be able to reliably ensure reproducibility."
                )
            # We get the expected size of the file, to check the download went well.
            expected_size = _int_or_none(r.headers.get("Content-Length"))
            # In case of a redirect, save an extra redirect on the request.get call,
            # and ensure we download the exact atomic version even if it changed
            # between the HEAD and the GET (unlikely, but hey).
            # Useful for lfs blobs that are stored on a CDN.
            if 300 <= r.status_code <= 399:
                url_to_download = r.headers["Location"]
                headers.pop("authorization", None)
                expected_size = None  # redirected -> can't know the expected size
        except (requests.exceptions.SSLError, requests.exceptions.ProxyError):
            # Actually raise for those subclasses of ConnectionError
            raise
        except (
            requests.exceptions.ConnectionError,
            requests.exceptions.Timeout,
            OfflineModeIsEnabled,
        ):
            # Otherwise, our Internet connection is down.
            # etag is None
            pass

    filename = force_filename if force_filename is not None else url_to_filename(url, etag)

    # get cache path to put the file
    cache_path = os.path.join(cache_dir, filename)

    # etag is None == we don't have a connection or we passed local_files_only.
    # try to get the last downloaded one
    if etag is None:
        if os.path.exists(cache_path) and not force_download:
            return cache_path
        else:
            matching_files = [
                file
                for file in fnmatch.filter(os.listdir(cache_dir), filename.split(".")[0] + ".*")
                if not file.endswith(".json") and not file.endswith(".lock")
            ]
            if len(matching_files) > 0 and not force_download and force_filename is None:
                return os.path.join(cache_dir, matching_files[-1])
            else:
                # If files cannot be found and local_files_only=True,
                # the models might've been found if local_files_only=False
                # Notify the user about that
                if local_files_only:
                    raise LocalEntryNotFoundError(
                        "Cannot find the requested files in the cached path and"
                        " outgoing traffic has been disabled. To enable model look-ups"
                        " and downloads online, set 'local_files_only' to False."
                    )
                else:
                    raise LocalEntryNotFoundError(
                        "Connection error, and we cannot find the requested files in"
                        " the cached path. Please try again or make sure your Internet"
                        " connection is on."
                    )

    # From now on, etag is not None.
    if os.path.exists(cache_path) and not force_download:
        return cache_path

    # Prevent parallel downloads of the same file with a lock.
    lock_path = cache_path + ".lock"

    # Some Windows versions do not allow for paths longer than 255 characters.
    # In this case, we must specify it is an extended path by using the "\\?\" prefix.
    if os.name == "nt" and len(os.path.abspath(lock_path)) > 255:
        lock_path = "\\\\?\\" + os.path.abspath(lock_path)

    if os.name == "nt" and len(os.path.abspath(cache_path)) > 255:
        cache_path = "\\\\?\\" + os.path.abspath(cache_path)

    with FileLock(lock_path):
        # If the download just completed while the lock was activated.
        if os.path.exists(cache_path) and not force_download:
            # Even if returning early like here, the lock will be released.
            return cache_path

        if resume_download:
            incomplete_path = cache_path + ".incomplete"

            @contextmanager
            def _resumable_file_manager() -> Generator[io.BufferedWriter, None, None]:
                with open(incomplete_path, "ab") as f:
                    yield f

            temp_file_manager = _resumable_file_manager
            if os.path.exists(incomplete_path):
                resume_size = os.stat(incomplete_path).st_size
            else:
                resume_size = 0
        else:
            temp_file_manager = partial(  # type: ignore
                tempfile.NamedTemporaryFile, mode="wb", dir=cache_dir, delete=False
            )
            resume_size = 0

        # Download to temporary file, then copy to cache dir once finished.
        # Otherwise you get corrupt cache entries if the download gets interrupted.
        with temp_file_manager() as temp_file:
            logger.info("downloading %s to %s", url, temp_file.name)

            http_get(
                url_to_download,
                temp_file,
                proxies=proxies,
                resume_size=resume_size,
                headers=headers,
                expected_size=expected_size,
            )

        logger.info("storing %s in cache at %s", url, cache_path)
        _chmod_and_replace(temp_file.name, cache_path)

        if force_filename is None:
            logger.info("creating metadata file for %s", cache_path)
            meta = {"url": url, "etag": etag}
            meta_path = cache_path + ".json"
            with open(meta_path, "w") as meta_file:
                json.dump(meta, meta_file)

    return cache_path


def _normalize_etag(etag: Optional[str]) -> Optional[str]:
    """Normalize ETag HTTP header, so it can be used to create nice filepaths.

    The HTTP spec allows two forms of ETag:
      ETag: W/"<etag_value>"
      ETag: "<etag_value>"

    For now, we only expect the second form from the server, but we want to be future-proof so we support both. For
    more context, see `TestNormalizeEtag` tests and https://github.com/huggingface/huggingface_hub/pull/1428.

    Args:
        etag (`str`, *optional*): HTTP header

    Returns:
        `str` or `None`: string that can be used as a nice directory name.
        Returns `None` if input is None.
    """
    if etag is None:
        return None
    return etag.lstrip("W/").strip('"')


def _create_relative_symlink(src: str, dst: str, new_blob: bool = False) -> None:
    """Alias method used in `transformers` conversion script."""
    return _create_symlink(src=src, dst=dst, new_blob=new_blob)


def _create_symlink(src: str, dst: str, new_blob: bool = False) -> None:
    """Create a symbolic link named dst pointing to src.

    By default, it will try to create a symlink using a relative path. Relative paths have 2 advantages:
    - If the cache_folder is moved (example: back-up on a shared drive), relative paths within the cache folder will
      not brake.
    - Relative paths seems to be better handled on Windows. Issue was reported 3 times in less than a week when
      changing from relative to absolute paths. See https://github.com/huggingface/huggingface_hub/issues/1398,
      https://github.com/huggingface/diffusers/issues/2729 and https://github.com/huggingface/transformers/pull/22228.
      NOTE: The issue with absolute paths doesn't happen on admin mode.
    When creating a symlink from the cache to a local folder, it is possible that a relative path cannot be created.
    This happens when paths are not on the same volume. In that case, we use absolute paths.


    The result layout looks something like
        └── [ 128]  snapshots
            ├── [ 128]  2439f60ef33a0d46d85da5001d52aeda5b00ce9f
            │   ├── [  52]  README.md -> ../../../blobs/d7edf6bd2a681fb0175f7735299831ee1b22b812
            │   └── [  76]  pytorch_model.bin -> ../../../blobs/403450e234d65943a7dcf7e05a771ce3c92faa84dd07db4ac20f592037a1e4bd

    If symlinks cannot be created on this platform (most likely to be Windows), the workaround is to avoid symlinks by
    having the actual file in `dst`. If it is a new file (`new_blob=True`), we move it to `dst`. If it is not a new file
    (`new_blob=False`), we don't know if the blob file is already referenced elsewhere. To avoid breaking existing
    cache, the file is duplicated on the disk.

    In case symlinks are not supported, a warning message is displayed to the user once when loading `huggingface_hub`.
    The warning message can be disable with the `DISABLE_SYMLINKS_WARNING` environment variable.
    """
    try:
        os.remove(dst)
    except OSError:
        pass

    abs_src = os.path.abspath(os.path.expanduser(src))
    abs_dst = os.path.abspath(os.path.expanduser(dst))

    # Use relative_dst in priority
    try:
        relative_src = os.path.relpath(abs_src, os.path.dirname(abs_dst))
    except ValueError:
        # Raised on Windows if src and dst are not on the same volume. This is the case when creating a symlink to a
        # local_dir instead of within the cache directory.
        # See https://docs.python.org/3/library/os.path.html#os.path.relpath
        relative_src = None

    try:
        try:
            commonpath = os.path.commonpath([abs_src, abs_dst])
            _support_symlinks = are_symlinks_supported(os.path.dirname(commonpath))
        except ValueError:
            # Raised if src and dst are not on the same volume. Symlinks will still work on Linux/Macos.
            # See https://docs.python.org/3/library/os.path.html#os.path.commonpath
            _support_symlinks = os.name != "nt"
    except PermissionError:
        # Permission error means src and dst are not in the same volume (e.g. destination path has been provided
        # by the user via `local_dir`. Let's test symlink support there)
        _support_symlinks = are_symlinks_supported(os.path.dirname(abs_dst))

    if _support_symlinks:
        src_rel_or_abs = relative_src or abs_src
        logger.debug(f"Creating pointer from {src_rel_or_abs} to {abs_dst}")
        try:
            os.symlink(src_rel_or_abs, abs_dst)
        except FileExistsError:
            if os.path.islink(abs_dst) and os.path.realpath(abs_dst) == os.path.realpath(abs_src):
                # `abs_dst` already exists and is a symlink to the `abs_src` blob. It is most likely that the file has
                # been cached twice concurrently (exactly between `os.remove` and `os.symlink`). Do nothing.
                pass
            else:
                # Very unlikely to happen. Means a file `dst` has been created exactly between `os.remove` and
                # `os.symlink` and is not a symlink to the `abs_src` blob file. Raise exception.
                raise
    elif new_blob:
        logger.info(f"Symlink not supported. Moving file from {abs_src} to {abs_dst}")
        shutil.move(src, dst)
    else:
        logger.info(f"Symlink not supported. Copying file from {abs_src} to {abs_dst}")
        shutil.copyfile(src, dst)


def _cache_commit_hash_for_specific_revision(storage_folder: str, revision: str, commit_hash: str) -> None:
    """Cache reference between a revision (tag, branch or truncated commit hash) and the corresponding commit hash.

    Does nothing if `revision` is already a proper `commit_hash` or reference is already cached.
    """
    if revision != commit_hash:
        ref_path = Path(storage_folder) / "refs" / revision
        ref_path.parent.mkdir(parents=True, exist_ok=True)
        if not ref_path.exists() or commit_hash != ref_path.read_text():
            # Update ref only if has been updated. Could cause useless error in case
            # repo is already cached and user doesn't have write access to cache folder.
            # See https://github.com/huggingface/huggingface_hub/issues/1216.
            ref_path.write_text(commit_hash)


@validate_hf_hub_args
def repo_folder_name(*, repo_id: str, repo_type: str) -> str:
    """Return a serialized version of a hf.co repo name and type, safe for disk storage
    as a single non-nested folder.

    Example: models--julien-c--EsperBERTo-small
    """
    # remove all `/` occurrences to correctly convert repo to directory name
    parts = [f"{repo_type}s", *repo_id.split("/")]
    return REPO_ID_SEPARATOR.join(parts)


def _check_disk_space(expected_size: int, target_dir: Union[str, Path]) -> None:
    """Check disk usage and log a warning if there is not enough disk space to download the file.

    Args:
        expected_size (`int`):
            The expected size of the file in bytes.
        target_dir (`str`):
            The directory where the file will be stored after downloading.
    """

    target_dir = Path(target_dir)  # format as `Path`
    for path in [target_dir] + list(target_dir.parents):  # first check target_dir, then each parents one by one
        try:
            target_dir_free = shutil.disk_usage(path).free
            if target_dir_free < expected_size:
                warnings.warn(
                    "Not enough free disk space to download the file. "
                    f"The expected file size is: {expected_size / 1e6:.2f} MB. "
                    f"The target location {target_dir} only has {target_dir_free / 1e6:.2f} MB free disk space."
                )
            return
        except OSError:  # raise on anything: file does not exist or space disk cannot be checked
            pass


@validate_hf_hub_args
def hf_hub_download(
    repo_id: str,
    filename: str,
    *,
    subfolder: Optional[str] = None,
    repo_type: Optional[str] = None,
    revision: Optional[str] = None,
    endpoint: Optional[str] = None,
    library_name: Optional[str] = None,
    library_version: Optional[str] = None,
    cache_dir: Union[str, Path, None] = None,
    local_dir: Union[str, Path, None] = None,
    local_dir_use_symlinks: Union[bool, Literal["auto"]] = "auto",
    user_agent: Union[Dict, str, None] = None,
    force_download: bool = False,
    force_filename: Optional[str] = None,
    proxies: Optional[Dict] = None,
    etag_timeout: float = DEFAULT_ETAG_TIMEOUT,
    resume_download: bool = False,
    token: Union[bool, str, None] = None,
    local_files_only: bool = False,
    legacy_cache_layout: bool = False,
) -> str:
    """Download a given file if it's not already present in the local cache.

    The new cache file layout looks like this:
    - The cache directory contains one subfolder per repo_id (namespaced by repo type)
    - inside each repo folder:
        - refs is a list of the latest known revision => commit_hash pairs
        - blobs contains the actual file blobs (identified by their git-sha or sha256, depending on
          whether they're LFS files or not)
        - snapshots contains one subfolder per commit, each "commit" contains the subset of the files
          that have been resolved at that particular commit. Each filename is a symlink to the blob
          at that particular commit.

    If `local_dir` is provided, the file structure from the repo will be replicated in this location. You can configure
    how you want to move those files:
      - If `local_dir_use_symlinks="auto"` (default), files are downloaded and stored in the cache directory as blob
        files. Small files (<5MB) are duplicated in `local_dir` while a symlink is created for bigger files. The goal
        is to be able to manually edit and save small files without corrupting the cache while saving disk space for
        binary files. The 5MB threshold can be configured with the `HF_HUB_LOCAL_DIR_AUTO_SYMLINK_THRESHOLD`
        environment variable.
      - If `local_dir_use_symlinks=True`, files are downloaded, stored in the cache directory and symlinked in `local_dir`.
        This is optimal in term of disk usage but files must not be manually edited.
      - If `local_dir_use_symlinks=False` and the blob files exist in the cache directory, they are duplicated in the
        local dir. This means disk usage is not optimized.
      - Finally, if `local_dir_use_symlinks=False` and the blob files do not exist in the cache directory, then the
        files are downloaded and directly placed under `local_dir`. This means if you need to download them again later,
        they will be re-downloaded entirely.

    ```
    [  96]  .
    └── [ 160]  models--julien-c--EsperBERTo-small
        ├── [ 160]  blobs
        │   ├── [321M]  403450e234d65943a7dcf7e05a771ce3c92faa84dd07db4ac20f592037a1e4bd
        │   ├── [ 398]  7cb18dc9bafbfcf74629a4b760af1b160957a83e
        │   └── [1.4K]  d7edf6bd2a681fb0175f7735299831ee1b22b812
        ├── [  96]  refs
        │   └── [  40]  main
        └── [ 128]  snapshots
            ├── [ 128]  2439f60ef33a0d46d85da5001d52aeda5b00ce9f
            │   ├── [  52]  README.md -> ../../blobs/d7edf6bd2a681fb0175f7735299831ee1b22b812
            │   └── [  76]  pytorch_model.bin -> ../../blobs/403450e234d65943a7dcf7e05a771ce3c92faa84dd07db4ac20f592037a1e4bd
            └── [ 128]  bbc77c8132af1cc5cf678da3f1ddf2de43606d48
                ├── [  52]  README.md -> ../../blobs/7cb18dc9bafbfcf74629a4b760af1b160957a83e
                └── [  76]  pytorch_model.bin -> ../../blobs/403450e234d65943a7dcf7e05a771ce3c92faa84dd07db4ac20f592037a1e4bd
    ```

    Args:
        repo_id (`str`):
            A user or an organization name and a repo name separated by a `/`.
        filename (`str`):
            The name of the file in the repo.
        subfolder (`str`, *optional*):
            An optional value corresponding to a folder inside the model repo.
        repo_type (`str`, *optional*):
            Set to `"dataset"` or `"space"` if downloading from a dataset or space,
            `None` or `"model"` if downloading from a model. Default is `None`.
        revision (`str`, *optional*):
            An optional Git revision id which can be a branch name, a tag, or a
            commit hash.
        endpoint (`str`, *optional*):
            Hugging Face Hub base url. Will default to https://huggingface.co/. Otherwise, one can set the `HF_ENDPOINT`
            environment variable.
        library_name (`str`, *optional*):
            The name of the library to which the object corresponds.
        library_version (`str`, *optional*):
            The version of the library.
        cache_dir (`str`, `Path`, *optional*):
            Path to the folder where cached files are stored.
        local_dir (`str` or `Path`, *optional*):
            If provided, the downloaded file will be placed under this directory, either as a symlink (default) or
            a regular file (see description for more details).
        local_dir_use_symlinks (`"auto"` or `bool`, defaults to `"auto"`):
            To be used with `local_dir`. If set to "auto", the cache directory will be used and the file will be either
            duplicated or symlinked to the local directory depending on its size. It set to `True`, a symlink will be
            created, no matter the file size. If set to `False`, the file will either be duplicated from cache (if
            already exists) or downloaded from the Hub and not cached. See description for more details.
        user_agent (`dict`, `str`, *optional*):
            The user-agent info in the form of a dictionary or a string.
        force_download (`bool`, *optional*, defaults to `False`):
            Whether the file should be downloaded even if it already exists in
            the local cache.
        proxies (`dict`, *optional*):
            Dictionary mapping protocol to the URL of the proxy passed to
            `requests.request`.
        etag_timeout (`float`, *optional*, defaults to `10`):
            When fetching ETag, how many seconds to wait for the server to send
            data before giving up which is passed to `requests.request`.
        resume_download (`bool`, *optional*, defaults to `False`):
            If `True`, resume a previously interrupted download.
        token (`str`, `bool`, *optional*):
            A token to be used for the download.
                - If `True`, the token is read from the HuggingFace config
                  folder.
                - If a string, it's used as the authentication token.
        local_files_only (`bool`, *optional*, defaults to `False`):
            If `True`, avoid downloading the file and return the path to the
            local cached file if it exists.
        legacy_cache_layout (`bool`, *optional*, defaults to `False`):
            If `True`, uses the legacy file cache layout i.e. just call [`hf_hub_url`]
            then `cached_download`. This is deprecated as the new cache layout is
            more powerful.

    Returns:
        Local path (string) of file or if networking is off, last version of
        file cached on disk.

    <Tip>

    Raises the following errors:

        - [`EnvironmentError`](https://docs.python.org/3/library/exceptions.html#EnvironmentError)
          if `token=True` and the token cannot be found.
        - [`OSError`](https://docs.python.org/3/library/exceptions.html#OSError)
          if ETag cannot be determined.
        - [`ValueError`](https://docs.python.org/3/library/exceptions.html#ValueError)
          if some parameter value is invalid
        - [`~utils.RepositoryNotFoundError`]
          If the repository to download from cannot be found. This may be because it doesn't exist,
          or because it is set to `private` and you do not have access.
        - [`~utils.RevisionNotFoundError`]
          If the revision to download from cannot be found.
        - [`~utils.EntryNotFoundError`]
          If the file to download cannot be found.
        - [`~utils.LocalEntryNotFoundError`]
          If network is disabled or unavailable and file is not found in cache.

    </Tip>
    """
    if HF_HUB_ETAG_TIMEOUT != DEFAULT_ETAG_TIMEOUT:
        # Respect environment variable above user value
        etag_timeout = HF_HUB_ETAG_TIMEOUT

    if force_filename is not None:
        warnings.warn(
            "The `force_filename` parameter is deprecated as a new caching system, "
            "which keeps the filenames as they are on the Hub, is now in place.",
            FutureWarning,
        )
        legacy_cache_layout = True

    if legacy_cache_layout:
        url = hf_hub_url(
            repo_id,
            filename,
            subfolder=subfolder,
            repo_type=repo_type,
            revision=revision,
            endpoint=endpoint,
        )

        return cached_download(
            url,
            library_name=library_name,
            library_version=library_version,
            cache_dir=cache_dir,
            user_agent=user_agent,
            force_download=force_download,
            force_filename=force_filename,
            proxies=proxies,
            etag_timeout=etag_timeout,
            resume_download=resume_download,
            token=token,
            local_files_only=local_files_only,
            legacy_cache_layout=legacy_cache_layout,
        )

    if cache_dir is None:
        cache_dir = HF_HUB_CACHE
    if revision is None:
        revision = DEFAULT_REVISION
    if isinstance(cache_dir, Path):
        cache_dir = str(cache_dir)
    if isinstance(local_dir, Path):
        local_dir = str(local_dir)
    locks_dir = os.path.join(cache_dir, ".locks")

    if subfolder == "":
        subfolder = None
    if subfolder is not None:
        # This is used to create a URL, and not a local path, hence the forward slash.
        filename = f"{subfolder}/{filename}"

    if repo_type is None:
        repo_type = "model"
    if repo_type not in REPO_TYPES:
        raise ValueError(f"Invalid repo type: {repo_type}. Accepted repo types are: {str(REPO_TYPES)}")

    storage_folder = os.path.join(cache_dir, repo_folder_name(repo_id=repo_id, repo_type=repo_type))
    os.makedirs(storage_folder, exist_ok=True)

    # cross platform transcription of filename, to be used as a local file path.
    relative_filename = os.path.join(*filename.split("/"))
    if os.name == "nt":
        if relative_filename.startswith("..\\") or "\\..\\" in relative_filename:
            raise ValueError(
                f"Invalid filename: cannot handle filename '{relative_filename}' on Windows. Please ask the repository"
                " owner to rename this file."
            )

    # if user provides a commit_hash and they already have the file on disk,
    # shortcut everything.
    if REGEX_COMMIT_HASH.match(revision):
        pointer_path = _get_pointer_path(storage_folder, revision, relative_filename)
        if os.path.exists(pointer_path):
            if local_dir is not None:
                return _to_local_dir(pointer_path, local_dir, relative_filename, use_symlinks=local_dir_use_symlinks)
            return pointer_path

    url = hf_hub_url(repo_id, filename, repo_type=repo_type, revision=revision, endpoint=endpoint)

    headers = build_hf_headers(
        token=token,
        library_name=library_name,
        library_version=library_version,
        user_agent=user_agent,
    )

    url_to_download = url
    etag = None
    commit_hash = None
    expected_size = None
    head_call_error: Optional[Exception] = None
    if not local_files_only:
        try:
            try:
                metadata = get_hf_file_metadata(
                    url=url,
                    token=token,
                    proxies=proxies,
                    timeout=etag_timeout,
                )
            except EntryNotFoundError as http_error:
                # Cache the non-existence of the file and raise
                commit_hash = http_error.response.headers.get(HUGGINGFACE_HEADER_X_REPO_COMMIT)
                if commit_hash is not None and not legacy_cache_layout:
                    no_exist_file_path = Path(storage_folder) / ".no_exist" / commit_hash / relative_filename
                    no_exist_file_path.parent.mkdir(parents=True, exist_ok=True)
                    no_exist_file_path.touch()
                    _cache_commit_hash_for_specific_revision(storage_folder, revision, commit_hash)
                raise

            # Commit hash must exist
            commit_hash = metadata.commit_hash
            if commit_hash is None:
                raise FileMetadataError(
                    "Distant resource does not seem to be on huggingface.co. It is possible that a configuration issue"
                    " prevents you from downloading resources from https://huggingface.co. Please check your firewall"
                    " and proxy settings and make sure your SSL certificates are updated."
                )

            # Etag must exist
            etag = metadata.etag
            # We favor a custom header indicating the etag of the linked resource, and
            # we fallback to the regular etag header.
            # If we don't have any of those, raise an error.
            if etag is None:
                raise FileMetadataError(
                    "Distant resource does not have an ETag, we won't be able to reliably ensure reproducibility."
                )

            # Expected (uncompressed) size
            expected_size = metadata.size

            # In case of a redirect, save an extra redirect on the request.get call,
            # and ensure we download the exact atomic version even if it changed
            # between the HEAD and the GET (unlikely, but hey).
            # Useful for lfs blobs that are stored on a CDN.
            if metadata.location != url:
                url_to_download = metadata.location
                # Remove authorization header when downloading a LFS blob
                headers.pop("authorization", None)
        except (requests.exceptions.SSLError, requests.exceptions.ProxyError):
            # Actually raise for those subclasses of ConnectionError
            raise
        except (
            requests.exceptions.ConnectionError,
            requests.exceptions.Timeout,
            OfflineModeIsEnabled,
        ) as error:
            # Otherwise, our Internet connection is down.
            # etag is None
            head_call_error = error
            pass
        except (RevisionNotFoundError, EntryNotFoundError):
            # The repo was found but the revision or entry doesn't exist on the Hub (never existed or got deleted)
            raise
        except requests.HTTPError as error:
            # Multiple reasons for an http error:
            # - Repository is private and invalid/missing token sent
            # - Repository is gated and invalid/missing token sent
            # - Hub is down (error 500 or 504)
            # => let's switch to 'local_files_only=True' to check if the files are already cached.
            #    (if it's not the case, the error will be re-raised)
            head_call_error = error
            pass
        except FileMetadataError as error:
            # Multiple reasons for a FileMetadataError:
            # - Wrong network configuration (proxy, firewall, SSL certificates)
            # - Inconsistency on the Hub
            # => let's switch to 'local_files_only=True' to check if the files are already cached.
            #    (if it's not the case, the error will be re-raised)
            head_call_error = error
            pass

    # etag can be None for several reasons:
    # 1. we passed local_files_only.
    # 2. we don't have a connection
    # 3. Hub is down (HTTP 500 or 504)
    # 4. repo is not found -for example private or gated- and invalid/missing token sent
    # 5. Hub is blocked by a firewall or proxy is not set correctly.
    # => Try to get the last downloaded one from the specified revision.
    #
    # If the specified revision is a commit hash, look inside "snapshots".
    # If the specified revision is a branch or tag, look inside "refs".
    if etag is None:
        # In those cases, we cannot force download.
        if force_download:
            raise ValueError(
                "We have no connection or you passed local_files_only, so force_download is not an accepted option."
            )

        # Try to get "commit_hash" from "revision"
        commit_hash = None
        if REGEX_COMMIT_HASH.match(revision):
            commit_hash = revision
        else:
            ref_path = os.path.join(storage_folder, "refs", revision)
            if os.path.isfile(ref_path):
                with open(ref_path) as f:
                    commit_hash = f.read()

        # Return pointer file if exists
        if commit_hash is not None:
            pointer_path = _get_pointer_path(storage_folder, commit_hash, relative_filename)
            if os.path.exists(pointer_path):
                if local_dir is not None:
                    return _to_local_dir(
                        pointer_path, local_dir, relative_filename, use_symlinks=local_dir_use_symlinks
                    )
                return pointer_path

        # If we couldn't find an appropriate file on disk, raise an error.
        # If files cannot be found and local_files_only=True,
        # the models might've been found if local_files_only=False
        # Notify the user about that
        if local_files_only:
            raise LocalEntryNotFoundError(
                "Cannot find the requested files in the disk cache and outgoing traffic has been disabled. To enable"
                " hf.co look-ups and downloads online, set 'local_files_only' to False."
            )
        elif isinstance(head_call_error, RepositoryNotFoundError) or isinstance(head_call_error, GatedRepoError):
            # Repo not found => let's raise the actual error
            raise head_call_error
        else:
            # Otherwise: most likely a connection issue or Hub downtime => let's warn the user
            raise LocalEntryNotFoundError(
                "An error happened while trying to locate the file on the Hub and we cannot find the requested files"
                " in the local cache. Please check your connection and try again or make sure your Internet connection"
                " is on."
            ) from head_call_error

    # From now on, etag and commit_hash are not None.
    assert etag is not None, "etag must have been retrieved from server"
    assert commit_hash is not None, "commit_hash must have been retrieved from server"
    blob_path = os.path.join(storage_folder, "blobs", etag)
    pointer_path = _get_pointer_path(storage_folder, commit_hash, relative_filename)

    os.makedirs(os.path.dirname(blob_path), exist_ok=True)
    os.makedirs(os.path.dirname(pointer_path), exist_ok=True)
    # if passed revision is not identical to commit_hash
    # then revision has to be a branch name or tag name.
    # In that case store a ref.
    _cache_commit_hash_for_specific_revision(storage_folder, revision, commit_hash)

    if os.path.exists(pointer_path) and not force_download:
        if local_dir is not None:
            return _to_local_dir(pointer_path, local_dir, relative_filename, use_symlinks=local_dir_use_symlinks)
        return pointer_path

    if os.path.exists(blob_path) and not force_download:
        # we have the blob already, but not the pointer
        if local_dir is not None:  # to local dir
            return _to_local_dir(blob_path, local_dir, relative_filename, use_symlinks=local_dir_use_symlinks)
        else:  # or in snapshot cache
            _create_symlink(blob_path, pointer_path, new_blob=False)
            return pointer_path

    # Prevent parallel downloads of the same file with a lock.
    # etag could be duplicated across repos,
    lock_path = os.path.join(locks_dir, repo_folder_name(repo_id=repo_id, repo_type=repo_type), f"{etag}.lock")

    # Some Windows versions do not allow for paths longer than 255 characters.
    # In this case, we must specify it is an extended path by using the "\\?\" prefix.
    if os.name == "nt" and len(os.path.abspath(lock_path)) > 255:
        lock_path = "\\\\?\\" + os.path.abspath(lock_path)

    if os.name == "nt" and len(os.path.abspath(blob_path)) > 255:
        blob_path = "\\\\?\\" + os.path.abspath(blob_path)

    Path(lock_path).parent.mkdir(parents=True, exist_ok=True)
    with FileLock(lock_path):
        # If the download just completed while the lock was activated.
        if os.path.exists(pointer_path) and not force_download:
            # Even if returning early like here, the lock will be released.
            return pointer_path

        if resume_download:
            incomplete_path = blob_path + ".incomplete"

            @contextmanager
            def _resumable_file_manager() -> Generator[io.BufferedWriter, None, None]:
                with open(incomplete_path, "ab") as f:
                    yield f

            temp_file_manager = _resumable_file_manager
            if os.path.exists(incomplete_path):
                resume_size = os.stat(incomplete_path).st_size
            else:
                resume_size = 0
        else:
            temp_file_manager = partial(  # type: ignore
                tempfile.NamedTemporaryFile, mode="wb", dir=cache_dir, delete=False
            )
            resume_size = 0

        # Download to temporary file, then copy to cache dir once finished.
        # Otherwise you get corrupt cache entries if the download gets interrupted.
        with temp_file_manager() as temp_file:
            logger.info("downloading %s to %s", url, temp_file.name)

            if expected_size is not None:  # might be None if HTTP header not set correctly
                # Check tmp path
                _check_disk_space(expected_size, os.path.dirname(temp_file.name))

                # Check destination
                _check_disk_space(expected_size, os.path.dirname(blob_path))
                if local_dir is not None:
                    _check_disk_space(expected_size, local_dir)

            http_get(
                url_to_download,
                temp_file,
                proxies=proxies,
                resume_size=resume_size,
                headers=headers,
                expected_size=expected_size,
            )

        if local_dir is None:
            logger.debug(f"Storing {url} in cache at {blob_path}")
            _chmod_and_replace(temp_file.name, blob_path)
            _create_symlink(blob_path, pointer_path, new_blob=True)
        else:
            local_dir_filepath = os.path.join(local_dir, relative_filename)
            os.makedirs(os.path.dirname(local_dir_filepath), exist_ok=True)

            # If "auto" (default) copy-paste small files to ease manual editing but symlink big files to save disk
            # In both cases, blob file is cached.
            is_big_file = os.stat(temp_file.name).st_size > constants.HF_HUB_LOCAL_DIR_AUTO_SYMLINK_THRESHOLD
            if local_dir_use_symlinks is True or (local_dir_use_symlinks == "auto" and is_big_file):
                logger.debug(f"Storing {url} in cache at {blob_path}")
                _chmod_and_replace(temp_file.name, blob_path)
                logger.debug("Create symlink to local dir")
                _create_symlink(blob_path, local_dir_filepath, new_blob=False)
            elif local_dir_use_symlinks == "auto" and not is_big_file:
                logger.debug(f"Storing {url} in cache at {blob_path}")
                _chmod_and_replace(temp_file.name, blob_path)
                logger.debug("Duplicate in local dir (small file and use_symlink set to 'auto')")
                shutil.copyfile(blob_path, local_dir_filepath)
            else:
                logger.debug(f"Storing {url} in local_dir at {local_dir_filepath} (not cached).")
                _chmod_and_replace(temp_file.name, local_dir_filepath)
            pointer_path = local_dir_filepath  # for return value

    return pointer_path


@validate_hf_hub_args
def try_to_load_from_cache(
    repo_id: str,
    filename: str,
    cache_dir: Union[str, Path, None] = None,
    revision: Optional[str] = None,
    repo_type: Optional[str] = None,
) -> Union[str, _CACHED_NO_EXIST_T, None]:
    """
    Explores the cache to return the latest cached file for a given revision if found.

    This function will not raise any exception if the file in not cached.

    Args:
        cache_dir (`str` or `os.PathLike`):
            The folder where the cached files lie.
        repo_id (`str`):
            The ID of the repo on huggingface.co.
        filename (`str`):
            The filename to look for inside `repo_id`.
        revision (`str`, *optional*):
            The specific model version to use. Will default to `"main"` if it's not provided and no `commit_hash` is
            provided either.
        repo_type (`str`, *optional*):
            The type of the repository. Will default to `"model"`.

    Returns:
        `Optional[str]` or `_CACHED_NO_EXIST`:
            Will return `None` if the file was not cached. Otherwise:
            - The exact path to the cached file if it's found in the cache
            - A special value `_CACHED_NO_EXIST` if the file does not exist at the given commit hash and this fact was
              cached.

    Example:

    ```python
    from huggingface_hub import try_to_load_from_cache, _CACHED_NO_EXIST

    filepath = try_to_load_from_cache()
    if isinstance(filepath, str):
        # file exists and is cached
        ...
    elif filepath is _CACHED_NO_EXIST:
        # non-existence of file is cached
        ...
    else:
        # file is not cached
        ...
    ```
    """
    if revision is None:
        revision = "main"
    if repo_type is None:
        repo_type = "model"
    if repo_type not in REPO_TYPES:
        raise ValueError(f"Invalid repo type: {repo_type}. Accepted repo types are: {str(REPO_TYPES)}")
    if cache_dir is None:
        cache_dir = HF_HUB_CACHE

    object_id = repo_id.replace("/", "--")
    repo_cache = os.path.join(cache_dir, f"{repo_type}s--{object_id}")
    if not os.path.isdir(repo_cache):
        # No cache for this model
        return None

    refs_dir = os.path.join(repo_cache, "refs")
    snapshots_dir = os.path.join(repo_cache, "snapshots")
    no_exist_dir = os.path.join(repo_cache, ".no_exist")

    # Resolve refs (for instance to convert main to the associated commit sha)
    if os.path.isdir(refs_dir):
        revision_file = os.path.join(refs_dir, revision)
        if os.path.isfile(revision_file):
            with open(revision_file) as f:
                revision = f.read()

    # Check if file is cached as "no_exist"
    if os.path.isfile(os.path.join(no_exist_dir, revision, filename)):
        return _CACHED_NO_EXIST

    # Check if revision folder exists
    if not os.path.exists(snapshots_dir):
        return None
    cached_shas = os.listdir(snapshots_dir)
    if revision not in cached_shas:
        # No cache for this revision and we won't try to return a random revision
        return None

    # Check if file exists in cache
    cached_file = os.path.join(snapshots_dir, revision, filename)
    return cached_file if os.path.isfile(cached_file) else None


@validate_hf_hub_args
def get_hf_file_metadata(
    url: str,
    token: Union[bool, str, None] = None,
    proxies: Optional[Dict] = None,
    timeout: Optional[float] = DEFAULT_REQUEST_TIMEOUT,
) -> HfFileMetadata:
    """Fetch metadata of a file versioned on the Hub for a given url.

    Args:
        url (`str`):
            File url, for example returned by [`hf_hub_url`].
        token (`str` or `bool`, *optional*):
            A token to be used for the download.
                - If `True`, the token is read from the HuggingFace config
                  folder.
                - If `False` or `None`, no token is provided.
                - If a string, it's used as the authentication token.
        proxies (`dict`, *optional*):
            Dictionary mapping protocol to the URL of the proxy passed to
            `requests.request`.
        timeout (`float`, *optional*, defaults to 10):
            How many seconds to wait for the server to send metadata before giving up.

    Returns:
        A [`HfFileMetadata`] object containing metadata such as location, etag, size and
        commit_hash.
    """
    headers = build_hf_headers(token=token)
    headers["Accept-Encoding"] = "identity"  # prevent any compression => we want to know the real size of the file

    # Retrieve metadata
    r = _request_wrapper(
        method="HEAD",
        url=url,
        headers=headers,
        allow_redirects=False,
        follow_relative_redirects=True,
        proxies=proxies,
        timeout=timeout,
    )
    hf_raise_for_status(r)

    # Return
    return HfFileMetadata(
        commit_hash=r.headers.get(HUGGINGFACE_HEADER_X_REPO_COMMIT),
        # We favor a custom header indicating the etag of the linked resource, and
        # we fallback to the regular etag header.
        etag=_normalize_etag(r.headers.get(HUGGINGFACE_HEADER_X_LINKED_ETAG) or r.headers.get("ETag")),
        # Either from response headers (if redirected) or defaults to request url
        # Do not use directly `url`, as `_request_wrapper` might have followed relative
        # redirects.
        location=r.headers.get("Location") or r.request.url,  # type: ignore
        size=_int_or_none(r.headers.get(HUGGINGFACE_HEADER_X_LINKED_SIZE) or r.headers.get("Content-Length")),
    )


def _int_or_none(value: Optional[str]) -> Optional[int]:
    try:
        return int(value)  # type: ignore
    except (TypeError, ValueError):
        return None


def _chmod_and_replace(src: str, dst: str) -> None:
    """Set correct permission before moving a blob from tmp directory to cache dir.

    Do not take into account the `umask` from the process as there is no convenient way
    to get it that is thread-safe.

    See:
    - About umask: https://docs.python.org/3/library/os.html#os.umask
    - Thread-safety: https://stackoverflow.com/a/70343066
    - About solution: https://github.com/huggingface/huggingface_hub/pull/1220#issuecomment-1326211591
    - Fix issue: https://github.com/huggingface/huggingface_hub/issues/1141
    - Fix issue: https://github.com/huggingface/huggingface_hub/issues/1215
    """
    # Get umask by creating a temporary file in the cached repo folder.
    tmp_file = Path(dst).parent.parent / f"tmp_{uuid.uuid4()}"
    try:
        tmp_file.touch()
        cache_dir_mode = Path(tmp_file).stat().st_mode
        os.chmod(src, stat.S_IMODE(cache_dir_mode))
    finally:
        tmp_file.unlink()

    shutil.move(src, dst)


def _get_pointer_path(storage_folder: str, revision: str, relative_filename: str) -> str:
    # Using `os.path.abspath` instead of `Path.resolve()` to avoid resolving symlinks
    snapshot_path = os.path.join(storage_folder, "snapshots")
    pointer_path = os.path.join(snapshot_path, revision, relative_filename)
    if Path(os.path.abspath(snapshot_path)) not in Path(os.path.abspath(pointer_path)).parents:
        raise ValueError(
            "Invalid pointer path: cannot create pointer path in snapshot folder if"
            f" `storage_folder='{storage_folder}'`, `revision='{revision}'` and"
            f" `relative_filename='{relative_filename}'`."
        )
    return pointer_path


def _to_local_dir(
    path: str, local_dir: str, relative_filename: str, use_symlinks: Union[bool, Literal["auto"]]
) -> str:
    """Place a file in a local dir (different than cache_dir).

    Either symlink to blob file in cache or duplicate file depending on `use_symlinks` and file size.
    """
    # Using `os.path.abspath` instead of `Path.resolve()` to avoid resolving symlinks
    local_dir_filepath = os.path.join(local_dir, relative_filename)
    if Path(os.path.abspath(local_dir)) not in Path(os.path.abspath(local_dir_filepath)).parents:
        raise ValueError(
            f"Cannot copy file '{relative_filename}' to local dir '{local_dir}': file would not be in the local"
            " directory."
        )

    os.makedirs(os.path.dirname(local_dir_filepath), exist_ok=True)
    real_blob_path = os.path.realpath(path)

    # If "auto" (default) copy-paste small files to ease manual editing but symlink big files to save disk
    if use_symlinks == "auto":
        use_symlinks = os.stat(real_blob_path).st_size > constants.HF_HUB_LOCAL_DIR_AUTO_SYMLINK_THRESHOLD

    if use_symlinks:
        _create_symlink(real_blob_path, local_dir_filepath, new_blob=False)
    else:
        shutil.copyfile(real_blob_path, local_dir_filepath)
    return local_dir_filepath<|MERGE_RESOLUTION|>--- conflicted
+++ resolved
@@ -526,13 +526,14 @@
                 ) from e
             return
         new_resume_size = resume_size
-<<<<<<< HEAD
         try:
-            for chunk in r.iter_content(chunk_size=DOWNLOAD_CHUNK_SIZE):
+            for chunk in r.iter_content(chunk_size=10 * 1024 * 1024):
                 if chunk:  # filter out keep-alive new chunks
                     progress.update(len(chunk))
                     temp_file.write(chunk)
                     new_resume_size += len(chunk)
+                    # Some data has been downloaded from the server so we reset the number of retries.
+                    _nb_retries = 5
         except (requests.ConnectionError, requests.ReadTimeout) as e:
             # If ConnectionError (SSLError) or ReadTimeout happen while streaming data from the server, it is most likely
             # a transient error (network outage?). We log a warning message and try to resume the download a few times
@@ -552,42 +553,6 @@
                 expected_size=expected_size,
                 _nb_retries=_nb_retries - 1,
             )
-=======
-        for chunk in r.iter_content(chunk_size=10 * 1024 * 1024):
-            if chunk:  # filter out keep-alive new chunks
-                progress.update(len(chunk))
-                temp_file.write(chunk)
-                new_resume_size += len(chunk)
-                # Some data has been downloaded from the server so we reset the number of retries.
-                _nb_retries = 5
-    except (requests.ConnectionError, requests.ReadTimeout) as e:
-        # If ConnectionError (SSLError) or ReadTimeout happen while streaming data from the server, it is most likely
-        # a transient error (network outage?). We log a warning message and try to resume the download a few times
-        # before giving up. Tre retry mechanism is basic but should be enough in most cases.
-        if _nb_retries <= 0:
-            logger.warning("Error while downloading from %s: %s\nMax retries exceeded.", url, str(e))
-            raise
-        logger.warning("Error while downloading from %s: %s\nTrying to resume download...", url, str(e))
-        time.sleep(1)
-        reset_sessions()  # In case of SSLError it's best to reset the shared requests.Session objects
-        return http_get(
-            url=url,
-            temp_file=temp_file,
-            proxies=proxies,
-            resume_size=new_resume_size,
-            headers=initial_headers,
-            expected_size=expected_size,
-            _nb_retries=_nb_retries - 1,
-        )
-
-    if expected_size is not None and expected_size != temp_file.tell():
-        raise EnvironmentError(
-            f"Consistency check failed: file should be of size {expected_size} but has size"
-            f" {temp_file.tell()} ({displayed_name}).\nWe are sorry for the inconvenience. Please retry download and"
-            " pass `force_download=True, resume_download=False` as argument.\nIf the issue persists, please let us"
-            " know by opening an issue on https://github.com/huggingface/huggingface_hub."
-        )
->>>>>>> c7f2a916
 
         if expected_size is not None and expected_size != temp_file.tell():
             raise EnvironmentError(
