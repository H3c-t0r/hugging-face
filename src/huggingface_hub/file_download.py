import copy
import fnmatch
import io
import json
import os
import re
import shutil
import stat
import tempfile
import uuid
import warnings
from contextlib import contextmanager
from dataclasses import dataclass
from functools import partial
from hashlib import sha256
from pathlib import Path
from typing import Any, BinaryIO, Dict, Generator, Optional, Tuple, Union
from urllib.parse import quote, urlparse

import requests
from filelock import FileLock
from requests.exceptions import ConnectTimeout, ProxyError

from huggingface_hub import constants

from . import __version__  # noqa: F401 # for backward compatibility
from .constants import (
    DEFAULT_REVISION,
    HF_HUB_DISABLE_SYMLINKS_WARNING,
    HF_HUB_ENABLE_HF_TRANSFER,
    HUGGINGFACE_CO_URL_TEMPLATE,
    HUGGINGFACE_HEADER_X_LINKED_ETAG,
    HUGGINGFACE_HEADER_X_LINKED_SIZE,
    HUGGINGFACE_HEADER_X_REPO_COMMIT,
    HUGGINGFACE_HUB_CACHE,
    REPO_ID_SEPARATOR,
    REPO_TYPES,
    REPO_TYPES_URL_PREFIXES,
)
from .utils import (
    EntryNotFoundError,
    LocalEntryNotFoundError,
    SoftTemporaryDirectory,
    build_hf_headers,
    get_fastai_version,  # noqa: F401 # for backward compatibility
    get_fastcore_version,  # noqa: F401 # for backward compatibility
    get_graphviz_version,  # noqa: F401 # for backward compatibility
    get_jinja_version,  # noqa: F401 # for backward compatibility
    get_pydot_version,  # noqa: F401 # for backward compatibility
    get_tf_version,  # noqa: F401 # for backward compatibility
    get_torch_version,  # noqa: F401 # for backward compatibility
    hf_raise_for_status,
    http_backoff,
    is_fastai_available,  # noqa: F401 # for backward compatibility
    is_fastcore_available,  # noqa: F401 # for backward compatibility
    is_graphviz_available,  # noqa: F401 # for backward compatibility
    is_jinja_available,  # noqa: F401 # for backward compatibility
    is_pydot_available,  # noqa: F401 # for backward compatibility
    is_tf_available,  # noqa: F401 # for backward compatibility
    is_torch_available,  # noqa: F401 # for backward compatibility
    logging,
    tqdm,
    validate_hf_hub_args,
)
from .utils._headers import _http_user_agent
from .utils._runtime import _PY_VERSION  # noqa: F401 # for backward compatibility
from .utils._typing import HTTP_METHOD_T, Literal


logger = logging.get_logger(__name__)

# Regex to get filename from a "Content-Disposition" header for CDN-served files
HEADER_FILENAME_PATTERN = re.compile(r'filename="(?P<filename>.*?)";')


_are_symlinks_supported_in_dir: Dict[str, bool] = {}


def are_symlinks_supported(cache_dir: Union[str, Path, None] = None) -> bool:
    """Return whether the symlinks are supported on the machine.

    Since symlinks support can change depending on the mounted disk, we need to check
    on the precise cache folder. By default, the default HF cache directory is checked.

    Args:
        cache_dir (`str`, `Path`, *optional*):
            Path to the folder where cached files are stored.

    Returns: [bool] Whether symlinks are supported in the directory.
    """
    # Defaults to HF cache
    if cache_dir is None:
        cache_dir = HUGGINGFACE_HUB_CACHE
    cache_dir = str(Path(cache_dir).expanduser().resolve())  # make it unique

    # Check symlink compatibility only once (per cache directory) at first time use
    if cache_dir not in _are_symlinks_supported_in_dir:
        _are_symlinks_supported_in_dir[cache_dir] = True

        os.makedirs(cache_dir, exist_ok=True)
        with SoftTemporaryDirectory(dir=cache_dir) as tmpdir:
            src_path = Path(tmpdir) / "dummy_file_src"
            src_path.touch()
            dst_path = Path(tmpdir) / "dummy_file_dst"

            # Relative source path as in `_create_symlink``
            relative_src = os.path.relpath(src_path, start=os.path.dirname(dst_path))
            try:
                os.symlink(relative_src, dst_path)
            except OSError:
                # Likely running on Windows
                _are_symlinks_supported_in_dir[cache_dir] = False

                if not HF_HUB_DISABLE_SYMLINKS_WARNING:
                    message = (
                        "`huggingface_hub` cache-system uses symlinks by default to"
                        " efficiently store duplicated files but your machine does not"
                        f" support them in {cache_dir}. Caching files will still work"
                        " but in a degraded version that might require more space on"
                        " your disk. This warning can be disabled by setting the"
                        " `HF_HUB_DISABLE_SYMLINKS_WARNING` environment variable. For"
                        " more details, see"
                        " https://huggingface.co/docs/huggingface_hub/how-to-cache#limitations."
                    )
                    if os.name == "nt":
                        message += (
                            "\nTo support symlinks on Windows, you either need to"
                            " activate Developer Mode or to run Python as an"
                            " administrator. In order to see activate developer mode,"
                            " see this article:"
                            " https://docs.microsoft.com/en-us/windows/apps/get-started/enable-your-device-for-development"
                        )
                    warnings.warn(message)

    return _are_symlinks_supported_in_dir[cache_dir]


# Return value when trying to load a file from cache but the file does not exist in the distant repo.
_CACHED_NO_EXIST = object()
_CACHED_NO_EXIST_T = Any
REGEX_COMMIT_HASH = re.compile(r"^[0-9a-f]{40}$")


@dataclass(frozen=True)
class HfFileMetadata:
    """Data structure containing information about a file versioned on the Hub.

    Returned by [`get_hf_file_metadata`] based on a URL.

    Args:
        commit_hash (`str`, *optional*):
            The commit_hash related to the file.
        etag (`str`, *optional*):
            Etag of the file on the server.
        location (`str`):
            Location where to download the file. Can be a Hub url or not (CDN).
        size (`size`):
            Size of the file. In case of an LFS file, contains the size of the actual
            LFS file, not the pointer.
    """

    commit_hash: Optional[str]
    etag: Optional[str]
    location: str
    size: Optional[int]


@validate_hf_hub_args
def hf_hub_url(
    repo_id: str,
    filename: str,
    *,
    subfolder: Optional[str] = None,
    repo_type: Optional[str] = None,
    revision: Optional[str] = None,
) -> str:
    """Construct the URL of a file from the given information.

    The resolved address can either be a huggingface.co-hosted url, or a link to
    Cloudfront (a Content Delivery Network, or CDN) for large files which are
    more than a few MBs.

    Args:
        repo_id (`str`):
            A namespace (user or an organization) name and a repo name separated
            by a `/`.
        filename (`str`):
            The name of the file in the repo.
        subfolder (`str`, *optional*):
            An optional value corresponding to a folder inside the repo.
        repo_type (`str`, *optional*):
            Set to `"dataset"` or `"space"` if downloading from a dataset or space,
            `None` or `"model"` if downloading from a model. Default is `None`.
        revision (`str`, *optional*):
            An optional Git revision id which can be a branch name, a tag, or a
            commit hash.

    Example:

    ```python
    >>> from huggingface_hub import hf_hub_url

    >>> hf_hub_url(
    ...     repo_id="julien-c/EsperBERTo-small", filename="pytorch_model.bin"
    ... )
    'https://huggingface.co/julien-c/EsperBERTo-small/resolve/main/pytorch_model.bin'
    ```

    <Tip>

    Notes:

        Cloudfront is replicated over the globe so downloads are way faster for
        the end user (and it also lowers our bandwidth costs).

        Cloudfront aggressively caches files by default (default TTL is 24
        hours), however this is not an issue here because we implement a
        git-based versioning system on huggingface.co, which means that we store
        the files on S3/Cloudfront in a content-addressable way (i.e., the file
        name is its hash). Using content-addressable filenames means cache can't
        ever be stale.

        In terms of client-side caching from this library, we base our caching
        on the objects' entity tag (`ETag`), which is an identifier of a
        specific version of a resource [1]_. An object's ETag is: its git-sha1
        if stored in git, or its sha256 if stored in git-lfs.

    </Tip>

    References:

    -  [1] https://developer.mozilla.org/en-US/docs/Web/HTTP/Headers/ETag
    """
    if subfolder == "":
        subfolder = None
    if subfolder is not None:
        filename = f"{subfolder}/{filename}"

    if repo_type not in REPO_TYPES:
        raise ValueError("Invalid repo type")

    if repo_type in REPO_TYPES_URL_PREFIXES:
        repo_id = REPO_TYPES_URL_PREFIXES[repo_type] + repo_id

    if revision is None:
        revision = DEFAULT_REVISION
    return HUGGINGFACE_CO_URL_TEMPLATE.format(
        repo_id=repo_id,
        revision=quote(revision, safe=""),
        filename=quote(filename),
    )


def url_to_filename(url: str, etag: Optional[str] = None) -> str:
    """Generate a local filename from a url.

    Convert `url` into a hashed filename in a reproducible way. If `etag` is
    specified, append its hash to the url's, delimited by a period. If the url
    ends with .h5 (Keras HDF5 weights) adds '.h5' to the name so that TF 2.0 can
    identify it as a HDF5 file (see
    https://github.com/tensorflow/tensorflow/blob/00fad90125b18b80fe054de1055770cfb8fe4ba3/tensorflow/python/keras/engine/network.py#L1380)

    Args:
        url (`str`):
            The address to the file.
        etag (`str`, *optional*):
            The ETag of the file.

    Returns:
        The generated filename.
    """
    url_bytes = url.encode("utf-8")
    filename = sha256(url_bytes).hexdigest()

    if etag:
        etag_bytes = etag.encode("utf-8")
        filename += "." + sha256(etag_bytes).hexdigest()

    if url.endswith(".h5"):
        filename += ".h5"

    return filename


def filename_to_url(
    filename,
    cache_dir: Optional[str] = None,
    legacy_cache_layout: bool = False,
) -> Tuple[str, str]:
    """
    Return the url and etag (which may be `None`) stored for `filename`. Raise
    `EnvironmentError` if `filename` or its stored metadata do not exist.

    Args:
        filename (`str`):
            The name of the file
        cache_dir (`str`, *optional*):
            The cache directory to use instead of the default one.
        legacy_cache_layout (`bool`, *optional*, defaults to `False`):
            If `True`, uses the legacy file cache layout i.e. just call `hf_hub_url`
            then `cached_download`. This is deprecated as the new cache layout is
            more powerful.
    """
    if not legacy_cache_layout:
        warnings.warn(
            "`filename_to_url` uses the legacy way cache file layout",
            FutureWarning,
        )

    if cache_dir is None:
        cache_dir = HUGGINGFACE_HUB_CACHE
    if isinstance(cache_dir, Path):
        cache_dir = str(cache_dir)

    cache_path = os.path.join(cache_dir, filename)
    if not os.path.exists(cache_path):
        raise EnvironmentError(f"file {cache_path} not found")

    meta_path = cache_path + ".json"
    if not os.path.exists(meta_path):
        raise EnvironmentError(f"file {meta_path} not found")

    with open(meta_path, encoding="utf-8") as meta_file:
        metadata = json.load(meta_file)
    url = metadata["url"]
    etag = metadata["etag"]

    return url, etag


def http_user_agent(
    *,
    library_name: Optional[str] = None,
    library_version: Optional[str] = None,
    user_agent: Union[Dict, str, None] = None,
) -> str:
    """Deprecated in favor of [`build_hf_headers`]."""
    return _http_user_agent(
        library_name=library_name,
        library_version=library_version,
        user_agent=user_agent,
    )


class OfflineModeIsEnabled(ConnectionError):
    pass


def _raise_if_offline_mode_is_enabled(msg: Optional[str] = None):
    """Raise a OfflineModeIsEnabled error (subclass of ConnectionError) if
    HF_HUB_OFFLINE is True."""
    if constants.HF_HUB_OFFLINE:
        raise OfflineModeIsEnabled(
            "Offline mode is enabled." if msg is None else "Offline mode is enabled. " + str(msg)
        )


def _request_wrapper(
    method: HTTP_METHOD_T,
    url: str,
    *,
    max_retries: int = 0,
    base_wait_time: float = 0.5,
    max_wait_time: float = 2,
    timeout: float = 10.0,
    follow_relative_redirects: bool = False,
    **params,
) -> requests.Response:
    """Wrapper around requests methods to add several features.

    What it does:
    1. Ensure offline mode is disabled (env variable `HF_HUB_OFFLINE` not set to 1).
       If enabled, a `OfflineModeIsEnabled` exception is raised.
    2. Follow relative redirections if `follow_relative_redirects=True` even when
       `allow_redirection` kwarg is set to False.
    3. Retry in case request fails with a `ConnectTimeout`, with exponential backoff.

    Args:
        method (`str`):
            HTTP method, such as 'GET' or 'HEAD'.
        url (`str`):
            The URL of the resource to fetch.
        max_retries (`int`, *optional*, defaults to `0`):
            Maximum number of retries, defaults to 0 (no retries).
        base_wait_time (`float`, *optional*, defaults to `0.5`):
            Duration (in seconds) to wait before retrying the first time.
            Wait time between retries then grows exponentially, capped by
            `max_wait_time`.
        max_wait_time (`float`, *optional*, defaults to `2`):
            Maximum amount of time between two retries, in seconds.
        timeout (`float`, *optional*, defaults to `10`):
            How many seconds to wait for the server to send data before
            giving up which is passed to `requests.request`.
        follow_relative_redirects (`bool`, *optional*, defaults to `False`)
            If True, relative redirection (redirection to the same site) will be
            resolved even when `allow_redirection` kwarg is set to False. Useful when we
            want to follow a redirection to a renamed repository without following
            redirection to a CDN.
        **params (`dict`, *optional*):
            Params to pass to `requests.request`.
    """
    # 1. Check online mode
    _raise_if_offline_mode_is_enabled(f"Tried to reach {url}")

    # 2. Force relative redirection
    if follow_relative_redirects:
        response = _request_wrapper(
            method=method,
            url=url,
            max_retries=max_retries,
            base_wait_time=base_wait_time,
            max_wait_time=max_wait_time,
            timeout=timeout,
            follow_relative_redirects=False,
            **params,
        )

        # If redirection, we redirect only relative paths.
        # This is useful in case of a renamed repository.
        if 300 <= response.status_code <= 399:
            parsed_target = urlparse(response.headers["Location"])
            if parsed_target.netloc == "":
                # This means it is a relative 'location' headers, as allowed by RFC 7231.
                # (e.g. '/path/to/resource' instead of 'http://domain.tld/path/to/resource')
                # We want to follow this relative redirect !
                #
                # Highly inspired by `resolve_redirects` from requests library.
                # See https://github.com/psf/requests/blob/main/requests/sessions.py#L159
                return _request_wrapper(
                    method=method,
                    url=urlparse(url)._replace(path=parsed_target.path).geturl(),
                    max_retries=max_retries,
                    base_wait_time=base_wait_time,
                    max_wait_time=max_wait_time,
                    timeout=timeout,
                    follow_relative_redirects=True,  # resolve recursively
                    **params,
                )
        return response

    # 3. Exponential backoff
    return http_backoff(
        method=method,
        url=url,
        max_retries=max_retries,
        base_wait_time=base_wait_time,
        max_wait_time=max_wait_time,
        retry_on_exceptions=(ConnectTimeout, ProxyError),
        retry_on_status_codes=(),
        timeout=timeout,
        **params,
    )


def _request_with_retry(*args, **kwargs) -> requests.Response:
    """Deprecated method. Please use `_request_wrapper` instead.

    Alias to keep backward compatibility (used in Transformers).
    """
    return _request_wrapper(*args, **kwargs)


def http_get(
    url: str,
    temp_file: BinaryIO,
    *,
    proxies=None,
    resume_size=0,
    headers: Optional[Dict[str, str]] = None,
    timeout=10.0,
    max_retries=0,
):
    """
    Download a remote file. Do not gobble up errors, and will return errors tailored to the Hugging Face Hub.
    """
    if not resume_size:
        if HF_HUB_ENABLE_HF_TRANSFER:
            try:
                # Download file using an external Rust-based package. Download is faster
                # (~2x speed-up) but support less features (no progress bars).
                from hf_transfer import download

                logger.debug(f"Download {url} using HF_TRANSFER.")
                max_files = 100
                chunk_size = 10 * 1024 * 1024  # 10 MB
                download(url, temp_file.name, max_files, chunk_size)
                return
            except ImportError:
                raise ValueError(
                    "Fast download using 'hf_transfer' is enabled"
                    " (HF_HUB_ENABLE_HF_TRANSFER=1) but 'hf_transfer' package is not"
                    " available in your environment. Try `pip install hf_transfer`."
                )
            except Exception as e:
                raise RuntimeError(
                    "An error occurred while downloading using `hf_transfer`. Consider"
                    " disabling HF_HUB_ENABLE_HF_TRANSFER for better error handling."
                ) from e

    headers = copy.deepcopy(headers) or {}
    if resume_size > 0:
        headers["Range"] = "bytes=%d-" % (resume_size,)

    r = _request_wrapper(
        method="GET",
        url=url,
        stream=True,
        proxies=proxies,
        headers=headers,
        timeout=timeout,
        max_retries=max_retries,
    )
    hf_raise_for_status(r)
    content_length = r.headers.get("Content-Length")
    total = resume_size + int(content_length) if content_length is not None else None

    displayed_name = url
    content_disposition = r.headers.get("Content-Disposition")
    if content_disposition is not None:
        match = HEADER_FILENAME_PATTERN.search(content_disposition)
        if match is not None:
            # Means file is on CDN
            displayed_name = match.groupdict()["filename"]

    # Truncate filename if too long to display
    if len(displayed_name) > 22:
        displayed_name = f"(…){displayed_name[-20:]}"

    progress = tqdm(
        unit="B",
        unit_scale=True,
        total=total,
        initial=resume_size,
        desc=f"Downloading {displayed_name}",
        disable=bool(logger.getEffectiveLevel() == logging.NOTSET),
    )
    for chunk in r.iter_content(chunk_size=10 * 1024 * 1024):
        if chunk:  # filter out keep-alive new chunks
            progress.update(len(chunk))
            temp_file.write(chunk)

    if total is not None and total != temp_file.tell():
        raise EnvironmentError(
            f"Consistency check failed: file should be of size {total} but has size"
            f" {temp_file.tell()} ({displayed_name}).\nWe are sorry for the inconvenience. Please retry download and"
            " pass `force_download=True, resume_download=False` as argument.\nIf the issue persists, please let us"
            " know by opening an issue on https://github.com/huggingface/huggingface_hub."
        )

    progress.close()


@validate_hf_hub_args
def cached_download(
    url: str,
    *,
    library_name: Optional[str] = None,
    library_version: Optional[str] = None,
    cache_dir: Union[str, Path, None] = None,
    user_agent: Union[Dict, str, None] = None,
    force_download: bool = False,
    force_filename: Optional[str] = None,
    proxies: Optional[Dict] = None,
    etag_timeout: float = 10,
    resume_download: bool = False,
    token: Union[bool, str, None] = None,
    local_files_only: bool = False,
    legacy_cache_layout: bool = False,
) -> str:
    """
    Download from a given URL and cache it if it's not already present in the
    local cache.

    Given a URL, this function looks for the corresponding file in the local
    cache. If it's not there, download it. Then return the path to the cached
    file.

    Will raise errors tailored to the Hugging Face Hub.

    Args:
        url (`str`):
            The path to the file to be downloaded.
        library_name (`str`, *optional*):
            The name of the library to which the object corresponds.
        library_version (`str`, *optional*):
            The version of the library.
        cache_dir (`str`, `Path`, *optional*):
            Path to the folder where cached files are stored.
        user_agent (`dict`, `str`, *optional*):
            The user-agent info in the form of a dictionary or a string.
        force_download (`bool`, *optional*, defaults to `False`):
            Whether the file should be downloaded even if it already exists in
            the local cache.
        force_filename (`str`, *optional*):
            Use this name instead of a generated file name.
        proxies (`dict`, *optional*):
            Dictionary mapping protocol to the URL of the proxy passed to
            `requests.request`.
        etag_timeout (`float`, *optional* defaults to `10`):
            When fetching ETag, how many seconds to wait for the server to send
            data before giving up which is passed to `requests.request`.
        resume_download (`bool`, *optional*, defaults to `False`):
            If `True`, resume a previously interrupted download.
        token (`bool`, `str`, *optional*):
            A token to be used for the download.
                - If `True`, the token is read from the HuggingFace config
                  folder.
                - If a string, it's used as the authentication token.
        local_files_only (`bool`, *optional*, defaults to `False`):
            If `True`, avoid downloading the file and return the path to the
            local cached file if it exists.
        legacy_cache_layout (`bool`, *optional*, defaults to `False`):
            Set this parameter to `True` to mention that you'd like to continue
            the old cache layout. Putting this to `True` manually will not raise
            any warning when using `cached_download`. We recommend using
            `hf_hub_download` to take advantage of the new cache.

    Returns:
        Local path (string) of file or if networking is off, last version of
        file cached on disk.

    <Tip>

    Raises the following errors:

        - [`EnvironmentError`](https://docs.python.org/3/library/exceptions.html#EnvironmentError)
          if `token=True` and the token cannot be found.
        - [`OSError`](https://docs.python.org/3/library/exceptions.html#OSError)
          if ETag cannot be determined.
        - [`ValueError`](https://docs.python.org/3/library/exceptions.html#ValueError)
          if some parameter value is invalid
        - [`~utils.RepositoryNotFoundError`]
          If the repository to download from cannot be found. This may be because it doesn't exist,
          or because it is set to `private` and you do not have access.
        - [`~utils.RevisionNotFoundError`]
          If the revision to download from cannot be found.
        - [`~utils.EntryNotFoundError`]
          If the file to download cannot be found.
        - [`~utils.LocalEntryNotFoundError`]
          If network is disabled or unavailable and file is not found in cache.

    </Tip>
    """
    if not legacy_cache_layout:
        warnings.warn(
            (
                "`cached_download` is the legacy way to download files from the HF hub,"
                " please consider upgrading to `hf_hub_download`"
            ),
            FutureWarning,
        )

    if cache_dir is None:
        cache_dir = HUGGINGFACE_HUB_CACHE
    if isinstance(cache_dir, Path):
        cache_dir = str(cache_dir)

    os.makedirs(cache_dir, exist_ok=True)

    headers = build_hf_headers(
        token=token,
        library_name=library_name,
        library_version=library_version,
        user_agent=user_agent,
    )

    url_to_download = url
    etag = None
    if not local_files_only:
        try:
            r = _request_wrapper(
                method="HEAD",
                url=url,
                headers=headers,
                allow_redirects=False,
                follow_relative_redirects=True,
                proxies=proxies,
                timeout=etag_timeout,
            )
            hf_raise_for_status(r)
            etag = r.headers.get(HUGGINGFACE_HEADER_X_LINKED_ETAG) or r.headers.get("ETag")
            # We favor a custom header indicating the etag of the linked resource, and
            # we fallback to the regular etag header.
            # If we don't have any of those, raise an error.
            if etag is None:
                raise OSError(
                    "Distant resource does not have an ETag, we won't be able to reliably ensure reproducibility."
                )
            # In case of a redirect, save an extra redirect on the request.get call,
            # and ensure we download the exact atomic version even if it changed
            # between the HEAD and the GET (unlikely, but hey).
            # Useful for lfs blobs that are stored on a CDN.
            if 300 <= r.status_code <= 399:
                url_to_download = r.headers["Location"]
                headers.pop("authorization", None)
        except (requests.exceptions.SSLError, requests.exceptions.ProxyError):
            # Actually raise for those subclasses of ConnectionError
            raise
        except (
            requests.exceptions.ConnectionError,
            requests.exceptions.Timeout,
            OfflineModeIsEnabled,
        ):
            # Otherwise, our Internet connection is down.
            # etag is None
            pass

    filename = force_filename if force_filename is not None else url_to_filename(url, etag)

    # get cache path to put the file
    cache_path = os.path.join(cache_dir, filename)

    # etag is None == we don't have a connection or we passed local_files_only.
    # try to get the last downloaded one
    if etag is None:
        if os.path.exists(cache_path) and not force_download:
            return cache_path
        else:
            matching_files = [
                file
                for file in fnmatch.filter(os.listdir(cache_dir), filename.split(".")[0] + ".*")
                if not file.endswith(".json") and not file.endswith(".lock")
            ]
            if len(matching_files) > 0 and not force_download and force_filename is None:
                return os.path.join(cache_dir, matching_files[-1])
            else:
                # If files cannot be found and local_files_only=True,
                # the models might've been found if local_files_only=False
                # Notify the user about that
                if local_files_only:
                    raise LocalEntryNotFoundError(
                        "Cannot find the requested files in the cached path and"
                        " outgoing traffic has been disabled. To enable model look-ups"
                        " and downloads online, set 'local_files_only' to False."
                    )
                else:
                    raise LocalEntryNotFoundError(
                        "Connection error, and we cannot find the requested files in"
                        " the cached path. Please try again or make sure your Internet"
                        " connection is on."
                    )

    # From now on, etag is not None.
    if os.path.exists(cache_path) and not force_download:
        return cache_path

    # Prevent parallel downloads of the same file with a lock.
    lock_path = cache_path + ".lock"

    # Some Windows versions do not allow for paths longer than 255 characters.
    # In this case, we must specify it is an extended path by using the "\\?\" prefix.
    if os.name == "nt" and len(os.path.abspath(lock_path)) > 255:
        lock_path = "\\\\?\\" + os.path.abspath(lock_path)

    if os.name == "nt" and len(os.path.abspath(cache_path)) > 255:
        cache_path = "\\\\?\\" + os.path.abspath(cache_path)

    with FileLock(lock_path):
        # If the download just completed while the lock was activated.
        if os.path.exists(cache_path) and not force_download:
            # Even if returning early like here, the lock will be released.
            return cache_path

        if resume_download:
            incomplete_path = cache_path + ".incomplete"

            @contextmanager
            def _resumable_file_manager() -> Generator[io.BufferedWriter, None, None]:
                with open(incomplete_path, "ab") as f:
                    yield f

            temp_file_manager = _resumable_file_manager
            if os.path.exists(incomplete_path):
                resume_size = os.stat(incomplete_path).st_size
            else:
                resume_size = 0
        else:
            temp_file_manager = partial(  # type: ignore
                tempfile.NamedTemporaryFile, mode="wb", dir=cache_dir, delete=False
            )
            resume_size = 0

        # Download to temporary file, then copy to cache dir once finished.
        # Otherwise you get corrupt cache entries if the download gets interrupted.
        with temp_file_manager() as temp_file:
            logger.info("downloading %s to %s", url, temp_file.name)

            http_get(
                url_to_download,
                temp_file,
                proxies=proxies,
                resume_size=resume_size,
                headers=headers,
            )

        logger.info("storing %s in cache at %s", url, cache_path)
        _chmod_and_replace(temp_file.name, cache_path)

        if force_filename is None:
            logger.info("creating metadata file for %s", cache_path)
            meta = {"url": url, "etag": etag}
            meta_path = cache_path + ".json"
            with open(meta_path, "w") as meta_file:
                json.dump(meta, meta_file)

    return cache_path


def _normalize_etag(etag: Optional[str]) -> Optional[str]:
    """Normalize ETag HTTP header, so it can be used to create nice filepaths.

    The HTTP spec allows two forms of ETag:
      ETag: W/"<etag_value>"
      ETag: "<etag_value>"

<<<<<<< HEAD
=======
    For now, we only expect the second form from the server, but we want to be future-proof so we support both. For
    more context, see `TestNormalizeEtag` tests and https://github.com/huggingface/huggingface_hub/pull/1428.

>>>>>>> 28da6283
    Args:
        etag (`str`, *optional*): HTTP header

    Returns:
        `str` or `None`: string that can be used as a nice directory name.
        Returns `None` if input is None.
    """
    if etag is None:
        return None
<<<<<<< HEAD
    return etag.lstrip('W/').strip('"')
=======
    return etag.lstrip("W/").strip('"')
>>>>>>> 28da6283


def _create_relative_symlink(src: str, dst: str, new_blob: bool = False) -> None:
    """Alias method used in `transformers` conversion script."""
    return _create_symlink(src=src, dst=dst, new_blob=new_blob)


def _create_symlink(src: str, dst: str, new_blob: bool = False) -> None:
    """Create a symbolic link named dst pointing to src.

    By default, it will try to create a symlink using a relative path. Relative paths have 2 advantages:
    - If the cache_folder is moved (example: back-up on a shared drive), relative paths within the cache folder will
      not brake.
    - Relative paths seems to be better handled on Windows. Issue was reported 3 times in less than a week when
      changing from relative to absolute paths. See https://github.com/huggingface/huggingface_hub/issues/1398,
      https://github.com/huggingface/diffusers/issues/2729 and https://github.com/huggingface/transformers/pull/22228.
      NOTE: The issue with absolute paths doesn't happen on admin mode.
    When creating a symlink from the cache to a local folder, it is possible that a relative path cannot be created.
    This happens when paths are not on the same volume. In that case, we use absolute paths.


    The result layout looks something like
        └── [ 128]  snapshots
            ├── [ 128]  2439f60ef33a0d46d85da5001d52aeda5b00ce9f
            │   ├── [  52]  README.md -> ../../../blobs/d7edf6bd2a681fb0175f7735299831ee1b22b812
            │   └── [  76]  pytorch_model.bin -> ../../../blobs/403450e234d65943a7dcf7e05a771ce3c92faa84dd07db4ac20f592037a1e4bd

    If symlinks cannot be created on this platform (most likely to be Windows), the workaround is to avoid symlinks by
    having the actual file in `dst`. If it is a new file (`new_blob=True`), we move it to `dst`. If it is not a new file
    (`new_blob=False`), we don't know if the blob file is already referenced elsewhere. To avoid breaking existing
    cache, the file is duplicated on the disk.

    In case symlinks are not supported, a warning message is displayed to the user once when loading `huggingface_hub`.
    The warning message can be disable with the `DISABLE_SYMLINKS_WARNING` environment variable.
    """
    try:
        os.remove(dst)
    except OSError:
        pass

    abs_src = os.path.abspath(os.path.expanduser(src))
    abs_dst = os.path.abspath(os.path.expanduser(dst))

    # Use relative_dst in priority
    try:
        relative_src = os.path.relpath(abs_src, os.path.dirname(abs_dst))
    except ValueError:
        # Raised on Windows if src and dst are not on the same volume. This is the case when creating a symlink to a
        # local_dir instead of within the cache directory.
        # See https://docs.python.org/3/library/os.path.html#os.path.relpath
        relative_src = None

    try:
        try:
            commonpath = os.path.commonpath([abs_src, abs_dst])
            _support_symlinks = are_symlinks_supported(os.path.dirname(commonpath))
        except ValueError:
            # Raised if src and dst are not on the same volume. Symlinks will still work on Linux/Macos.
            # See https://docs.python.org/3/library/os.path.html#os.path.commonpath
            _support_symlinks = os.name != "nt"
    except PermissionError:
        # Permission error means src and dst are not in the same volume (e.g. destination path has been provided
        # by the user via `local_dir`. Let's test symlink support there)
        _support_symlinks = are_symlinks_supported(os.path.dirname(abs_dst))

    if _support_symlinks:
        src_rel_or_abs = relative_src or abs_src
        logger.info(f"Creating pointer from {src_rel_or_abs} to {abs_dst}")
        try:
            os.symlink(src_rel_or_abs, abs_dst)
        except FileExistsError:
            if os.path.islink(abs_dst) and os.path.realpath(abs_dst) == os.path.realpath(abs_src):
                # `abs_dst` already exists and is a symlink to the `abs_src` blob. It is most likely that the file has
                # been cached twice concurrently (exactly between `os.remove` and `os.symlink`). Do nothing.
                pass
            else:
                # Very unlikely to happen. Means a file `dst` has been created exactly between `os.remove` and
                # `os.symlink` and is not a symlink to the `abs_src` blob file. Raise exception.
                raise
    elif new_blob:
        logger.info(f"Symlink not supported. Moving file from {abs_src} to {abs_dst}")
        shutil.move(src, dst)
    else:
        logger.info(f"Symlink not supported. Copying file from {abs_src} to {abs_dst}")
        shutil.copyfile(src, dst)


def _cache_commit_hash_for_specific_revision(storage_folder: str, revision: str, commit_hash: str) -> None:
    """Cache reference between a revision (tag, branch or truncated commit hash) and the corresponding commit hash.

    Does nothing if `revision` is already a proper `commit_hash` or reference is already cached.
    """
    if revision != commit_hash:
        ref_path = Path(storage_folder) / "refs" / revision
        ref_path.parent.mkdir(parents=True, exist_ok=True)
        if not ref_path.exists() or commit_hash != ref_path.read_text():
            # Update ref only if has been updated. Could cause useless error in case
            # repo is already cached and user doesn't have write access to cache folder.
            # See https://github.com/huggingface/huggingface_hub/issues/1216.
            ref_path.write_text(commit_hash)


@validate_hf_hub_args
def repo_folder_name(*, repo_id: str, repo_type: str) -> str:
    """Return a serialized version of a hf.co repo name and type, safe for disk storage
    as a single non-nested folder.

    Example: models--julien-c--EsperBERTo-small
    """
    # remove all `/` occurrences to correctly convert repo to directory name
    parts = [f"{repo_type}s", *repo_id.split("/")]
    return REPO_ID_SEPARATOR.join(parts)


@validate_hf_hub_args
def hf_hub_download(
    repo_id: str,
    filename: str,
    *,
    subfolder: Optional[str] = None,
    repo_type: Optional[str] = None,
    revision: Optional[str] = None,
    library_name: Optional[str] = None,
    library_version: Optional[str] = None,
    cache_dir: Union[str, Path, None] = None,
    local_dir: Union[str, Path, None] = None,
    local_dir_use_symlinks: Union[bool, Literal["auto"]] = "auto",
    user_agent: Union[Dict, str, None] = None,
    force_download: bool = False,
    force_filename: Optional[str] = None,
    proxies: Optional[Dict] = None,
    etag_timeout: float = 10,
    resume_download: bool = False,
    token: Union[bool, str, None] = None,
    local_files_only: bool = False,
    legacy_cache_layout: bool = False,
) -> str:
    """Download a given file if it's not already present in the local cache.

    The new cache file layout looks like this:
    - The cache directory contains one subfolder per repo_id (namespaced by repo type)
    - inside each repo folder:
        - refs is a list of the latest known revision => commit_hash pairs
        - blobs contains the actual file blobs (identified by their git-sha or sha256, depending on
          whether they're LFS files or not)
        - snapshots contains one subfolder per commit, each "commit" contains the subset of the files
          that have been resolved at that particular commit. Each filename is a symlink to the blob
          at that particular commit.

    If `local_dir` is provided, the file structure from the repo will be replicated in this location. You can configure
    how you want to move those files:
      - If `local_dir_use_symlinks="auto"` (default), files are downloaded and stored in the cache directory as blob
        files. Small files (<5MB) are duplicated in `local_dir` while a symlink is created for bigger files. The goal
        is to be able to manually edit and save small files without corrupting the cache while saving disk space for
        binary files. The 5MB threshold can be configured with the `HF_HUB_LOCAL_DIR_AUTO_SYMLINK_THRESHOLD`
        environment variable.
      - If `local_dir_use_symlinks=True`, files are downloaded, stored in the cache directory and symlinked in `local_dir`.
        This is optimal in term of disk usage but files must not be manually edited.
      - If `local_dir_use_symlinks=False` and the blob files exist in the cache directory, they are duplicated in the
        local dir. This means disk usage is not optimized.
      - Finally, if `local_dir_use_symlinks=False` and the blob files do not exist in the cache directory, then the
        files are downloaded and directly placed under `local_dir`. This means if you need to download them again later,
        they will be re-downloaded entirely.

    ```
    [  96]  .
    └── [ 160]  models--julien-c--EsperBERTo-small
        ├── [ 160]  blobs
        │   ├── [321M]  403450e234d65943a7dcf7e05a771ce3c92faa84dd07db4ac20f592037a1e4bd
        │   ├── [ 398]  7cb18dc9bafbfcf74629a4b760af1b160957a83e
        │   └── [1.4K]  d7edf6bd2a681fb0175f7735299831ee1b22b812
        ├── [  96]  refs
        │   └── [  40]  main
        └── [ 128]  snapshots
            ├── [ 128]  2439f60ef33a0d46d85da5001d52aeda5b00ce9f
            │   ├── [  52]  README.md -> ../../blobs/d7edf6bd2a681fb0175f7735299831ee1b22b812
            │   └── [  76]  pytorch_model.bin -> ../../blobs/403450e234d65943a7dcf7e05a771ce3c92faa84dd07db4ac20f592037a1e4bd
            └── [ 128]  bbc77c8132af1cc5cf678da3f1ddf2de43606d48
                ├── [  52]  README.md -> ../../blobs/7cb18dc9bafbfcf74629a4b760af1b160957a83e
                └── [  76]  pytorch_model.bin -> ../../blobs/403450e234d65943a7dcf7e05a771ce3c92faa84dd07db4ac20f592037a1e4bd
    ```

    Args:
        repo_id (`str`):
            A user or an organization name and a repo name separated by a `/`.
        filename (`str`):
            The name of the file in the repo.
        subfolder (`str`, *optional*):
            An optional value corresponding to a folder inside the model repo.
        repo_type (`str`, *optional*):
            Set to `"dataset"` or `"space"` if downloading from a dataset or space,
            `None` or `"model"` if downloading from a model. Default is `None`.
        revision (`str`, *optional*):
            An optional Git revision id which can be a branch name, a tag, or a
            commit hash.
        library_name (`str`, *optional*):
            The name of the library to which the object corresponds.
        library_version (`str`, *optional*):
            The version of the library.
        cache_dir (`str`, `Path`, *optional*):
            Path to the folder where cached files are stored.
        local_dir (`str` or `Path`, *optional*):
            If provided, the downloaded file will be placed under this directory, either as a symlink (default) or
            a regular file (see description for more details).
        local_dir_use_symlinks (`"auto"` or `bool`, defaults to `"auto"`):
            To be used with `local_dir`. If set to "auto", the cache directory will be used and the file will be either
            duplicated or symlinked to the local directory depending on its size. It set to `True`, a symlink will be
            created, no matter the file size. If set to `False`, the file will either be duplicated from cache (if
            already exists) or downloaded from the Hub and not cached. See description for more details.
        user_agent (`dict`, `str`, *optional*):
            The user-agent info in the form of a dictionary or a string.
        force_download (`bool`, *optional*, defaults to `False`):
            Whether the file should be downloaded even if it already exists in
            the local cache.
        proxies (`dict`, *optional*):
            Dictionary mapping protocol to the URL of the proxy passed to
            `requests.request`.
        etag_timeout (`float`, *optional*, defaults to `10`):
            When fetching ETag, how many seconds to wait for the server to send
            data before giving up which is passed to `requests.request`.
        resume_download (`bool`, *optional*, defaults to `False`):
            If `True`, resume a previously interrupted download.
        token (`str`, `bool`, *optional*):
            A token to be used for the download.
                - If `True`, the token is read from the HuggingFace config
                  folder.
                - If a string, it's used as the authentication token.
        local_files_only (`bool`, *optional*, defaults to `False`):
            If `True`, avoid downloading the file and return the path to the
            local cached file if it exists.
        legacy_cache_layout (`bool`, *optional*, defaults to `False`):
            If `True`, uses the legacy file cache layout i.e. just call [`hf_hub_url`]
            then `cached_download`. This is deprecated as the new cache layout is
            more powerful.

    Returns:
        Local path (string) of file or if networking is off, last version of
        file cached on disk.

    <Tip>

    Raises the following errors:

        - [`EnvironmentError`](https://docs.python.org/3/library/exceptions.html#EnvironmentError)
          if `token=True` and the token cannot be found.
        - [`OSError`](https://docs.python.org/3/library/exceptions.html#OSError)
          if ETag cannot be determined.
        - [`ValueError`](https://docs.python.org/3/library/exceptions.html#ValueError)
          if some parameter value is invalid
        - [`~utils.RepositoryNotFoundError`]
          If the repository to download from cannot be found. This may be because it doesn't exist,
          or because it is set to `private` and you do not have access.
        - [`~utils.RevisionNotFoundError`]
          If the revision to download from cannot be found.
        - [`~utils.EntryNotFoundError`]
          If the file to download cannot be found.
        - [`~utils.LocalEntryNotFoundError`]
          If network is disabled or unavailable and file is not found in cache.

    </Tip>
    """
    if force_filename is not None:
        warnings.warn(
            (
                "The `force_filename` parameter is deprecated as a new caching system, "
                "which keeps the filenames as they are on the Hub, is now in place."
            ),
            FutureWarning,
        )
        legacy_cache_layout = True

    if legacy_cache_layout:
        url = hf_hub_url(
            repo_id,
            filename,
            subfolder=subfolder,
            repo_type=repo_type,
            revision=revision,
        )

        return cached_download(
            url,
            library_name=library_name,
            library_version=library_version,
            cache_dir=cache_dir,
            user_agent=user_agent,
            force_download=force_download,
            force_filename=force_filename,
            proxies=proxies,
            etag_timeout=etag_timeout,
            resume_download=resume_download,
            token=token,
            local_files_only=local_files_only,
            legacy_cache_layout=legacy_cache_layout,
        )

    if cache_dir is None:
        cache_dir = HUGGINGFACE_HUB_CACHE
    if revision is None:
        revision = DEFAULT_REVISION
    if isinstance(cache_dir, Path):
        cache_dir = str(cache_dir)
    if isinstance(local_dir, Path):
        local_dir = str(local_dir)

    if subfolder == "":
        subfolder = None
    if subfolder is not None:
        # This is used to create a URL, and not a local path, hence the forward slash.
        filename = f"{subfolder}/{filename}"

    if repo_type is None:
        repo_type = "model"
    if repo_type not in REPO_TYPES:
        raise ValueError(f"Invalid repo type: {repo_type}. Accepted repo types are: {str(REPO_TYPES)}")

    storage_folder = os.path.join(cache_dir, repo_folder_name(repo_id=repo_id, repo_type=repo_type))
    os.makedirs(storage_folder, exist_ok=True)

    # cross platform transcription of filename, to be used as a local file path.
    relative_filename = os.path.join(*filename.split("/"))
    if os.name == "nt":
        if relative_filename.startswith("..\\") or "\\..\\" in relative_filename:
            raise ValueError(
                f"Invalid filename: cannot handle filename '{relative_filename}' on Windows. Please ask the repository"
                " owner to rename this file."
            )

    # if user provides a commit_hash and they already have the file on disk,
    # shortcut everything.
    if REGEX_COMMIT_HASH.match(revision):
        pointer_path = _get_pointer_path(storage_folder, revision, relative_filename)
        if os.path.exists(pointer_path):
            if local_dir is not None:
                return _to_local_dir(pointer_path, local_dir, relative_filename, use_symlinks=local_dir_use_symlinks)
            return pointer_path

    url = hf_hub_url(repo_id, filename, repo_type=repo_type, revision=revision)

    headers = build_hf_headers(
        token=token,
        library_name=library_name,
        library_version=library_version,
        user_agent=user_agent,
    )

    url_to_download = url
    etag = None
    commit_hash = None
    if not local_files_only:
        try:
            try:
                metadata = get_hf_file_metadata(
                    url=url,
                    token=token,
                    proxies=proxies,
                    timeout=etag_timeout,
                )
            except EntryNotFoundError as http_error:
                # Cache the non-existence of the file and raise
                commit_hash = http_error.response.headers.get(HUGGINGFACE_HEADER_X_REPO_COMMIT)
                if commit_hash is not None and not legacy_cache_layout:
                    no_exist_file_path = Path(storage_folder) / ".no_exist" / commit_hash / relative_filename
                    no_exist_file_path.parent.mkdir(parents=True, exist_ok=True)
                    no_exist_file_path.touch()
                    _cache_commit_hash_for_specific_revision(storage_folder, revision, commit_hash)
                raise

            # Commit hash must exist
            commit_hash = metadata.commit_hash
            if commit_hash is None:
                raise OSError("Distant resource does not seem to be on huggingface.co (missing commit header).")

            # Etag must exist
            etag = metadata.etag
            # We favor a custom header indicating the etag of the linked resource, and
            # we fallback to the regular etag header.
            # If we don't have any of those, raise an error.
            if etag is None:
                raise OSError(
                    "Distant resource does not have an ETag, we won't be able to reliably ensure reproducibility."
                )

            # In case of a redirect, save an extra redirect on the request.get call,
            # and ensure we download the exact atomic version even if it changed
            # between the HEAD and the GET (unlikely, but hey).
            # Useful for lfs blobs that are stored on a CDN.
            if metadata.location != url:
                url_to_download = metadata.location
                # Remove authorization header when downloading a LFS blob
                headers.pop("authorization", None)
        except (requests.exceptions.SSLError, requests.exceptions.ProxyError):
            # Actually raise for those subclasses of ConnectionError
            raise
        except (
            requests.exceptions.ConnectionError,
            requests.exceptions.Timeout,
            OfflineModeIsEnabled,
        ):
            # Otherwise, our Internet connection is down.
            # etag is None
            pass

    # etag is None == we don't have a connection or we passed local_files_only.
    # try to get the last downloaded one from the specified revision.
    # If the specified revision is a commit hash, look inside "snapshots".
    # If the specified revision is a branch or tag, look inside "refs".
    if etag is None:
        # In those cases, we cannot force download.
        if force_download:
            raise ValueError(
                "We have no connection or you passed local_files_only, so force_download is not an accepted option."
            )

        # Try to get "commit_hash" from "revision"
        commit_hash = None
        if REGEX_COMMIT_HASH.match(revision):
            commit_hash = revision
        else:
            ref_path = os.path.join(storage_folder, "refs", revision)
            if os.path.isfile(ref_path):
                with open(ref_path) as f:
                    commit_hash = f.read()

        # Return pointer file if exists
        if commit_hash is not None:
            pointer_path = _get_pointer_path(storage_folder, commit_hash, relative_filename)
            if os.path.exists(pointer_path):
                if local_dir is not None:
                    return _to_local_dir(
                        pointer_path, local_dir, relative_filename, use_symlinks=local_dir_use_symlinks
                    )
                return pointer_path

        # If we couldn't find an appropriate file on disk, raise an error.
        # If files cannot be found and local_files_only=True,
        # the models might've been found if local_files_only=False
        # Notify the user about that
        if local_files_only:
            raise LocalEntryNotFoundError(
                "Cannot find the requested files in the disk cache and"
                " outgoing traffic has been disabled. To enable hf.co look-ups"
                " and downloads online, set 'local_files_only' to False."
            )
        else:
            raise LocalEntryNotFoundError(
                "Connection error, and we cannot find the requested files in"
                " the disk cache. Please try again or make sure your Internet"
                " connection is on."
            )

    # From now on, etag and commit_hash are not None.
    assert etag is not None, "etag must have been retrieved from server"
    assert commit_hash is not None, "commit_hash must have been retrieved from server"
    blob_path = os.path.join(storage_folder, "blobs", etag)
    pointer_path = _get_pointer_path(storage_folder, commit_hash, relative_filename)

    os.makedirs(os.path.dirname(blob_path), exist_ok=True)
    os.makedirs(os.path.dirname(pointer_path), exist_ok=True)
    # if passed revision is not identical to commit_hash
    # then revision has to be a branch name or tag name.
    # In that case store a ref.
    _cache_commit_hash_for_specific_revision(storage_folder, revision, commit_hash)

    if os.path.exists(pointer_path) and not force_download:
        if local_dir is not None:
            return _to_local_dir(pointer_path, local_dir, relative_filename, use_symlinks=local_dir_use_symlinks)
        return pointer_path

    if os.path.exists(blob_path) and not force_download:
        # we have the blob already, but not the pointer
        if local_dir is not None:  # to local dir
            return _to_local_dir(blob_path, local_dir, relative_filename, use_symlinks=local_dir_use_symlinks)
        else:  # or in snapshot cache
            _create_symlink(blob_path, pointer_path, new_blob=False)
            return pointer_path

    # Prevent parallel downloads of the same file with a lock.
    lock_path = blob_path + ".lock"

    # Some Windows versions do not allow for paths longer than 255 characters.
    # In this case, we must specify it is an extended path by using the "\\?\" prefix.
    if os.name == "nt" and len(os.path.abspath(lock_path)) > 255:
        lock_path = "\\\\?\\" + os.path.abspath(lock_path)

    if os.name == "nt" and len(os.path.abspath(blob_path)) > 255:
        blob_path = "\\\\?\\" + os.path.abspath(blob_path)

    with FileLock(lock_path):
        # If the download just completed while the lock was activated.
        if os.path.exists(pointer_path) and not force_download:
            # Even if returning early like here, the lock will be released.
            return pointer_path

        if resume_download:
            incomplete_path = blob_path + ".incomplete"

            @contextmanager
            def _resumable_file_manager() -> Generator[io.BufferedWriter, None, None]:
                with open(incomplete_path, "ab") as f:
                    yield f

            temp_file_manager = _resumable_file_manager
            if os.path.exists(incomplete_path):
                resume_size = os.stat(incomplete_path).st_size
            else:
                resume_size = 0
        else:
            temp_file_manager = partial(  # type: ignore
                tempfile.NamedTemporaryFile, mode="wb", dir=cache_dir, delete=False
            )
            resume_size = 0

        # Download to temporary file, then copy to cache dir once finished.
        # Otherwise you get corrupt cache entries if the download gets interrupted.
        with temp_file_manager() as temp_file:
            logger.info("downloading %s to %s", url, temp_file.name)

            http_get(
                url_to_download,
                temp_file,
                proxies=proxies,
                resume_size=resume_size,
                headers=headers,
            )

        if local_dir is None:
            logger.info(f"Storing {url} in cache at {blob_path}")
            _chmod_and_replace(temp_file.name, blob_path)
            _create_symlink(blob_path, pointer_path, new_blob=True)
        else:
            local_dir_filepath = os.path.join(local_dir, relative_filename)
            os.makedirs(os.path.dirname(local_dir_filepath), exist_ok=True)

            # If "auto" (default) copy-paste small files to ease manual editing but symlink big files to save disk
            # In both cases, blob file is cached.
            is_big_file = os.stat(temp_file.name).st_size > constants.HF_HUB_LOCAL_DIR_AUTO_SYMLINK_THRESHOLD
            if local_dir_use_symlinks is True or (local_dir_use_symlinks == "auto" and is_big_file):
                logger.info(f"Storing {url} in cache at {blob_path}")
                _chmod_and_replace(temp_file.name, blob_path)
                logger.info("Create symlink to local dir")
                _create_symlink(blob_path, local_dir_filepath, new_blob=False)
            elif local_dir_use_symlinks == "auto" and not is_big_file:
                logger.info(f"Storing {url} in cache at {blob_path}")
                _chmod_and_replace(temp_file.name, blob_path)
                logger.info("Duplicate in local dir (small file and use_symlink set to 'auto')")
                shutil.copyfile(blob_path, local_dir_filepath)
            else:
                logger.info(f"Storing {url} in local_dir at {local_dir_filepath} (not cached).")
                _chmod_and_replace(temp_file.name, local_dir_filepath)
            pointer_path = local_dir_filepath  # for return value

    try:
        os.remove(lock_path)
    except OSError:
        pass

    return pointer_path


@validate_hf_hub_args
def try_to_load_from_cache(
    repo_id: str,
    filename: str,
    cache_dir: Union[str, Path, None] = None,
    revision: Optional[str] = None,
    repo_type: Optional[str] = None,
) -> Union[str, _CACHED_NO_EXIST_T, None]:
    """
    Explores the cache to return the latest cached file for a given revision if found.

    This function will not raise any exception if the file in not cached.

    Args:
        cache_dir (`str` or `os.PathLike`):
            The folder where the cached files lie.
        repo_id (`str`):
            The ID of the repo on huggingface.co.
        filename (`str`):
            The filename to look for inside `repo_id`.
        revision (`str`, *optional*):
            The specific model version to use. Will default to `"main"` if it's not provided and no `commit_hash` is
            provided either.
        repo_type (`str`, *optional*):
            The type of the repository. Will default to `"model"`.

    Returns:
        `Optional[str]` or `_CACHED_NO_EXIST`:
            Will return `None` if the file was not cached. Otherwise:
            - The exact path to the cached file if it's found in the cache
            - A special value `_CACHED_NO_EXIST` if the file does not exist at the given commit hash and this fact was
              cached.

    Example:

    ```python
    from huggingface_hub import try_to_load_from_cache, _CACHED_NO_EXIST

    filepath = try_to_load_from_cache()
    if isinstance(filepath, str):
        # file exists and is cached
        ...
    elif filepath is _CACHED_NO_EXIST:
        # non-existence of file is cached
        ...
    else:
        # file is not cached
        ...
    ```
    """
    if revision is None:
        revision = "main"
    if repo_type is None:
        repo_type = "model"
    if repo_type not in REPO_TYPES:
        raise ValueError(f"Invalid repo type: {repo_type}. Accepted repo types are: {str(REPO_TYPES)}")
    if cache_dir is None:
        cache_dir = HUGGINGFACE_HUB_CACHE

    object_id = repo_id.replace("/", "--")
    repo_cache = os.path.join(cache_dir, f"{repo_type}s--{object_id}")
    if not os.path.isdir(repo_cache):
        # No cache for this model
        return None

    refs_dir = os.path.join(repo_cache, "refs")
    snapshots_dir = os.path.join(repo_cache, "snapshots")
    no_exist_dir = os.path.join(repo_cache, ".no_exist")

    # Resolve refs (for instance to convert main to the associated commit sha)
    if os.path.isdir(refs_dir):
        revision_file = os.path.join(refs_dir, revision)
        if os.path.isfile(revision_file):
            with open(revision_file) as f:
                revision = f.read()

    # Check if file is cached as "no_exist"
    if os.path.isfile(os.path.join(no_exist_dir, revision, filename)):
        return _CACHED_NO_EXIST

    # Check if revision folder exists
    if not os.path.exists(snapshots_dir):
        return None
    cached_shas = os.listdir(snapshots_dir)
    if revision not in cached_shas:
        # No cache for this revision and we won't try to return a random revision
        return None

    # Check if file exists in cache
    cached_file = os.path.join(snapshots_dir, revision, filename)
    return cached_file if os.path.isfile(cached_file) else None


@validate_hf_hub_args
def get_hf_file_metadata(
    url: str,
    token: Union[bool, str, None] = None,
    proxies: Optional[Dict] = None,
    timeout: float = 10,
) -> HfFileMetadata:
    """Fetch metadata of a file versioned on the Hub for a given url.

    Args:
        url (`str`):
            File url, for example returned by [`hf_hub_url`].
        token (`str` or `bool`, *optional*):
            A token to be used for the download.
                - If `True`, the token is read from the HuggingFace config
                  folder.
                - If `False` or `None`, no token is provided.
                - If a string, it's used as the authentication token.
        proxies (`dict`, *optional*):
            Dictionary mapping protocol to the URL of the proxy passed to
            `requests.request`.
        timeout (`float`, *optional*, defaults to 10):
            How many seconds to wait for the server to send metadata before giving up.

    Returns:
        A [`HfFileMetadata`] object containing metadata such as location, etag, size and
        commit_hash.
    """
    headers = build_hf_headers(token=token)

    # Retrieve metadata
    r = _request_wrapper(
        method="HEAD",
        url=url,
        headers=headers,
        allow_redirects=False,
        follow_relative_redirects=True,
        proxies=proxies,
        timeout=timeout,
    )
    hf_raise_for_status(r)

    # Return
    return HfFileMetadata(
        commit_hash=r.headers.get(HUGGINGFACE_HEADER_X_REPO_COMMIT),
        etag=_normalize_etag(
            # We favor a custom header indicating the etag of the linked resource, and
            # we fallback to the regular etag header.
            r.headers.get(HUGGINGFACE_HEADER_X_LINKED_ETAG)
            or r.headers.get("ETag")
        ),
        # Either from response headers (if redirected) or defaults to request url
        # Do not use directly `url`, as `_request_wrapper` might have followed relative
        # redirects.
        location=r.headers.get("Location") or r.request.url,  # type: ignore
        size=_int_or_none(r.headers.get(HUGGINGFACE_HEADER_X_LINKED_SIZE) or r.headers.get("Content-Length")),
    )


def _int_or_none(value: Optional[str]) -> Optional[int]:
    try:
        return int(value)  # type: ignore
    except (TypeError, ValueError):
        return None


def _chmod_and_replace(src: str, dst: str) -> None:
    """Set correct permission before moving a blob from tmp directory to cache dir.

    Do not take into account the `umask` from the process as there is no convenient way
    to get it that is thread-safe.

    See:
    - About umask: https://docs.python.org/3/library/os.html#os.umask
    - Thread-safety: https://stackoverflow.com/a/70343066
    - About solution: https://github.com/huggingface/huggingface_hub/pull/1220#issuecomment-1326211591
    - Fix issue: https://github.com/huggingface/huggingface_hub/issues/1141
    - Fix issue: https://github.com/huggingface/huggingface_hub/issues/1215
    """
    # Get umask by creating a temporary file in the cached repo folder.
    tmp_file = Path(dst).parent.parent / f"tmp_{uuid.uuid4()}"
    try:
        tmp_file.touch()
        cache_dir_mode = Path(tmp_file).stat().st_mode
        os.chmod(src, stat.S_IMODE(cache_dir_mode))
    finally:
        tmp_file.unlink()

    shutil.move(src, dst)


def _get_pointer_path(storage_folder: str, revision: str, relative_filename: str) -> str:
    # Using `os.path.abspath` instead of `Path.resolve()` to avoid resolving symlinks
    snapshot_path = os.path.join(storage_folder, "snapshots")
    pointer_path = os.path.join(snapshot_path, revision, relative_filename)
    if Path(os.path.abspath(snapshot_path)) not in Path(os.path.abspath(pointer_path)).parents:
        raise ValueError(
            "Invalid pointer path: cannot create pointer path in snapshot folder if"
            f" `storage_folder='{storage_folder}'`, `revision='{revision}'` and"
            f" `relative_filename='{relative_filename}'`."
        )
    return pointer_path


def _to_local_dir(
    path: str, local_dir: str, relative_filename: str, use_symlinks: Union[bool, Literal["auto"]]
) -> str:
    """Place a file in a local dir (different than cache_dir).

    Either symlink to blob file in cache or duplicate file depending on `use_symlinks` and file size.
    """
    # Using `os.path.abspath` instead of `Path.resolve()` to avoid resolving symlinks
    local_dir_filepath = os.path.join(local_dir, relative_filename)
    if Path(os.path.abspath(local_dir)) not in Path(os.path.abspath(local_dir_filepath)).parents:
        raise ValueError(
            f"Cannot copy file '{relative_filename}' to local dir '{local_dir}': file would not be in the local"
            " directory."
        )

    os.makedirs(os.path.dirname(local_dir_filepath), exist_ok=True)
    real_blob_path = os.path.realpath(path)

    # If "auto" (default) copy-paste small files to ease manual editing but symlink big files to save disk
    if use_symlinks == "auto":
        use_symlinks = os.stat(real_blob_path).st_size > constants.HF_HUB_LOCAL_DIR_AUTO_SYMLINK_THRESHOLD

    if use_symlinks:
        _create_symlink(real_blob_path, local_dir_filepath, new_blob=False)
    else:
        shutil.copyfile(real_blob_path, local_dir_filepath)
    return local_dir_filepath<|MERGE_RESOLUTION|>--- conflicted
+++ resolved
@@ -813,12 +813,9 @@
       ETag: W/"<etag_value>"
       ETag: "<etag_value>"
 
-<<<<<<< HEAD
-=======
     For now, we only expect the second form from the server, but we want to be future-proof so we support both. For
     more context, see `TestNormalizeEtag` tests and https://github.com/huggingface/huggingface_hub/pull/1428.
 
->>>>>>> 28da6283
     Args:
         etag (`str`, *optional*): HTTP header
 
@@ -828,11 +825,7 @@
     """
     if etag is None:
         return None
-<<<<<<< HEAD
-    return etag.lstrip('W/').strip('"')
-=======
     return etag.lstrip("W/").strip('"')
->>>>>>> 28da6283
 
 
 def _create_relative_symlink(src: str, dst: str, new_blob: bool = False) -> None:
