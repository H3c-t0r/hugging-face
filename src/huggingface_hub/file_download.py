--- conflicted
+++ resolved
@@ -122,7 +122,6 @@
     return _tf_available
 
 
-<<<<<<< HEAD
 def is_fastai_available():
     return _fastai_available
 
@@ -139,9 +138,7 @@
     return _fastcore_version
 
 
-=======
 @_deprecate_positional_args
->>>>>>> b287fba4
 def hf_hub_url(
     repo_id: str,
     filename: str,
