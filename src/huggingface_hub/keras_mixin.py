--- conflicted
+++ resolved
@@ -8,17 +8,7 @@
 from typing import Any, Dict, List, Optional, Union
 from urllib.parse import quote
 
-<<<<<<< HEAD
-from huggingface_hub import (
-    CommitOperationDelete,
-    ModelHubMixin,
-    hf_api,
-    snapshot_download,
-)
-=======
-import yaml
 from huggingface_hub import CommitOperationDelete, ModelHubMixin, snapshot_download
->>>>>>> 35033f39
 from huggingface_hub.file_download import (
     get_tf_version,
     is_graphviz_available,
