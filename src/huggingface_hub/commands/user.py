# Copyright 2020 The HuggingFace Team. All rights reserved.
#
# Licensed under the Apache License, Version 2.0 (the "License");
# you may not use this file except in compliance with the License.
# You may obtain a copy of the License at
#
#     http://www.apache.org/licenses/LICENSE-2.0
#
# Unless required by applicable law or agreed to in writing, software
# distributed under the License is distributed on an "AS IS" BASIS,
# WITHOUT WARRANTIES OR CONDITIONS OF ANY KIND, either express or implied.
# See the License for the specific language governing permissions and
# limitations under the License.
import subprocess
<<<<<<< HEAD
from argparse import _SubParsersAction
from getpass import getpass
from typing import List
=======
from argparse import ArgumentParser
>>>>>>> 62a5ead3

from huggingface_hub.commands import BaseHuggingfaceCLICommand
from huggingface_hub.constants import (
    ENDPOINT,
    REPO_TYPES,
    REPO_TYPES_URL_PREFIXES,
    SPACES_SDK_TYPES,
)
from huggingface_hub.hf_api import HfApi
from requests.exceptions import HTTPError

from .._login import (  # noqa: F401 # for backward compatibility
    NOTEBOOK_LOGIN_PASSWORD_HTML,
    NOTEBOOK_LOGIN_TOKEN_HTML_END,
    NOTEBOOK_LOGIN_TOKEN_HTML_START,
)
from .._login import (  # noqa: F401 # for backward compatibility
    _currently_setup_credential_helpers as currently_setup_credential_helpers,
)
from .._login import (  # noqa: F401 # for backward compatibility
    login,
    logout,
    notebook_login,
)
from ..utils import HfFolder
from ._cli_utils import ANSI


<<<<<<< HEAD
try:
    # Set to `True` if script is running in a Google Colab notebook.
    # If running in Google Colab, git credential store is set globally which makes the
    # warning disappear. See https://github.com/huggingface/huggingface_hub/issues/1043
    #
    # Taken from https://stackoverflow.com/a/63519730.
    # Got some trouble to make it work inside `login_token_event` callback so now set as
    # global variable.
    _is_google_colab = "google.colab" in str(get_ipython())  # type: ignore # noqa: F821
except NameError:
    _is_google_colab = False


=======
>>>>>>> 62a5ead3
class UserCommands(BaseHuggingfaceCLICommand):
    @staticmethod
    def register_subcommand(parser: _SubParsersAction):
        login_parser = parser.add_parser(
            "login", help="Log in using a token from huggingface.co/settings/tokens"
        )
        login_parser.set_defaults(func=lambda args: LoginCommand(args))
        whoami_parser = parser.add_parser(
            "whoami", help="Find out which huggingface.co account you are logged in as."
        )
        whoami_parser.set_defaults(func=lambda args: WhoamiCommand(args))
        logout_parser = parser.add_parser("logout", help="Log out")
        logout_parser.set_defaults(func=lambda args: LogoutCommand(args))

        # new system: git-based repo system
        repo_parser = parser.add_parser(
            "repo",
            help=(
                "{create, ls-files} Commands to interact with your huggingface.co"
                " repos."
            ),
        )
        repo_subparsers = repo_parser.add_subparsers(
            help="huggingface.co repos related commands"
        )
        repo_create_parser = repo_subparsers.add_parser(
            "create", help="Create a new repo on huggingface.co"
        )
        repo_create_parser.add_argument(
            "name",
            type=str,
            help=(
                "Name for your repo. Will be namespaced under your username to build"
                " the repo id."
            ),
        )
        repo_create_parser.add_argument(
            "--type",
            type=str,
            help=(
                'Optional: repo_type: set to "dataset" or "space" if creating a dataset'
                " or space, default is model."
            ),
        )
        repo_create_parser.add_argument(
            "--organization", type=str, help="Optional: organization namespace."
        )
        repo_create_parser.add_argument(
            "--space_sdk",
            type=str,
            help=(
                "Optional: Hugging Face Spaces SDK type. Required when --type is set to"
                ' "space".'
            ),
            choices=SPACES_SDK_TYPES,
        )
        repo_create_parser.add_argument(
            "-y",
            "--yes",
            action="store_true",
            help="Optional: answer Yes to the prompt",
        )
        repo_create_parser.set_defaults(func=lambda args: RepoCreateCommand(args))


<<<<<<< HEAD
def currently_setup_credential_helpers(directory=None) -> List[str]:
    try:
        output = run_subprocess("git config --list", directory).stdout.split("\n")

        current_credential_helpers = []
        for line in output:
            if "credential.helper" in line:
                current_credential_helpers.append(line.split("=")[-1])
    except subprocess.CalledProcessError as exc:
        raise EnvironmentError(exc.stderr)

    return current_credential_helpers


=======
>>>>>>> 62a5ead3
class BaseUserCommand:
    def __init__(self, args):
        self.args = args
        self._api = HfApi()


class LoginCommand(BaseUserCommand):
    def run(self):
        login()


class LogoutCommand(BaseUserCommand):
    def run(self):
        logout()


class WhoamiCommand(BaseUserCommand):
    def run(self):
        token = HfFolder.get_token()
        if token is None:
            print("Not logged in")
            exit()
        try:
            info = self._api.whoami(token)
            print(info["name"])
            orgs = [org["name"] for org in info["orgs"]]
            if orgs:
                print(ANSI.bold("orgs: "), ",".join(orgs))

            if ENDPOINT != "https://huggingface.co":
                print(f"Authenticated through private endpoint: {ENDPOINT}")
        except HTTPError as e:
            print(e)
            print(ANSI.red(e.response.text))
            exit(1)


class RepoCreateCommand(BaseUserCommand):
    def run(self):
        token = HfFolder.get_token()
        if token is None:
            print("Not logged in")
            exit(1)
        try:
            stdout = subprocess.check_output(["git", "--version"]).decode("utf-8")
            print(ANSI.gray(stdout.strip()))
        except FileNotFoundError:
            print("Looks like you do not have git installed, please install.")

        try:
            stdout = subprocess.check_output(["git-lfs", "--version"]).decode("utf-8")
            print(ANSI.gray(stdout.strip()))
        except FileNotFoundError:
            print(
                ANSI.red(
                    "Looks like you do not have git-lfs installed, please install."
                    " You can install from https://git-lfs.github.com/."
                    " Then run `git lfs install` (you only have to do this once)."
                )
            )
        print("")

        user = self._api.whoami(token)["name"]
        namespace = (
            self.args.organization if self.args.organization is not None else user
        )

        repo_id = f"{namespace}/{self.args.name}"

        if self.args.type not in REPO_TYPES:
            print("Invalid repo --type")
            exit(1)

        if self.args.type in REPO_TYPES_URL_PREFIXES:
            prefixed_repo_id = REPO_TYPES_URL_PREFIXES[self.args.type] + repo_id
        else:
            prefixed_repo_id = repo_id

        print(f"You are about to create {ANSI.bold(prefixed_repo_id)}")

        if not self.args.yes:
            choice = input("Proceed? [Y/n] ").lower()
            if not (choice == "" or choice == "y" or choice == "yes"):
                print("Abort")
                exit()
        try:
            url = self._api.create_repo(
                repo_id=repo_id,
                token=token,
                repo_type=self.args.type,
                space_sdk=self.args.space_sdk,
            )
        except HTTPError as e:
            print(e)
            print(ANSI.red(e.response.text))
            exit(1)
        print("\nYour repo now lives at:")
        print(f"  {ANSI.bold(url)}")
        print(
            "\nYou can clone it locally with the command below,"
            " and commit/push as usual."
        )
        print(f"\n  git clone {url}")
<<<<<<< HEAD
        print("")


NOTEBOOK_LOGIN_PASSWORD_HTML = """<center> <img
src=https://huggingface.co/front/assets/huggingface_logo-noborder.svg
alt='Hugging Face'> <br> Immediately click login after typing your password or
it might be stored in plain text in this notebook file. </center>"""


NOTEBOOK_LOGIN_TOKEN_HTML_START = """<center> <img
src=https://huggingface.co/front/assets/huggingface_logo-noborder.svg
alt='Hugging Face'> <br> Copy a token from <a
href="https://huggingface.co/settings/tokens" target="_blank">your Hugging Face
tokens page</a> and paste it below. <br> Immediately click login after copying
your token or it might be stored in plain text in this notebook file. </center>"""


NOTEBOOK_LOGIN_TOKEN_HTML_END = """
<b>Pro Tip:</b> If you don't already have one, you can create a dedicated
'notebooks' token with 'write' access, that you can then easily reuse for all
notebooks. </center>"""


def notebook_login():
    """
    Displays a widget to login to the HF website and store the token.
    """
    try:
        import ipywidgets.widgets as widgets  # type: ignore
        from IPython.display import clear_output, display  # type: ignore
    except ImportError:
        raise ImportError(
            "The `notebook_login` function can only be used in a notebook (Jupyter or"
            " Colab) and you need the `ipywidgets` module: `pip install ipywidgets`."
        )

    box_layout = widgets.Layout(
        display="flex", flex_flow="column", align_items="center", width="50%"
    )

    token_widget = widgets.Password(description="Token:")
    token_finish_button = widgets.Button(description="Login")

    login_token_widget = widgets.VBox(
        [
            widgets.HTML(NOTEBOOK_LOGIN_TOKEN_HTML_START),
            token_widget,
            token_finish_button,
            widgets.HTML(NOTEBOOK_LOGIN_TOKEN_HTML_END),
        ],
        layout=box_layout,
    )
    display(login_token_widget)

    # On click events
    def login_token_event(t):
        token = token_widget.value
        # Erase token and clear value to make sure it's not saved in the notebook.
        token_widget.value = ""
        clear_output()
        _login(hf_api=HfApi(), token=token)

    token_finish_button.on_click(login_token_event)


def _login(hf_api: HfApi, token: str) -> None:
    if token.startswith("api_org"):
        raise ValueError("You must use your personal account token.")
    if not hf_api._is_valid_token(token=token):
        raise ValueError("Invalid token passed!")
    hf_api.set_access_token(token)
    HfFolder.save_token(token)
    print("Login successful")
    print("Your token has been saved to", HfFolder.path_token)

    # Only in Google Colab to avoid the warning message
    # See https://github.com/huggingface/huggingface_hub/issues/1043#issuecomment-1247010710
    if _is_google_colab:
        _set_store_as_git_credential_helper_globally()

    helpers = currently_setup_credential_helpers()

    if "store" not in helpers:
        print(
            ANSI.red(
                "Authenticated through git-credential store but this isn't the helper"
                " defined on your machine.\nYou might have to re-authenticate when"
                " pushing to the Hugging Face Hub. Run the following command in your"
                " terminal in case you want to set this credential helper as the"
                " default\n\ngit config --global credential.helper store"
            )
        )


def _set_store_as_git_credential_helper_globally() -> None:
    """Set globally the credential.helper to `store`.

    To be used only in Google Colab as we assume the user doesn't care about the git
    credential config. It is the only particular case where we don't want to display the
    warning message in `notebook_login()`.

    Related:
    - https://github.com/huggingface/huggingface_hub/issues/1043
    - https://github.com/huggingface/huggingface_hub/issues/1051
    - https://git-scm.com/docs/git-credential-store
    """
    try:
        run_subprocess("git config --global credential.helper store")
    except subprocess.CalledProcessError as exc:
        raise EnvironmentError(exc.stderr)
=======
        print("")
>>>>>>> 62a5ead3
<|MERGE_RESOLUTION|>--- conflicted
+++ resolved
@@ -12,13 +12,7 @@
 # See the License for the specific language governing permissions and
 # limitations under the License.
 import subprocess
-<<<<<<< HEAD
 from argparse import _SubParsersAction
-from getpass import getpass
-from typing import List
-=======
-from argparse import ArgumentParser
->>>>>>> 62a5ead3
 
 from huggingface_hub.commands import BaseHuggingfaceCLICommand
 from huggingface_hub.constants import (
@@ -47,22 +41,6 @@
 from ._cli_utils import ANSI
 
 
-<<<<<<< HEAD
-try:
-    # Set to `True` if script is running in a Google Colab notebook.
-    # If running in Google Colab, git credential store is set globally which makes the
-    # warning disappear. See https://github.com/huggingface/huggingface_hub/issues/1043
-    #
-    # Taken from https://stackoverflow.com/a/63519730.
-    # Got some trouble to make it work inside `login_token_event` callback so now set as
-    # global variable.
-    _is_google_colab = "google.colab" in str(get_ipython())  # type: ignore # noqa: F821
-except NameError:
-    _is_google_colab = False
-
-
-=======
->>>>>>> 62a5ead3
 class UserCommands(BaseHuggingfaceCLICommand):
     @staticmethod
     def register_subcommand(parser: _SubParsersAction):
@@ -128,23 +106,6 @@
         repo_create_parser.set_defaults(func=lambda args: RepoCreateCommand(args))
 
 
-<<<<<<< HEAD
-def currently_setup_credential_helpers(directory=None) -> List[str]:
-    try:
-        output = run_subprocess("git config --list", directory).stdout.split("\n")
-
-        current_credential_helpers = []
-        for line in output:
-            if "credential.helper" in line:
-                current_credential_helpers.append(line.split("=")[-1])
-    except subprocess.CalledProcessError as exc:
-        raise EnvironmentError(exc.stderr)
-
-    return current_credential_helpers
-
-
-=======
->>>>>>> 62a5ead3
 class BaseUserCommand:
     def __init__(self, args):
         self.args = args
@@ -248,117 +209,4 @@
             " and commit/push as usual."
         )
         print(f"\n  git clone {url}")
-<<<<<<< HEAD
-        print("")
-
-
-NOTEBOOK_LOGIN_PASSWORD_HTML = """<center> <img
-src=https://huggingface.co/front/assets/huggingface_logo-noborder.svg
-alt='Hugging Face'> <br> Immediately click login after typing your password or
-it might be stored in plain text in this notebook file. </center>"""
-
-
-NOTEBOOK_LOGIN_TOKEN_HTML_START = """<center> <img
-src=https://huggingface.co/front/assets/huggingface_logo-noborder.svg
-alt='Hugging Face'> <br> Copy a token from <a
-href="https://huggingface.co/settings/tokens" target="_blank">your Hugging Face
-tokens page</a> and paste it below. <br> Immediately click login after copying
-your token or it might be stored in plain text in this notebook file. </center>"""
-
-
-NOTEBOOK_LOGIN_TOKEN_HTML_END = """
-<b>Pro Tip:</b> If you don't already have one, you can create a dedicated
-'notebooks' token with 'write' access, that you can then easily reuse for all
-notebooks. </center>"""
-
-
-def notebook_login():
-    """
-    Displays a widget to login to the HF website and store the token.
-    """
-    try:
-        import ipywidgets.widgets as widgets  # type: ignore
-        from IPython.display import clear_output, display  # type: ignore
-    except ImportError:
-        raise ImportError(
-            "The `notebook_login` function can only be used in a notebook (Jupyter or"
-            " Colab) and you need the `ipywidgets` module: `pip install ipywidgets`."
-        )
-
-    box_layout = widgets.Layout(
-        display="flex", flex_flow="column", align_items="center", width="50%"
-    )
-
-    token_widget = widgets.Password(description="Token:")
-    token_finish_button = widgets.Button(description="Login")
-
-    login_token_widget = widgets.VBox(
-        [
-            widgets.HTML(NOTEBOOK_LOGIN_TOKEN_HTML_START),
-            token_widget,
-            token_finish_button,
-            widgets.HTML(NOTEBOOK_LOGIN_TOKEN_HTML_END),
-        ],
-        layout=box_layout,
-    )
-    display(login_token_widget)
-
-    # On click events
-    def login_token_event(t):
-        token = token_widget.value
-        # Erase token and clear value to make sure it's not saved in the notebook.
-        token_widget.value = ""
-        clear_output()
-        _login(hf_api=HfApi(), token=token)
-
-    token_finish_button.on_click(login_token_event)
-
-
-def _login(hf_api: HfApi, token: str) -> None:
-    if token.startswith("api_org"):
-        raise ValueError("You must use your personal account token.")
-    if not hf_api._is_valid_token(token=token):
-        raise ValueError("Invalid token passed!")
-    hf_api.set_access_token(token)
-    HfFolder.save_token(token)
-    print("Login successful")
-    print("Your token has been saved to", HfFolder.path_token)
-
-    # Only in Google Colab to avoid the warning message
-    # See https://github.com/huggingface/huggingface_hub/issues/1043#issuecomment-1247010710
-    if _is_google_colab:
-        _set_store_as_git_credential_helper_globally()
-
-    helpers = currently_setup_credential_helpers()
-
-    if "store" not in helpers:
-        print(
-            ANSI.red(
-                "Authenticated through git-credential store but this isn't the helper"
-                " defined on your machine.\nYou might have to re-authenticate when"
-                " pushing to the Hugging Face Hub. Run the following command in your"
-                " terminal in case you want to set this credential helper as the"
-                " default\n\ngit config --global credential.helper store"
-            )
-        )
-
-
-def _set_store_as_git_credential_helper_globally() -> None:
-    """Set globally the credential.helper to `store`.
-
-    To be used only in Google Colab as we assume the user doesn't care about the git
-    credential config. It is the only particular case where we don't want to display the
-    warning message in `notebook_login()`.
-
-    Related:
-    - https://github.com/huggingface/huggingface_hub/issues/1043
-    - https://github.com/huggingface/huggingface_hub/issues/1051
-    - https://git-scm.com/docs/git-credential-store
-    """
-    try:
-        run_subprocess("git config --global credential.helper store")
-    except subprocess.CalledProcessError as exc:
-        raise EnvironmentError(exc.stderr)
-=======
-        print("")
->>>>>>> 62a5ead3
+        print("")