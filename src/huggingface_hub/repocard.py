import dataclasses
import os
import re
import shutil
import tempfile
from pathlib import Path
from typing import Any, Dict, Optional, Union

import yaml
from huggingface_hub.file_download import hf_hub_download
from huggingface_hub.hf_api import HfApi
from huggingface_hub.repocard_types import (
    ModelIndex,
    SingleMetric,
    SingleResult,
    SingleResultDataset,
    SingleResultTask,
)

from .constants import REPOCARD_NAME


# exact same regex as in the Hub server. Please keep in sync.
REGEX_YAML_BLOCK = re.compile(r"---[\n\r]+([\S\s]*?)[\n\r]+---[\n\r]")

UNIQUE_RESULT_FEATURES = ["dataset", "task"]
UNIQUE_METRIC_FEATURES = ["name", "type"]


def metadata_load(local_path: Union[str, Path]) -> Optional[Dict]:
    content = Path(local_path).read_text()
    match = REGEX_YAML_BLOCK.search(content)
    if match:
        yaml_block = match.group(1)
        data = yaml.safe_load(yaml_block)
        if isinstance(data, dict):
            return data
        else:
            raise ValueError("repo card metadata block should be a dict")
    else:
        return None


def metadata_save(local_path: Union[str, Path], data: Dict) -> None:
    """
    Save the metadata dict in the upper YAML part Trying to preserve newlines as
    in the existing file. Docs about open() with newline="" parameter:
    https://docs.python.org/3/library/functions.html?highlight=open#open Does
    not work with "^M" linebreaks, which are replaced by \n
    """
    line_break = "\n"
    content = ""
    # try to detect existing newline character
    if os.path.exists(local_path):
        with open(local_path, "r", newline="") as readme:
            if type(readme.newlines) is tuple:
                line_break = readme.newlines[0]
            if type(readme.newlines) is str:
                line_break = readme.newlines
            content = readme.read()

    # creates a new file if it not
    with open(local_path, "w", newline="") as readme:
        data_yaml = yaml.dump(data, sort_keys=False, line_break=line_break)
        # sort_keys: keep dict order
        match = REGEX_YAML_BLOCK.search(content)
        if match:
            output = (
                content[: match.start()]
                + f"---{line_break}{data_yaml}---{line_break}"
                + content[match.end() :]
            )
        else:
            output = f"---{line_break}{data_yaml}---{line_break}{content}"

        readme.write(output)
        readme.close()


def metadata_eval_result(
    model_pretty_name: str,
    task_pretty_name: str,
    task_id: str,
    metrics_pretty_name: str,
    metrics_id: str,
    metrics_value: Any,
    dataset_pretty_name: str,
    dataset_id: str,
) -> Dict:
    model_index = ModelIndex(
        name=model_pretty_name,
        results=[
            SingleResult(
                metrics=[
                    SingleMetric(
                        type=metrics_id,
                        name=metrics_pretty_name,
                        value=metrics_value,
                    ),
                ],
                task=SingleResultTask(type=task_id, name=task_pretty_name),
                dataset=SingleResultDataset(name=dataset_pretty_name, type=dataset_id),
            )
        ],
    )
    # use `dict_factory` to recursively ignore None values
    data = dataclasses.asdict(
        model_index, dict_factory=lambda x: {k: v for (k, v) in x if v is not None}
    )
    return {"model-index": [data]}


def metadata_update(
    repo_id: str,
    metadata: Dict,
    *,
    repo_type: Optional[str] = None,
    overwrite: bool = False,
    token: Optional[str] = None,
    commit_message: Optional[str] = None,
    commit_description: Optional[str] = None,
    revision: Optional[str] = None,
    create_pr: bool = False,
) -> str:
    """
    Updates the metadata in the README.md of a repository on the Hugging Face Hub.

    Example:
    >>> from huggingface_hub import metadata_update
    >>> metadata = {'model-index': [{'name': 'RoBERTa fine-tuned on ReactionGIF',
    ...             'results': [{'dataset': {'name': 'ReactionGIF',
    ...                                      'type': 'julien-c/reactiongif'},
    ...                           'metrics': [{'name': 'Recall',
    ...                                        'type': 'recall',
    ...                                        'value': 0.7762102282047272}],
    ...                          'task': {'name': 'Text Classification',
    ...                                   'type': 'text-classification'}}]}]}
    >>> update_metdata("julien-c/reactiongif-roberta", metadata)

    Args:
        repo_id (`str`):
            The name of the repository.
        metadata (`dict`):
            A dictionary containing the metadata to be updated.
        repo_type (`str`, *optional*):
            Set to `"dataset"` or `"space"` if updating to a dataset or space,
            `None` or `"model"` if updating to a model. Default is `None`.
        overwrite (`bool`, *optional*, defaults to `False`):
            If set to `True` an existing field can be overwritten, otherwise
            attempting to overwrite an existing field will cause an error.
        token (`str`, *optional*):
            The Hugging Face authentication token.
        commit_message (`str`, *optional*):
            The summary / title / first line of the generated commit. Defaults to
            `f"Update metdata with huggingface_hub"`
        commit_description (`str` *optional*)
            The description of the generated commit
        revision (`str`, *optional*):
            The git revision to commit from. Defaults to the head of the
            `"main"` branch.
        create_pr (`boolean`, *optional*):
            Whether or not to create a Pull Request from `revision` with that commit.
            Defaults to `False`.
    Returns:
        `str`: URL of the commit which updated the card metadata.
    """
    commit_message = (
        commit_message
        if commit_message is not None
        else "Update metadata with huggingface_hub"
    )

    upstream_filepath = hf_hub_download(
        repo_id,
        filename=REPOCARD_NAME,
        repo_type=repo_type,
        use_auth_token=token,
    )
    # work on a copy of the upstream file, to not mess up the cache
    with tempfile.TemporaryDirectory() as tmpdirname:
        filepath = shutil.copy(upstream_filepath, tmpdirname)

        existing_metadata = metadata_load(filepath)

        for key in metadata:
            # update model index containing the evaluation results
            if key == "model-index":
                if "model-index" not in existing_metadata:
                    existing_metadata["model-index"] = metadata["model-index"]
                else:
                    # the model-index contains a list of results as used by PwC but only has one element thus we take the first one
                    existing_metadata["model-index"][0][
                        "results"
                    ] = _update_metadata_model_index(
                        existing_metadata["model-index"][0]["results"],
                        metadata["model-index"][0]["results"],
                        overwrite=overwrite,
                    )
            # update all fields except model index
            else:
                if key in existing_metadata and not overwrite:
                    if existing_metadata[key] != metadata[key]:
                        raise ValueError(
                            f"""You passed a new value for the existing meta data field '{key}'. Set `overwrite=True` to overwrite existing metadata."""
                        )
                else:
                    existing_metadata[key] = metadata[key]

        # save and push to hub
        metadata_save(filepath, existing_metadata)

<<<<<<< HEAD
    return HfApi().upload_file(
        path_or_fileobj=filepath,
        path_in_repo=REPOCARD_NAME,
        repo_id=repo_id,
        repo_type=repo_type,
        identical_ok=False,
        token=token,
        commit_message=commit_message,
        commit_description=commit_description,
        create_pr=create_pr,
        revision=revision,
    )
=======
        return HfApi().upload_file(
            path_or_fileobj=filepath,
            path_in_repo=REPOCARD_NAME,
            repo_id=repo_id,
            repo_type=repo_type,
            token=token,
        )
>>>>>>> 532625ad


def _update_metadata_model_index(existing_results, new_results, overwrite=False):
    """
    Updates the model-index fields in the metadata. If results with same unique
    features exist they are updated, else a new result is appended. Updating existing
    values is only possible if `overwrite=True`.

    Args:
        new_metrics (`List[dict]`):
            List of new metadata results.
        existing_metrics (`List[dict]`):
            List of existing metadata results.
        overwrite (`bool`, *optional*, defaults to `False`):
            If set to `True`, an existing metric values can be overwritten, otherwise
            attempting to overwrite an existing field will cause an error.

    Returns:
        `list`: List of updated metadata results
    """
    for new_result in new_results:
        result_found = False
        for existing_result_index, existing_result in enumerate(existing_results):
            if all(
                new_result[feat] == existing_result[feat]
                for feat in UNIQUE_RESULT_FEATURES
            ):
                result_found = True
                existing_results[existing_result_index][
                    "metrics"
                ] = _update_metadata_results_metric(
                    new_result["metrics"],
                    existing_result["metrics"],
                    overwrite=overwrite,
                )
        if not result_found:
            existing_results.append(new_result)
    return existing_results


def _update_metadata_results_metric(new_metrics, existing_metrics, overwrite=False):
    """
    Updates the metrics list of a result in the metadata. If metrics with same unique
    features exist their values are updated, else a new metric is appended. Updating
    existing values is only possible if `overwrite=True`.

    Args:
        new_metrics (`list`):
            List of new metrics.
        existing_metrics (`list`):
            List of existing metrics.
        overwrite (`bool`, *optional*, defaults to `False`):
            If set to `True`, an existing metric values can be overwritten, otherwise
            attempting to overwrite an existing field will cause an error.

    Returns:
        `list`: List of updated metrics
    """
    for new_metric in new_metrics:
        metric_exists = False
        for existing_metric_index, existing_metric in enumerate(existing_metrics):
            if all(
                new_metric[feat] == existing_metric[feat]
                for feat in UNIQUE_METRIC_FEATURES
            ):
                if overwrite:
                    existing_metrics[existing_metric_index]["value"] = new_metric[
                        "value"
                    ]
                else:
                    # if metric exists and value is not the same throw an error without overwrite flag
                    if (
                        existing_metrics[existing_metric_index]["value"]
                        != new_metric["value"]
                    ):
                        existing_str = ", ".join(
                            f"{feat}: {new_metric[feat]}"
                            for feat in UNIQUE_METRIC_FEATURES
                        )
                        raise ValueError(
                            "You passed a new value for the existing metric"
                            f" '{existing_str}'. Set `overwrite=True` to overwrite"
                            " existing metrics."
                        )
                metric_exists = True
        if not metric_exists:
            existing_metrics.append(new_metric)
    return existing_metrics<|MERGE_RESOLUTION|>--- conflicted
+++ resolved
@@ -209,28 +209,17 @@
         # save and push to hub
         metadata_save(filepath, existing_metadata)
 
-<<<<<<< HEAD
-    return HfApi().upload_file(
-        path_or_fileobj=filepath,
-        path_in_repo=REPOCARD_NAME,
-        repo_id=repo_id,
-        repo_type=repo_type,
-        identical_ok=False,
-        token=token,
-        commit_message=commit_message,
-        commit_description=commit_description,
-        create_pr=create_pr,
-        revision=revision,
-    )
-=======
         return HfApi().upload_file(
             path_or_fileobj=filepath,
             path_in_repo=REPOCARD_NAME,
             repo_id=repo_id,
             repo_type=repo_type,
             token=token,
+            commit_message=commit_message,
+            commit_description=commit_description,
+            create_pr=create_pr,
+            revision=revision,
         )
->>>>>>> 532625ad
 
 
 def _update_metadata_model_index(existing_results, new_results, overwrite=False):
