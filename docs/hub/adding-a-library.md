---
title: Integrate a library with the Hub
---

# Integrate your library with the Hub

The Hugging Face Hub aims to facilitate the sharing of machine learning models, checkpoints, and artifacts. This endeavor includes integrating the Hub into many of the amazing third-party libraries in the community. Some of the ones already integrated include [spaCy](https://spacy.io/usage/projects#huggingface_hub), [AllenNLP](https://allennlp.org/), and [timm](https://rwightman.github.io/pytorch-image-models/), among many others. Integration means users can download and upload files to the Hub directly from your library. We hope you will integrate your library and join us in democratizing artificial intelligence for everyone!

Integrating the Hub with your library provides many benefits, including:

- Free model hosting for you and your users.
- Built-in file versioning - even for huge files - made possible by [Git-LFS](https://git-lfs.github.com/).
- All public models are powered by the [Inference API](https://api-inference.huggingface.co/docs/python/html/index.html).
- In-browser widgets allow users to interact with your hosted models directly.

This tutorial will help you integrate the Hub into your library so your users can benefit from all the features offered by the Hub.

Before you begin, we recommend you create a [Hugging Face account](https://huggingface.co/join) from which you can manage your repositories and files. 

If you need help with the integration at any point, feel free to open an [issue](https://github.com/huggingface/huggingface_hub/issues/new/choose), and we would be more than happy to help you!

## Installation

1. Install the `huggingface_hub` library with pip in your environment:

   ```bash
   python -m pip install huggingface_hub
   ```

2. Once you have successfully installed the `huggingface_hub` library, log in to your Hugging Face account:

   ```bash
   huggingface-cli login
   ```

   ```bash
        _|    _|  _|    _|    _|_|_|    _|_|_|  _|_|_|  _|      _|    _|_|_|      _|_|_|_|    _|_|      _|_|_|  _|_|_|_|
        _|    _|  _|    _|  _|        _|          _|    _|_|    _|  _|            _|        _|    _|  _|        _|
        _|_|_|_|  _|    _|  _|  _|_|  _|  _|_|    _|    _|  _|  _|  _|  _|_|      _|_|_|    _|_|_|_|  _|        _|_|_|
        _|    _|  _|    _|  _|    _|  _|    _|    _|    _|    _|_|  _|    _|      _|        _|    _|  _|        _|
        _|    _|    _|_|      _|_|_|    _|_|_|  _|_|_|  _|      _|    _|_|_|      _|        _|    _|    _|_|_|  _|_|_|_|

        
   Username: 
   Password:
   ```

3. Alternatively, if you prefer working from a Jupyter or Colaboratory notebook, login with `notebook_login`:

   ```python
   >>> from huggingface_hub import notebook_login
   >>> notebook_login()
   ```

   `notebook_login` will launch a widget in your notebook from which you can enter your Hugging Face credentials.

## Download files from the Hub

Integration allows users to download your hosted files directly from the Hub using your library. 

Use the `hf_hub_download` function to retrieve a URL and download files from your repository. Downloaded files are stored in your cache: `~/.cache/huggingface/hub`. You don't have to redownload the file the next time you use it, and for larger files, this can save a lot of time. Furthermore, if the repository is updated with a new version of the file, `huggingface_hub` will automatically download the latest version and store it in the cache for you. Users don't have to worry about updating their files.

For example, download the `config.json` file from the [lysandre/arxiv-nlp](https://huggingface.co/lysandre/arxiv-nlp) repository:

```python
>>> from huggingface_hub import hf_hub_download
>>> hf_hub_download(repo_id="lysandre/arxiv-nlp", filename="config.json")
```

Download a specific version of the file by specifying the `revision` parameter. The `revision` parameter can be a branch name, tag, or commit hash. 

The commit hash must be a full-length hash instead of the shorter 7-character commit hash:

```python
>>> from huggingface_hub import hf_hub_download
>>> hf_hub_download(repo_id="lysandre/arxiv-nlp", filename="config.json", revision="877b84a8f93f2d619faa2a6e514a32beef88ab0a")
```

Use the `cache_dir` parameter to change where a file is stored:

```python
>>> from huggingface_hub import hf_hub_download
>>> hf_hub_download(repo_id="lysandre/arxiv-nlp", filename="config.json", cache_dir="/home/lysandre/test")
```

### Code sample

We recommend adding a code snippet to explain how a model should be used in your downstream library. 

![/docs/assets/hub/code_snippet.png](/docs/assets/hub/code_snippet.png)

Add a code snippet by updating the [Libraries Typescript file](https://github.com/huggingface/huggingface_hub/blob/main/widgets/src/lib/interfaces/Libraries.ts) with instructions for your model. For example, the [Asteroid](https://huggingface.co/asteroid-team) integration includes a brief code snippet for how to load and use an Asteroid model:

```typescript
const asteroid = (model: ModelData) =>
`from asteroid.models import BaseModel
  
model = BaseModel.from_pretrained("${model.modelId}")`;
```

This will also add a tag to your model so users can quickly identify models from your library.

![/docs/assets/hub/libraries-tags.png](/docs/assets/hub/libraries-tags.png)

## Upload files to the Hub

You might also want to provide a method for creating model repositories and uploading files to the Hub directly from your library. The `huggingface_hub` library offers two methods to assist you with creating repositories and uploading files:

- `create_repo` creates a repository on the Hub.
- `upload_file` directly uploads files to a repository on the Hub.

<<<<<<< HEAD
You will also need to retrieve your Hugging Face API token to create a repository and upload files to it. Retrieve your token with the `HfFolder` method:

```python
>>> from huggingface_hub import HfFolder
>>> token = HfFolder().get_token()
```
=======
Begin by instantiating the `HfApi` class:

```python
>>> from huggingface_hub import HfApi
>>> api = HfApi()
```

This class contains a few methods we're interested in: `create_repo` and `upload_file`.
>>>>>>> 5a0eb4da

### `create_repo`

The `create_repo` method creates a repository on the Hub. Use the `name` parameter to provide a name for your repository:

```python
<<<<<<< HEAD
>>> from huggingface_hub import create_repo
>>> create_repo(token=token, name="test-model")
=======
>>> from huggingface_hub import HfApi
>>> api = HfApi()
>>> api.create_repo("test-model")
>>>>>>> 5a0eb4da
'https://huggingface.co/lysandre/test-model'
```

When you check your Hugging Face account, you should now see a `test-model` repository under your namespace.

### `upload_file`

The `upload_file` method uploads files to the Hub. This method requires the following:

- A path to the file to upload.
- The final path in the repository.
- The repository you wish to push the files to.

For example:

```python
<<<<<<< HEAD
>>> from huggingface_hub import upload_file
>>> upload_file(
...    token, 
=======
>>> api.upload_file(
>>>>>>> 5a0eb4da
...    path_or_fileobj="/home/lysandre/dummy-test/README.md", 
...    path_in_repo="README.md", 
...    repo_id="lysandre/test-model"
... )
'https://huggingface.co/lysandre/test-model/blob/main/README.md'
```

If you need to upload more than one file, take a look at the utilities offered by the `Repository` class [here](/docs/hub/how-to-upstream#`Repository`).

Once again, if you check your Hugging Face account, you should see the file inside your repository.

Lastly, it is important to add a model card, so users understand how to use your model. See [here](/docs/hub/model-repos#what-are-model-cards-and-why-are-they-useful) for more details about how to create a model card.

## Set up the Inference API

Our Inference API powers models uploaded to the Hub through your library.

All third-party libraries are Dockerized, so you can install the dependencies you'll need for your library to work correctly. Add your library to the existing Docker images by navigating to the [Docker images folder](https://github.com/huggingface/huggingface_hub/tree/main/api-inference-community/docker_images).

1. Copy the `common` folder and rename it with the name of your library (e.g. `docker/common` to `docker/your-awesome-library`).
2. There are four files you need to edit:
    * List the packages required for your library to work in `requirements.txt`.
    * Update `app/main.py` with the tasks supported by your model (see [here](https://github.com/huggingface/huggingface_hub/tree/main/api-inference-community) for a complete list of available tasks). Look out for the `IMPLEMENT_THIS` flag to add your supported task.

       ```python
       ALLOWED_TASKS: Dict[str, Type[Pipeline]] = {
           "token-classification": TokenClassificationPipeline
       }
       ```

    * For each task your library supports, modify the `app/pipelines/task_name.py` files accordingly. We have also added an `IMPLEMENT_THIS` flag in the pipeline files to guide you. If there isn't a pipeline that supports your task, feel free to add one. Open an [issue](https://github.com/huggingface/huggingface_hub/issues/new) here, and we will be happy to help you.
    * Add your model and task to the `tests/test_api.py` file. For example, if you have a text generation model:

       ```python
       TESTABLE_MODELS: Dict[str,str] = {
           "text-generation": "my-gpt2-model"
       }
       ```
3. Finally, run the following test to ensure everything works as expected:

    ```bash
    pytest -sv --rootdir docker_images/your-awesome-library/docker_images/your-awesome-library/
    ```

With these simple but powerful methods, you brought the full functionality of the Hub into your library. Users can download files stored on the Hub from your library with `hf_hub_download`, create repositories with `create_repo`, and upload files with `upload_file`. You also set up Inference API with your library, allowing users to interact with your models on the Hub from inside a browser.<|MERGE_RESOLUTION|>--- conflicted
+++ resolved
@@ -109,37 +109,13 @@
 - `create_repo` creates a repository on the Hub.
 - `upload_file` directly uploads files to a repository on the Hub.
 
-<<<<<<< HEAD
-You will also need to retrieve your Hugging Face API token to create a repository and upload files to it. Retrieve your token with the `HfFolder` method:
-
-```python
->>> from huggingface_hub import HfFolder
->>> token = HfFolder().get_token()
-```
-=======
-Begin by instantiating the `HfApi` class:
-
-```python
->>> from huggingface_hub import HfApi
->>> api = HfApi()
-```
-
-This class contains a few methods we're interested in: `create_repo` and `upload_file`.
->>>>>>> 5a0eb4da
-
 ### `create_repo`
 
 The `create_repo` method creates a repository on the Hub. Use the `name` parameter to provide a name for your repository:
 
 ```python
-<<<<<<< HEAD
 >>> from huggingface_hub import create_repo
->>> create_repo(token=token, name="test-model")
-=======
->>> from huggingface_hub import HfApi
->>> api = HfApi()
->>> api.create_repo("test-model")
->>>>>>> 5a0eb4da
+>>> create_repo(name="test-model")
 'https://huggingface.co/lysandre/test-model'
 ```
 
@@ -156,13 +132,8 @@
 For example:
 
 ```python
-<<<<<<< HEAD
 >>> from huggingface_hub import upload_file
 >>> upload_file(
-...    token, 
-=======
->>> api.upload_file(
->>>>>>> 5a0eb4da
 ...    path_or_fileobj="/home/lysandre/dummy-test/README.md", 
 ...    path_in_repo="README.md", 
 ...    repo_id="lysandre/test-model"
