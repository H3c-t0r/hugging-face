- title: "시작하기"
  sections:
    - local: index
      title: 홈
    - local: quick-start
      title: 둘러보기
    - local: installation
      title: 설치 방법
- title: "(번역 중) How-to 가이드"
  sections:
    - local: guides/overview
      title: 개요
    - local: guides/download
      title: 파일 다운로드하기
    - local: guides/upload
      title: 파일 업로드하기
    - local: guides/cli
      title: 명령줄 인터페이스(CLI) 사용하기
    - local: guides/hf_file_system
      title: Hf파일시스템
    - local: guides/repository
      title: 리포지토리
    - local: guides/search
      title: Hub에서 검색하기
    - local: guides/inference
      title: 추론
    - local: guides/inference_endpoints
      title: 추론 엔드포인트
    - local: guides/community
      title: 커뮤니티
    - local: in_translation
      title: (번역 중) Cache
    - local: guides/model-cards
      title: 모델 카드
    - local: guides/manage-spaces
      title: Space 관리
    - local: in_translation
      title: (번역 중) Integrate a library
    - local: guides/webhooks_server
      title: 웹훅 서버
- title: "(번역 중) 개념 가이드"
  sections:
    - local: concepts/git_vs_http
      title: Git 대 HTTP 패러다임
- title: "라이브러리 레퍼런스"
  sections:
    - local: package_reference/overview
      title: 개요
    - local: package_reference/login
      title: 로그인 및 로그아웃
    - local: in_translation
      title: (번역 중) Environment variables
    - local: package_reference/repository
      title: 로컬 및 온라인 리포지토리 관리
    - local: package_reference/hf_api
      title: 허깅페이스 Hub API
    - local: package_reference/file_download
      title: 파일 다운로드하기
    - local: package_reference/mixins
      title: 믹스인 & 직렬화 메소드
    - local: package_reference/inference_types
      title: 추론 타입
    - local: package_reference/inference_client
      title: 추론 클라이언트
    - local: package_reference/inference_endpoints
      title: 추론 엔드포인트
<<<<<<< HEAD
    - local: package_reference/hf_file_system
      title: Hf파일시스템
=======
    - local: in_translation
      title: (번역 중) HfFileSystem
>>>>>>> 45ff4736
    - local: package_reference/utilities
      title: 유틸리티
    - local: in_translation
      title: (번역 중) Discussions and Pull Requests
    - local: package_reference/cache
      title: 캐시 시스템 참조
    - local: in_translation
      title: (번역 중) Repo Cards and Repo Card Data
    - local: package_reference/collections
      title: 컬렉션 관리
    - local: package_reference/space_runtime
      title: Space 런타임
    - local: package_reference/tensorboard
      title: TensorBoard 로거
    - local: in_translation
<<<<<<< HEAD
      title: (번역 중) Webhooks server
=======
      title: (번역 중) Webhooks server
    - local: package_reference/serialization
      title: 직렬화
>>>>>>> 45ff4736
<|MERGE_RESOLUTION|>--- conflicted
+++ resolved
@@ -64,13 +64,8 @@
       title: 추론 클라이언트
     - local: package_reference/inference_endpoints
       title: 추론 엔드포인트
-<<<<<<< HEAD
     - local: package_reference/hf_file_system
       title: Hf파일시스템
-=======
-    - local: in_translation
-      title: (번역 중) HfFileSystem
->>>>>>> 45ff4736
     - local: package_reference/utilities
       title: 유틸리티
     - local: in_translation
@@ -86,10 +81,6 @@
     - local: package_reference/tensorboard
       title: TensorBoard 로거
     - local: in_translation
-<<<<<<< HEAD
-      title: (번역 중) Webhooks server
-=======
       title: (번역 중) Webhooks server
     - local: package_reference/serialization
-      title: 직렬화
->>>>>>> 45ff4736
+      title: 직렬화