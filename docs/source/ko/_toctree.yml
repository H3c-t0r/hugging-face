- title: "시작하기"
  sections:
    - local: index
      title: 홈
    - local: quick-start
      title: 둘러보기
    - local: installation
      title: 설치 방법
- title: "(번역 중) How-to 가이드"
  sections:
    - local: guides/overview
      title: 개요
    - local: guides/download
      title: 파일 다운로드하기
    - local: guides/upload
      title: 파일 업로드하기
    - local: guides/cli
      title: 명령줄 인터페이스(CLI) 사용하기
    - local: guides/hf_file_system
      title: Hf파일시스템
    - local: guides/repository
      title: 리포지토리
    - local: guides/search
      title: Hub에서 검색하기
    - local: guides/inference
      title: 추론
    - local: guides/community
      title: 커뮤니티
    - local: in_translation
      title: (번역 중) Cache
    - local: guides/model-cards
      title: 모델 카드
    - local: guides/manage-spaces
      title: Space 관리
    - local: in_translation
      title: (번역 중) Integrate a library
    - local: guides/webhooks_server
      title: 웹훅 서버
- title: "(번역 중) 개념 가이드"
  sections:
    - local: concepts/git_vs_http
      title: Git 대 HTTP 패러다임
- title: "라이브러리 레퍼런스"
  sections:
    - local: package_reference/overview
      title: 개요
    - local: package_reference/login
      title: 로그인 및 로그아웃
    - local: in_translation
      title: (번역 중) Environment variables
<<<<<<< HEAD
    - local: in_translation
      title: (번역 중) Managing local and online repositories
    - local: in_translation
      title: (번역 중) Hugging Face Hub API
    - local: in_translation
      title: (번역 중) Downloading files
    - local: package_reference/mixins
      title: 믹스인 & 직렬화 메소드
    - local: in_translation
      title: (번역 중) Inference Client
=======
    - local: package_reference/repository
      title: 로컬 및 온라인 리포지토리 관리
    - local: package_reference/hf_api
      title: 허깅페이스 Hub API
    - local: package_reference/file_download
      title: 파일 다운로드하기
    - local: in_translation
      title: (번역 중) Mixins & serialization methods
    - local: package_reference/inference_types
      title: 추론 타입
    - local: package_reference/inference_client
      title: 추론 클라이언트
    - local: package_reference/inference_endpoints
      title: 추론 엔드포인트
>>>>>>> fa8ed4d2
    - local: in_translation
      title: (번역 중) HfFileSystem
    - local: in_translation
      title: (번역 중) Utilities
    - local: in_translation
      title: (번역 중) Discussions and Pull Requests
    - local: package_reference/cache
      title: 캐시 시스템 참조
    - local: in_translation
      title: (번역 중) Repo Cards and Repo Card Data
    - local: package_reference/collections
      title: 컬렉션 관리
    - local: package_reference/space_runtime
      title: Space 런타임
    - local: package_reference/tensorboard
      title: TensorBoard 로거
    - local: in_translation
      title: (번역 중) Webhooks server<|MERGE_RESOLUTION|>--- conflicted
+++ resolved
@@ -48,33 +48,20 @@
       title: 로그인 및 로그아웃
     - local: in_translation
       title: (번역 중) Environment variables
-<<<<<<< HEAD
-    - local: in_translation
-      title: (번역 중) Managing local and online repositories
-    - local: in_translation
-      title: (번역 중) Hugging Face Hub API
-    - local: in_translation
-      title: (번역 중) Downloading files
-    - local: package_reference/mixins
-      title: 믹스인 & 직렬화 메소드
-    - local: in_translation
-      title: (번역 중) Inference Client
-=======
     - local: package_reference/repository
       title: 로컬 및 온라인 리포지토리 관리
     - local: package_reference/hf_api
       title: 허깅페이스 Hub API
     - local: package_reference/file_download
       title: 파일 다운로드하기
-    - local: in_translation
-      title: (번역 중) Mixins & serialization methods
+    - local: package_reference/mixins
+      title: 믹스인 & 직렬화 메소드
     - local: package_reference/inference_types
       title: 추론 타입
     - local: package_reference/inference_client
       title: 추론 클라이언트
     - local: package_reference/inference_endpoints
       title: 추론 엔드포인트
->>>>>>> fa8ed4d2
     - local: in_translation
       title: (번역 중) HfFileSystem
     - local: in_translation
