--- conflicted
+++ resolved
@@ -72,14 +72,9 @@
       title: (번역 중) Repo Cards and Repo Card Data
     - local: in_translation
       title: (번역 중) Space runtime
-<<<<<<< HEAD
     - local: package_reference/collections
       title: 컬렉션 관리
-    - local: in_translation
-      title: (번역 중) TensorBoard logger
-=======
     - local: package_reference/tensorboard
       title: TensorBoard 로거
->>>>>>> 10315f42
     - local: in_translation
       title: (번역 중) Webhooks server