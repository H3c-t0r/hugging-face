- title: "시작하기"
  sections:
    - local: index
      title: 홈
    - local: quick-start
      title: 둘러보기
    - local: installation
      title: 설치 방법
- title: "(번역 중) How-to 가이드"
  sections:
    - local: guides/overview
      title: 개요
    - local: guides/download
      title: 파일 다운로드하기
    - local: guides/upload
      title: 파일 업로드하기
    - local: guides/cli
      title: 명령줄 인터페이스(CLI) 사용하기
    - local: guides/hf_file_system
      title: Hf파일시스템
    - local: guides/repository
      title: 리포지토리
    - local: guides/search
      title: Hub에서 검색하기
    - local: guides/inference
      title: 추론
    - local: guides/community
      title: 커뮤니티
    - local: in_translation
      title: (번역 중) Cache
    - local: guides/model-cards
      title: 모델 카드
    - local: guides/manage-spaces
      title: Space 관리
    - local: in_translation
      title: (번역 중) Integrate a library
    - local: guides/webhooks_server
      title: 웹훅 서버
- title: "(번역 중) 개념 가이드"
  sections:
    - local: concepts/git_vs_http
      title: Git 대 HTTP 패러다임
- title: "라이브러리 레퍼런스"
  sections:
    - local: package_reference/overview
      title: 개요
    - local: package_reference/login
      title: 로그인 및 로그아웃
    - local: in_translation
      title: (번역 중) Environment variables
<<<<<<< HEAD
    - local: in_translation
      title: (번역 중) Managing local and online repositories
    - local: package_reference/hf_api
      title: 허깅페이스 Hub API
    - local: in_translation
      title: (번역 중) Downloading files
=======
    - local: package_reference/repository
      title: 로컬 및 온라인 리포지토리 관리
    - local: in_translation
      title: (번역 중) Hugging Face Hub API
    - local: package_reference/file_download
      title: 파일 다운로드하기
>>>>>>> ff6c1f97
    - local: in_translation
      title: (번역 중) Mixins & serialization methods
    - local: package_reference/inference_types
      title: 추론 타입
    - local: package_reference/inference_client
      title: 추론 클라이언트
    - local: package_reference/inference_endpoints
      title: 추론 엔드포인트
    - local: in_translation
      title: (번역 중) HfFileSystem
    - local: in_translation
      title: (번역 중) Utilities
    - local: in_translation
      title: (번역 중) Discussions and Pull Requests
    - local: package_reference/cache
      title: 캐시 시스템 참조
    - local: in_translation
      title: (번역 중) Repo Cards and Repo Card Data
    - local: package_reference/collections
      title: 컬렉션 관리
    - local: package_reference/space_runtime
      title: Space 런타임
    - local: package_reference/tensorboard
      title: TensorBoard 로거
    - local: in_translation
      title: (번역 중) Webhooks server<|MERGE_RESOLUTION|>--- conflicted
+++ resolved
@@ -48,21 +48,12 @@
       title: 로그인 및 로그아웃
     - local: in_translation
       title: (번역 중) Environment variables
-<<<<<<< HEAD
-    - local: in_translation
-      title: (번역 중) Managing local and online repositories
+    - local: package_reference/repository
+      title: 로컬 및 온라인 리포지토리 관리
     - local: package_reference/hf_api
       title: 허깅페이스 Hub API
-    - local: in_translation
-      title: (번역 중) Downloading files
-=======
-    - local: package_reference/repository
-      title: 로컬 및 온라인 리포지토리 관리
-    - local: in_translation
-      title: (번역 중) Hugging Face Hub API
     - local: package_reference/file_download
       title: 파일 다운로드하기
->>>>>>> ff6c1f97
     - local: in_translation
       title: (번역 중) Mixins & serialization methods
     - local: package_reference/inference_types
