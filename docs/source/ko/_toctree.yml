--- conflicted
+++ resolved
@@ -72,18 +72,11 @@
       title: 캐시 시스템 참조
     - local: in_translation
       title: (번역 중) Repo Cards and Repo Card Data
-<<<<<<< HEAD
+    - local: package_reference/collections
+      title: 컬렉션 관리
     - local: package_reference/space_runtime.md
       title: Space 런타임
-    - local: in_translation
-      title: (번역 중) TensorBoard logger
-=======
-    - local: in_translation
-      title: (번역 중) Space runtime
-    - local: package_reference/collections
-      title: 컬렉션 관리
     - local: package_reference/tensorboard
       title: TensorBoard 로거
->>>>>>> 8b291447
     - local: in_translation
       title: (번역 중) Webhooks server