- title: "시작하기"
  sections:
    - local: index
      title: 홈
    - local: quick-start
      title: 둘러보기
    - local: installation
      title: 설치 방법
- title: "(번역 중) How-to 가이드"
  sections:
    - local: guides/overview
      title: 개요
    - local: guides/download
      title: 파일 다운로드하기
    - local: guides/upload
      title: 파일 업로드하기
    - local: guides/cli
      title: 명령줄 인터페이스(CLI) 사용하기
    - local: guides/hf_file_system
      title: Hf파일시스템
    - local: guides/repository
      title: 리포지토리
    - local: guides/search
      title: Hub에서 검색하기
    - local: guides/inference
      title: 추론
    - local: guides/inference_endpoints
      title: 추론 엔드포인트
    - local: guides/community
      title: 커뮤니티
    - local: in_translation
      title: (번역 중) Cache
    - local: guides/model-cards
      title: 모델 카드
    - local: guides/manage-spaces
      title: Space 관리
    - local: in_translation
      title: (번역 중) Integrate a library
    - local: guides/webhooks_server
      title: 웹훅 서버
- title: "(번역 중) 개념 가이드"
  sections:
    - local: concepts/git_vs_http
      title: Git 대 HTTP 패러다임
- title: "라이브러리 레퍼런스"
  sections:
    - local: package_reference/overview
      title: 개요
    - local: package_reference/login
      title: 로그인 및 로그아웃
    - local: in_translation
      title: (번역 중) Environment variables
<<<<<<< HEAD
    - local: in_translation
      title: (번역 중) Managing local and online repositories
    - local: in_translation
      title: (번역 중) Hugging Face Hub API
    - local: in_translation
      title: (번역 중) Downloading files
    - local: in_translation
      title: (번역 중) Mixins & serialization methods
    - local: in_translation
      title: (번역 중) Inference Client
    - local: in_translation
      title: (번역 중) HfFileSystem
    - local: in_translation
      title: (번역 중) Utilities
    - local: package_reference/community
      title: Discussions 및 Pull Requests
=======
    - local: package_reference/repository
      title: 로컬 및 온라인 리포지토리 관리
    - local: package_reference/hf_api
      title: 허깅페이스 Hub API
    - local: package_reference/file_download
      title: 파일 다운로드하기
    - local: package_reference/mixins
      title: 믹스인 & 직렬화 메소드
    - local: package_reference/inference_types
      title: 추론 타입
    - local: package_reference/inference_client
      title: 추론 클라이언트
    - local: package_reference/inference_endpoints
      title: 추론 엔드포인트
    - local: package_reference/hf_file_system
      title: Hf파일시스템
    - local: package_reference/utilities
      title: 유틸리티
    - local: in_translation
      title: (번역 중) Discussions and Pull Requests
    - local: package_reference/cache
      title: 캐시 시스템 참조
    - local: package_reference/cards
      title: Repo Cards 와 Repo Card Data
    - local: package_reference/collections
      title: 컬렉션 관리
    - local: package_reference/space_runtime
      title: Space 런타임
    - local: package_reference/tensorboard
      title: TensorBoard 로거
>>>>>>> 7268ec74
    - local: in_translation
      title: (번역 중) Webhooks server
    - local: package_reference/serialization
      title: 직렬화<|MERGE_RESOLUTION|>--- conflicted
+++ resolved
@@ -50,24 +50,6 @@
       title: 로그인 및 로그아웃
     - local: in_translation
       title: (번역 중) Environment variables
-<<<<<<< HEAD
-    - local: in_translation
-      title: (번역 중) Managing local and online repositories
-    - local: in_translation
-      title: (번역 중) Hugging Face Hub API
-    - local: in_translation
-      title: (번역 중) Downloading files
-    - local: in_translation
-      title: (번역 중) Mixins & serialization methods
-    - local: in_translation
-      title: (번역 중) Inference Client
-    - local: in_translation
-      title: (번역 중) HfFileSystem
-    - local: in_translation
-      title: (번역 중) Utilities
-    - local: package_reference/community
-      title: Discussions 및 Pull Requests
-=======
     - local: package_reference/repository
       title: 로컬 및 온라인 리포지토리 관리
     - local: package_reference/hf_api
@@ -86,8 +68,8 @@
       title: Hf파일시스템
     - local: package_reference/utilities
       title: 유틸리티
-    - local: in_translation
-      title: (번역 중) Discussions and Pull Requests
+    - local: package_reference/community
+      title: Discussions 및 Pull Requests
     - local: package_reference/cache
       title: 캐시 시스템 참조
     - local: package_reference/cards
@@ -98,7 +80,6 @@
       title: Space 런타임
     - local: package_reference/tensorboard
       title: TensorBoard 로거
->>>>>>> 7268ec74
     - local: in_translation
       title: (번역 중) Webhooks server
     - local: package_reference/serialization
