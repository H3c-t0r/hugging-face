# How to download files from the Hub

The `huggingface_hub` library provides functions to download files from the model and dataset repositories stored on the Hub. You can use these functions independently or integrate them into your own library so it is more convenient for your users to interact with the Hub. This guide will show you how to:

* Specify a file to download from the Hub.
* Download and cache a file on your disk.
* Download all the files in a repository.

<<<<<<< HEAD
## Choose a file to download
=======
## hf_hub_url

Use [`hf_hub_url`] to retrieve the URL of a specific file to download by providing a `filename`.
>>>>>>> 45004272

Use the `filename` parameter in the [`hf_hub_url`] function to retrieve the URL of a specific file to download:

```python
>>> from huggingface_hub import hf_hub_url
>>> hf_hub_url(repo_id="lysandre/arxiv-nlp", filename="config.json")
'https://huggingface.co/lysandre/arxiv-nlp/resolve/main/config.json'
```

![/docs/assets/hub/repo.png](/docs/assets/hub/repo.png)

Specify a particular file version by providing the file revision, which can be a branch, a tag, or a commit hash. When using the commit hash, it must be the full-length hash instead of a 7-character commit hash:

```python
>>> hf_hub_url(repo_id="lysandre/arxiv-nlp", filename="config.json", revision="877b84a8f93f2d619faa2a6e514a32beef88ab0a")
'https://huggingface.co/lysandre/arxiv-nlp/resolve/877b84a8f93f2d619faa2a6e514a32beef88ab0a/config.json'
```

[`hf_hub_url`] can also use the branch name to specify a file revision:

```python
>>> hf_hub_url(repo_id="lysandre/arxiv-nlp", filename="config.json", revision="main")
```

You can also specify a file revision with a tag identifier. For example, if you want `v1.0` of the `config.json` file:

```python
>>> hf_hub_url(repo_id="lysandre/arxiv-nlp", filename="config.json", revision="v1.0")
```

## Download and store a file

<<<<<<< HEAD
[`cached_download`] is used to download and cache a file on your local disk. Once a file is stored in your cache, you don't have to redownload the file the next time you use it. [`cached_download`] is a hands-free solution for staying up to date with new file versions. When a downloaded file is updated in the remote repository, [`cached_download`] will automatically download and store it.
=======
[`cached_download`] is useful for downloading and caching a file on your local disk. Once stored in your cache, you don't have to redownload the file the next time you use it. [`cached_download`] is a hands-free solution for staying up to date with new file versions. When a downloaded file is updated in the remote repository, [`cached_download`] will automatically download and store it for you.
>>>>>>> 45004272

Begin by retrieving your file URL with [`hf_hub_url`], and then pass the specified URL to [`cached_download`] to download the file:

```python
>>> from huggingface_hub import hf_hub_url, cached_download
>>> config_file_url = hf_hub_url("lysandre/arxiv-nlp", filename="config.json")
>>> cached_download(config_file_url)
'/home/lysandre/.cache/huggingface/hub/bc0e8cc2f8271b322304e8bb84b3b7580701d53a335ab2d75da19c249e2eeebb.066dae6fdb1e2b8cce60c35cc0f78ed1451d9b341c78de19f3ad469d10a8cbb1'
```

<<<<<<< HEAD
[`hf_hub_url`] and [`cached_download`] work hand-in-hand to download a file. This is precisely how `hf_hub_download` from the tutorial works! `hf_hub_download` is simply a wrapper that calls both `hf_hub_url` and `cached_download`.
=======
[`hf_hub_url`] and [`cached_download`] work hand in hand to download a file. This is precisely how [`hf_hub_download`] from the tutorial works! [`hf_hub_download`] is simply a wrapper that calls both [`hf_hub_url`] and [`cached_download`].
>>>>>>> 45004272

```python
>>> from huggingface_hub import hf_hub_download
>>> hf_hub_download(repo_id="lysandre/arxiv-nlp", filename="config.json")
```

## Download an entire repository

[`snapshot_download`] downloads an entire repository at a given revision. Like [`cached_download`], all downloaded files are cached on your local disk. However, even if only a single file is updated, the entire repository will be redownloaded.

Download a whole repository as shown in the following:

```python
>>> from huggingface_hub import snapshot_download
>>> snapshot_download(repo_id="lysandre/arxiv-nlp")
'/home/lysandre/.cache/huggingface/hub/lysandre__arxiv-nlp.894a9adde21d9a3e3843e6d5aeaaf01875c7fade'
```

<<<<<<< HEAD
[`snapshot_download`] downloads the latest revision by default. If you want a specific repository revision, use the `revision` parameter:
=======
[`snapshot_download`] downloads the latest revision by default. If you want a specific repository revision, use the `revision` parameter as shown with [`hf_hub_url`].
>>>>>>> 45004272

```python
>>> from huggingface_hub import snapshot_download
>>> snapshot_download(repo_id="lysandre/arxiv-nlp", revision="main")
```

<<<<<<< HEAD
In general, it is usually better to manually download files with [`hf_hub_download`] - if you already know the file name - to avoid re-downloading an entire repository. [`snapshot_download`] is helpful when you are unaware of which files need to be downloaded.

However, you don't want to always download the contents of an entire repository with [`snapshot_download`]. Even if you don't know the file name, you can download specific files if you know the file type with `allow_regex` and `ignore_regex`.
Use the `allow_regex` and `ignore_regex` arguments to specify 
which files to download.
These parameters accept either a single regex or a list of regexes. 
=======
In general, it is usually better to manually download files with [`hf_hub_download`] (if you already know the file name) to avoid re-downloading an entire repository. [`snapshot_download`] is helpful when your library's downloading utility is a helper, and unaware of which files need to be downloaded.

However, you don't want to always download the contents of an entire repository with [`snapshot_download`]. Even if you don't know the file name and only know the file type, you can download specific files with `allow_regex` and `ignore_regex`.
Use the `allow_regex` and `ignore_regex` arguments to specify 
which files to download.
`allow_regex` and `ignore_regex` accept either a single regex or a list of regexes. 
>>>>>>> 45004272
The regex matching is based on [`fnmatch`](https://docs.python.org/3/library/fnmatch.html) which means it provides support for Unix shell-style wildcards.

For example, you can use `allow_regex` to only download JSON configuration files:

```python
>>> from huggingface_hub import snapshot_download
>>> snapshot_download(repo_id="lysandre/arxiv-nlp", allow_regex="*.json")
```

On the other hand, `ignore_regex` can be used to exclude certain files from being downloaded. The following example ignores the `.msgpack` and `.h5` file extensions:

```python
>>> from huggingface_hub import snapshot_download
>>> snapshot_download(repo_id="lysandre/arxiv-nlp", ignore_regex=["*.msgpack", "*.h5"])
```

Passing a regex can be especially useful when repositories contain files that 
are never expected to be downloaded by [`snapshot_download`].

Note that passing `allow_regex` or `ignore_regex` does **not** prevent 
[`snapshot_download`] from re-downloading the entire model repository if an ignored
file is changed.<|MERGE_RESOLUTION|>--- conflicted
+++ resolved
@@ -6,13 +6,7 @@
 * Download and cache a file on your disk.
 * Download all the files in a repository.
 
-<<<<<<< HEAD
 ## Choose a file to download
-=======
-## hf_hub_url
-
-Use [`hf_hub_url`] to retrieve the URL of a specific file to download by providing a `filename`.
->>>>>>> 45004272
 
 Use the `filename` parameter in the [`hf_hub_url`] function to retrieve the URL of a specific file to download:
 
@@ -45,11 +39,7 @@
 
 ## Download and store a file
 
-<<<<<<< HEAD
 [`cached_download`] is used to download and cache a file on your local disk. Once a file is stored in your cache, you don't have to redownload the file the next time you use it. [`cached_download`] is a hands-free solution for staying up to date with new file versions. When a downloaded file is updated in the remote repository, [`cached_download`] will automatically download and store it.
-=======
-[`cached_download`] is useful for downloading and caching a file on your local disk. Once stored in your cache, you don't have to redownload the file the next time you use it. [`cached_download`] is a hands-free solution for staying up to date with new file versions. When a downloaded file is updated in the remote repository, [`cached_download`] will automatically download and store it for you.
->>>>>>> 45004272
 
 Begin by retrieving your file URL with [`hf_hub_url`], and then pass the specified URL to [`cached_download`] to download the file:
 
@@ -60,11 +50,7 @@
 '/home/lysandre/.cache/huggingface/hub/bc0e8cc2f8271b322304e8bb84b3b7580701d53a335ab2d75da19c249e2eeebb.066dae6fdb1e2b8cce60c35cc0f78ed1451d9b341c78de19f3ad469d10a8cbb1'
 ```
 
-<<<<<<< HEAD
 [`hf_hub_url`] and [`cached_download`] work hand-in-hand to download a file. This is precisely how `hf_hub_download` from the tutorial works! `hf_hub_download` is simply a wrapper that calls both `hf_hub_url` and `cached_download`.
-=======
-[`hf_hub_url`] and [`cached_download`] work hand in hand to download a file. This is precisely how [`hf_hub_download`] from the tutorial works! [`hf_hub_download`] is simply a wrapper that calls both [`hf_hub_url`] and [`cached_download`].
->>>>>>> 45004272
 
 ```python
 >>> from huggingface_hub import hf_hub_download
@@ -83,32 +69,20 @@
 '/home/lysandre/.cache/huggingface/hub/lysandre__arxiv-nlp.894a9adde21d9a3e3843e6d5aeaaf01875c7fade'
 ```
 
-<<<<<<< HEAD
 [`snapshot_download`] downloads the latest revision by default. If you want a specific repository revision, use the `revision` parameter:
-=======
-[`snapshot_download`] downloads the latest revision by default. If you want a specific repository revision, use the `revision` parameter as shown with [`hf_hub_url`].
->>>>>>> 45004272
 
 ```python
 >>> from huggingface_hub import snapshot_download
 >>> snapshot_download(repo_id="lysandre/arxiv-nlp", revision="main")
 ```
 
-<<<<<<< HEAD
 In general, it is usually better to manually download files with [`hf_hub_download`] - if you already know the file name - to avoid re-downloading an entire repository. [`snapshot_download`] is helpful when you are unaware of which files need to be downloaded.
 
 However, you don't want to always download the contents of an entire repository with [`snapshot_download`]. Even if you don't know the file name, you can download specific files if you know the file type with `allow_regex` and `ignore_regex`.
 Use the `allow_regex` and `ignore_regex` arguments to specify 
 which files to download.
 These parameters accept either a single regex or a list of regexes. 
-=======
-In general, it is usually better to manually download files with [`hf_hub_download`] (if you already know the file name) to avoid re-downloading an entire repository. [`snapshot_download`] is helpful when your library's downloading utility is a helper, and unaware of which files need to be downloaded.
 
-However, you don't want to always download the contents of an entire repository with [`snapshot_download`]. Even if you don't know the file name and only know the file type, you can download specific files with `allow_regex` and `ignore_regex`.
-Use the `allow_regex` and `ignore_regex` arguments to specify 
-which files to download.
-`allow_regex` and `ignore_regex` accept either a single regex or a list of regexes. 
->>>>>>> 45004272
 The regex matching is based on [`fnmatch`](https://docs.python.org/3/library/fnmatch.html) which means it provides support for Unix shell-style wildcards.
 
 For example, you can use `allow_regex` to only download JSON configuration files:
