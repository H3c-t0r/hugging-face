import functools
import logging
import os
from typing import Dict, Type

from api_inference_community.routes import pipeline_route, status_ok
<<<<<<< HEAD
from app.pipelines import (
    AudioToAudioPipeline,
    AutomaticSpeechRecognitionPipeline,
    FeatureExtractionPipeline,
    ImageClassificationPipeline,
    Pipeline,
    StructuredDataClassificationPipeline,
    TokenClassificationPipeline,
)
=======
from app.pipelines import Pipeline, TextToImagePipeline, TokenClassificationPipeline
>>>>>>> f623b8b8
from starlette.applications import Starlette
from starlette.middleware import Middleware
from starlette.middleware.gzip import GZipMiddleware
from starlette.routing import Route


TASK = os.getenv("TASK")
MODEL_ID = os.getenv("MODEL_ID")


logger = logging.getLogger(__name__)


ALLOWED_TASKS: Dict[str, Type[Pipeline]] = {
<<<<<<< HEAD
    "audio-to-audio": AudioToAudioPipeline,
    "automatic-speech-recognition": AutomaticSpeechRecognitionPipeline,
    "feature-extraction": FeatureExtractionPipeline,
    "image-classification": ImageClassificationPipeline,
    "structured-data-classification": StructuredDataClassificationPipeline,
    "token-classification": TokenClassificationPipeline,
=======
    "token-classification": TokenClassificationPipeline,
    "text-to-image": TextToImagePipeline,
>>>>>>> f623b8b8
}


@functools.lru_cache()
def get_pipeline() -> Pipeline:
    task = os.environ["TASK"]
    model_id = os.environ["MODEL_ID"]
    if task not in ALLOWED_TASKS:
        raise EnvironmentError(f"{task} is not a valid pipeline for model : {model_id}")
    return ALLOWED_TASKS[task](model_id)


routes = [
    Route("/{whatever:path}", status_ok),
    Route("/{whatever:path}", pipeline_route, methods=["POST"]),
]

middleware = [Middleware(GZipMiddleware, minimum_size=1000)]
if os.environ.get("DEBUG", "") == "1":
    from starlette.middleware.cors import CORSMiddleware

    middleware.append(
        Middleware(
            CORSMiddleware,
            allow_origins=["*"],
            allow_headers=["*"],
            allow_methods=["*"],
        )
    )

app = Starlette(routes=routes, middleware=middleware)


@app.on_event("startup")
async def startup_event():
    logger = logging.getLogger("uvicorn.access")
    handler = logging.StreamHandler()
    handler.setFormatter(logging.Formatter("%(asctime)s - %(levelname)s - %(message)s"))
    logger.handlers = [handler]

    # Link between `api-inference-community` and framework code.
    app.get_pipeline = get_pipeline
    try:
        get_pipeline()
    except Exception:
        # We can fail so we can show exception later.
        pass


if __name__ == "__main__":
    try:
        get_pipeline()
    except Exception:
        # We can fail so we can show exception later.
        pass<|MERGE_RESOLUTION|>--- conflicted
+++ resolved
@@ -4,7 +4,6 @@
 from typing import Dict, Type
 
 from api_inference_community.routes import pipeline_route, status_ok
-<<<<<<< HEAD
 from app.pipelines import (
     AudioToAudioPipeline,
     AutomaticSpeechRecognitionPipeline,
@@ -14,9 +13,7 @@
     StructuredDataClassificationPipeline,
     TokenClassificationPipeline,
 )
-=======
-from app.pipelines import Pipeline, TextToImagePipeline, TokenClassificationPipeline
->>>>>>> f623b8b8
+
 from starlette.applications import Starlette
 from starlette.middleware import Middleware
 from starlette.middleware.gzip import GZipMiddleware
@@ -31,17 +28,13 @@
 
 
 ALLOWED_TASKS: Dict[str, Type[Pipeline]] = {
-<<<<<<< HEAD
     "audio-to-audio": AudioToAudioPipeline,
     "automatic-speech-recognition": AutomaticSpeechRecognitionPipeline,
     "feature-extraction": FeatureExtractionPipeline,
     "image-classification": ImageClassificationPipeline,
     "structured-data-classification": StructuredDataClassificationPipeline,
+    "text-to-image": TextToImagePipeline,
     "token-classification": TokenClassificationPipeline,
-=======
-    "token-classification": TokenClassificationPipeline,
-    "text-to-image": TextToImagePipeline,
->>>>>>> f623b8b8
 }
 
 
