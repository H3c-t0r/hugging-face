import os
import shutil
import time
import unittest
import uuid

import pytest

from huggingface_hub import HfApi
from huggingface_hub.file_download import (
    is_graphviz_available,
    is_pydot_available,
    is_tf_available,
)
from huggingface_hub.keras_mixin import (
    KerasModelHubMixin,
    PushToHubCallback,
    ValidationCallback,
    from_pretrained_keras,
    push_to_hub_keras,
    save_pretrained_keras,
)
from huggingface_hub.utils import logging

from .testing_constants import ENDPOINT_STAGING, PASS, USER
from .testing_utils import retry_endpoint, set_write_permission_and_retry


def repo_name(id=uuid.uuid4().hex[:6]):
    return "keras-repo-{0}-{1}".format(id, int(time.time() * 10e3))


logger = logging.get_logger(__name__)

WORKING_REPO_SUBDIR = f"fixtures/working_repo_{__name__.split('.')[-1]}"
WORKING_REPO_DIR = os.path.join(
    os.path.dirname(os.path.abspath(__file__)), WORKING_REPO_SUBDIR
)

if is_tf_available():
    import tensorflow as tf


def require_tf(test_case):
    """
    Decorator marking a test that requires TensorFlow, graphviz and pydot.

    These tests are skipped when TensorFlow, graphviz and pydot are installed.

    """
    if not is_tf_available() or not is_pydot_available() or not is_graphviz_available():
        return unittest.skip("test requires Tensorflow, graphviz and pydot.")(test_case)
    else:
        return test_case


if is_tf_available():

    # Define dummy mixin model...
    class DummyModel(tf.keras.Model, KerasModelHubMixin):
        def __init__(self, **kwargs):
            super().__init__()
            self.l1 = tf.keras.layers.Dense(2, activation="relu")
            dummy_batch_size = input_dim = 2
            self.dummy_inputs = tf.ones([dummy_batch_size, input_dim])

        def call(self, x):
            return self.l1(x)

else:
    DummyModel = None


@require_tf
class HubMixingTestKeras(unittest.TestCase):
    def tearDown(self) -> None:
        if os.path.exists(WORKING_REPO_DIR):
            shutil.rmtree(WORKING_REPO_DIR, onerror=set_write_permission_and_retry)
        logger.info(
            f"Does {WORKING_REPO_DIR} exist: {os.path.exists(WORKING_REPO_DIR)}"
        )

    @classmethod
    def setUpClass(cls):
        """
        Share this valid token in all tests below.
        """
        cls._api = HfApi(endpoint=ENDPOINT_STAGING)
        cls._token = cls._api.login(username=USER, password=PASS)

    def test_save_pretrained(self):
        REPO_NAME = repo_name("save")
        model = DummyModel()
        model(model.dummy_inputs)
        model.save_pretrained(f"{WORKING_REPO_DIR}/{REPO_NAME}")
        files = os.listdir(f"{WORKING_REPO_DIR}/{REPO_NAME}")
        self.assertTrue("saved_model.pb" in files)
        self.assertTrue("keras_metadata.pb" in files)
        self.assertTrue("README.md" in files)
        self.assertTrue("model.png" in files)
        self.assertEqual(len(files), 6)

        model.save_pretrained(
            f"{WORKING_REPO_DIR}/{REPO_NAME}", config={"num": 12, "act": "gelu"}
        )
        files = os.listdir(f"{WORKING_REPO_DIR}/{REPO_NAME}")
        self.assertTrue("config.json" in files)
        self.assertTrue("saved_model.pb" in files)
        self.assertEqual(len(files), 7)

    def test_keras_from_pretrained_weights(self):
        model = DummyModel()
        model(model.dummy_inputs)

        model.save_pretrained(f"{WORKING_REPO_DIR}/FROM_PRETRAINED")
        new_model = DummyModel.from_pretrained(f"{WORKING_REPO_DIR}/FROM_PRETRAINED")

        # Check the reloaded model's weights match the original model's weights
        self.assertTrue(tf.reduce_all(tf.equal(new_model.weights[0], model.weights[0])))

        # Check a new model's weights are not the same as the reloaded model's weights
        another_model = DummyModel()
        another_model(tf.ones([2, 2]))
        self.assertFalse(
            tf.reduce_all(tf.equal(new_model.weights[0], another_model.weights[0]))
            .numpy()
            .item()
        )

    def test_rel_path_from_pretrained(self):
        model = DummyModel()
        model(model.dummy_inputs)
        model.save_pretrained(
            f"tests/{WORKING_REPO_SUBDIR}/FROM_PRETRAINED",
            config={"num": 10, "act": "gelu_fast"},
        )

        model = DummyModel.from_pretrained(
            f"tests/{WORKING_REPO_SUBDIR}/FROM_PRETRAINED"
        )
        self.assertTrue(model.config == {"num": 10, "act": "gelu_fast"})

    def test_abs_path_from_pretrained(self):
        REPO_NAME = repo_name("FROM_PRETRAINED")
        model = DummyModel()
        model(model.dummy_inputs)
        model.save_pretrained(
            f"{WORKING_REPO_DIR}/{REPO_NAME}", config={"num": 10, "act": "gelu_fast"}
        )

        model = DummyModel.from_pretrained(f"{WORKING_REPO_DIR}/{REPO_NAME}")
        self.assertDictEqual(model.config, {"num": 10, "act": "gelu_fast"})

    @retry_endpoint
    def test_push_to_hub(self):
        REPO_NAME = repo_name("PUSH_TO_HUB")
        model = DummyModel()
        model(model.dummy_inputs)
        model.push_to_hub(
            repo_path_or_name=f"{WORKING_REPO_DIR}/{REPO_NAME}",
            api_endpoint=ENDPOINT_STAGING,
            use_auth_token=self._token,
            git_user="ci",
            git_email="ci@dummy.com",
            config={"num": 7, "act": "gelu_fast"},
        )

        model_info = self._api.model_info(
            f"{USER}/{REPO_NAME}",
        )
        self.assertEqual(model_info.modelId, f"{USER}/{REPO_NAME}")

        self._api.delete_repo(name=f"{REPO_NAME}", token=self._token)


@require_tf
class HubKerasSequentialTest(HubMixingTestKeras):
    def model_init(self):
        model = tf.keras.models.Sequential()
        model.add(tf.keras.layers.Dense(2, activation="relu"))
        model.compile(optimizer="adam", loss="mse")
        return model

<<<<<<< HEAD
    def dummy_training_data(self):
        x = tf.constant(
            [
                [0.44, 0.90],
                [0.6, 0.9],
                [0.5, 0.3],
                [0.65, 0.39],
                [0.9, 0.7],
                [0.85, 0.99],
            ]
        )
        y = tf.constant([[1, 3], [2, 5], [4, 9], [2, 3], [9, 7], [6, 7]])
        return x, y

    def model_fit(self, model):
        x, y = self.dummy_training_data()
        model.fit(x, y, epochs=3)
        return model

    def model_fit_callback(self, model, callback, num_epochs, batch_size=None):
        x, y = self.dummy_training_data()
        model.fit(x, y, callbacks=callback, epochs=num_epochs, batch_size=batch_size)
        return model

    def test_callback_end_of_training(self):
        REPO_NAME = repo_name("PUSH_TO_HUB")
        model = self.model_init()

        push_to_hub_callback = PushToHubCallback(
            save_strategy="end_of_training",
            repo_path_or_name=f"{WORKING_REPO_DIR}/{REPO_NAME}",
            api_endpoint=ENDPOINT_STAGING,
            token=self._token,
            git_user="ci",
            git_email="ci@dummy.com",
        )
        val_callback = ValidationCallback(
            log_path=f"{WORKING_REPO_DIR}/{REPO_NAME}/logs.txt",
            model_id=f"{USER}/{REPO_NAME}",
            save_strategy="end_of_training",
            api_endpoint=ENDPOINT_STAGING,
        )

        model = self.model_fit_callback(
            model,
            callback=[push_to_hub_callback, val_callback],
            num_epochs=3,
        )

        with open(
            f"{WORKING_REPO_DIR}/{REPO_NAME}/logs.txt", "r", encoding="utf-8"
        ) as f:
            logs = f.read()
            log_list = logs.split("\n")
            self.assertEqual(len(log_list), 1)

    def test_callback_batch(self):
        REPO_NAME = repo_name("PUSH_TO_HUB")
        model = self.model_init()
        num_epochs = 3
        save_steps = 2
        batch_size = 3

        x, _ = self.dummy_training_data()
        size_of_data = x.shape[0]
        push_to_hub_callback = PushToHubCallback(
            save_strategy="steps",
            repo_path_or_name=f"{WORKING_REPO_DIR}/{REPO_NAME}",
            api_endpoint=ENDPOINT_STAGING,
            token=self._token,
            git_user="ci",
            git_email="ci@dummy.com",
            save_steps=2,
        )

        val_callback = ValidationCallback(
            log_path=f"{WORKING_REPO_DIR}/{REPO_NAME}/logs.txt",
            model_id=f"{USER}/{REPO_NAME}",
            save_strategy="steps",
            api_endpoint=ENDPOINT_STAGING,
            save_steps=2,
        )

        model = self.model_fit_callback(
            model,
            callback=[push_to_hub_callback, val_callback],
            num_epochs=num_epochs,
            batch_size=batch_size,
        )

        with open(
            f"{WORKING_REPO_DIR}/{REPO_NAME}/logs.txt", "r", encoding="utf-8"
        ) as f:
            logs = f.read()
            log_list = logs.split("\n")
            self.assertEqual(
                len(log_list), num_epochs * size_of_data / batch_size / save_steps + 1
            )

    def test_callback_epoch(self):
        REPO_NAME = repo_name("PUSH_TO_HUB")
        model = self.model_init()

        push_to_hub_callback = PushToHubCallback(
            save_strategy="epoch",
            repo_path_or_name=f"{WORKING_REPO_DIR}/{REPO_NAME}",
            api_endpoint=ENDPOINT_STAGING,
            token=self._token,
            git_user="ci",
            git_email="ci@dummy.com",
        )
        num_epochs = 3
        val_callback = ValidationCallback(
            log_path=f"{WORKING_REPO_DIR}/{REPO_NAME}/logs.txt",
            model_id=f"{USER}/{REPO_NAME}",
            save_strategy="epoch",
            api_endpoint=ENDPOINT_STAGING,
            num_epochs=num_epochs,
        )

        model = self.model_fit_callback(
            model, callback=[push_to_hub_callback, val_callback], num_epochs=num_epochs
        )

        with open(
            f"{WORKING_REPO_DIR}/{REPO_NAME}/logs.txt", "r", encoding="utf-8"
        ) as f:
            logs = f.read()
            log_list = logs.split("\n")
            self.assertEqual(len(log_list), num_epochs)

=======
    def model_fit(self, model):
        x = tf.constant([[0.44, 0.90], [0.65, 0.39]])
        y = tf.constant([[1, 1], [0, 0]])
        model.fit(x, y)
        return model

>>>>>>> 6dac5f45
    def test_save_pretrained(self):
        REPO_NAME = repo_name("save")
        model = self.model_init()

        with pytest.raises(ValueError, match="Model should be built*"):
            save_pretrained_keras(model, f"{WORKING_REPO_DIR}/{REPO_NAME}")

        model.build((None, 2))

        save_pretrained_keras(
            model,
            f"{WORKING_REPO_DIR}/{REPO_NAME}",
        )
        files = os.listdir(f"{WORKING_REPO_DIR}/{REPO_NAME}")

        self.assertIn("saved_model.pb", files)
<<<<<<< HEAD
        self.assertTrue("keras_metadata.pb" in files)
        self.assertTrue("README.md" in files)
        self.assertTrue("model.png" in files)
=======
        self.assertIn("keras_metadata.pb", files)
        self.assertIn("model.png", files)
        self.assertIn("README.md", files)
>>>>>>> 6dac5f45
        self.assertEqual(len(files), 6)
        loaded_model = from_pretrained_keras(f"{WORKING_REPO_DIR}/{REPO_NAME}")
        self.assertIsNone(loaded_model.optimizer)

    def test_save_pretrained_model_card_fit(self):
        REPO_NAME = repo_name("save")
        model = self.model_init()
        model = self.model_fit(model)

        save_pretrained_keras(
            model,
            f"{WORKING_REPO_DIR}/{REPO_NAME}",
        )
        files = os.listdir(f"{WORKING_REPO_DIR}/{REPO_NAME}")

        self.assertIn("saved_model.pb", files)
        self.assertIn("keras_metadata.pb", files)
        self.assertIn("model.png", files)
        self.assertIn("README.md", files)
        self.assertEqual(len(files), 6)

    def test_save_pretrained_optimizer_state(self):
        REPO_NAME = repo_name("save")
        model = self.model_init()

        model.build((None, 2))
        save_pretrained_keras(
            model, f"{WORKING_REPO_DIR}/{REPO_NAME}", include_optimizer=True
        )

        loaded_model = from_pretrained_keras(f"{WORKING_REPO_DIR}/{REPO_NAME}")
        self.assertIsNotNone(loaded_model.optimizer)

    def test_save_pretrained_kwargs_load_fails_without_traces(self):
        REPO_NAME = repo_name("save")
        model = self.model_init()

        model.build((None, 2))

        save_pretrained_keras(
            model,
            f"{WORKING_REPO_DIR}/{REPO_NAME}",
            include_optimizer=False,
            save_traces=False,
        )

        from_pretrained_keras(f"{WORKING_REPO_DIR}/{REPO_NAME}")
        self.assertRaises(ValueError, msg="Exception encountered when calling layer*")

    def test_from_pretrained_weights(self):
        REPO_NAME = repo_name("from_pretrained_weights")
        model = self.model_init()
        model.build((None, 2))

        save_pretrained_keras(model, f"{WORKING_REPO_DIR}/{REPO_NAME}")
        new_model = from_pretrained_keras(f"{WORKING_REPO_DIR}/{REPO_NAME}")

        # Check a new model's weights are not the same as the reloaded model's weights
        another_model = DummyModel()
        another_model(tf.ones([2, 2]))
        self.assertFalse(
            tf.reduce_all(tf.equal(new_model.weights[0], another_model.weights[0]))
            .numpy()
            .item()
        )

    def test_rel_path_from_pretrained(self):
        model = self.model_init()
        model.build((None, 2))
        save_pretrained_keras(
            model,
            f"tests/{WORKING_REPO_SUBDIR}/FROM_PRETRAINED",
            config={"num": 10, "act": "gelu_fast"},
        )

        new_model = from_pretrained_keras(
            f"tests/{WORKING_REPO_SUBDIR}/FROM_PRETRAINED"
        )

        # Check the reloaded model's weights match the original model's weights
        self.assertTrue(tf.reduce_all(tf.equal(new_model.weights[0], model.weights[0])))

        # Check saved configuration is what we expect
        self.assertTrue(new_model.config == {"num": 10, "act": "gelu_fast"})

    def test_abs_path_from_pretrained(self):
        REPO_NAME = repo_name("FROM_PRETRAINED")
        model = self.model_init()
        model.build((None, 2))
        save_pretrained_keras(
            model,
            f"{WORKING_REPO_DIR}/{REPO_NAME}",
            config={"num": 10, "act": "gelu_fast"},
            plot_model=True,
            task_name=None,
        )

        new_model = from_pretrained_keras(f"{WORKING_REPO_DIR}/{REPO_NAME}")
        self.assertTrue(tf.reduce_all(tf.equal(new_model.weights[0], model.weights[0])))
        self.assertTrue(new_model.config == {"num": 10, "act": "gelu_fast"})

    @retry_endpoint
    def test_push_to_hub(self):
        REPO_NAME = repo_name("PUSH_TO_HUB")
        model = self.model_init()
        self.model_fit(model)
        push_to_hub_keras(
            model,
            repo_path_or_name=f"{WORKING_REPO_DIR}/{REPO_NAME}",
            api_endpoint=ENDPOINT_STAGING,
            use_auth_token=self._token,
            git_user="ci",
            git_email="ci@dummy.com",
            config={"num": 7, "act": "gelu_fast"},
            include_optimizer=False,
        )

        model_info = HfApi(endpoint=ENDPOINT_STAGING).model_info(
            f"{USER}/{REPO_NAME}",
        )
        self.assertEqual(model_info.modelId, f"{USER}/{REPO_NAME}")

        self._api.delete_repo(name=f"{REPO_NAME}", token=self._token)

<<<<<<< HEAD
=======
    @retry_endpoint
>>>>>>> 6dac5f45
    def test_push_to_hub_model_card_build(self):
        REPO_NAME = repo_name("PUSH_TO_HUB")
        model = self.model_init()
        model.build((None, 2))
        push_to_hub_keras(
            model,
            repo_path_or_name=f"{WORKING_REPO_DIR}/{REPO_NAME}",
            api_endpoint=ENDPOINT_STAGING,
            use_auth_token=self._token,
            git_user="ci",
            git_email="ci@dummy.com",
        )
        model_info = HfApi(endpoint=ENDPOINT_STAGING).model_info(
            f"{USER}/{REPO_NAME}",
        )
        self.assertTrue("README.md" in [f.rfilename for f in model_info.siblings])
        self.assertTrue("model.png" in [f.rfilename for f in model_info.siblings])
        self._api.delete_repo(name=f"{REPO_NAME}", token=self._token)

<<<<<<< HEAD
    def test_push_to_hub_model_card(self):
        REPO_NAME = repo_name("PUSH_TO_HUB")
        model = self.model_init()
        model = self.model_fit(model)
        push_to_hub_keras(
            model,
            repo_path_or_name=f"{WORKING_REPO_DIR}/{REPO_NAME}",
            api_endpoint=ENDPOINT_STAGING,
            use_auth_token=self._token,
            git_user="ci",
            git_email="ci@dummy.com",
            task_name="object-detection",
        )
        model_info = HfApi(endpoint=ENDPOINT_STAGING).model_info(
            f"{USER}/{REPO_NAME}",
        )
        self.assertTrue("README.md" in [f.rfilename for f in model_info.siblings])
        self.assertTrue("model.png" in [f.rfilename for f in model_info.siblings])
        self._api.delete_repo(name=f"{REPO_NAME}", token=self._token)

=======
    @retry_endpoint
>>>>>>> 6dac5f45
    def test_push_to_hub_model_card_plot_false(self):
        REPO_NAME = repo_name("PUSH_TO_HUB")
        model = self.model_init()
        model = self.model_fit(model)
        push_to_hub_keras(
            model,
            repo_path_or_name=f"{WORKING_REPO_DIR}/{REPO_NAME}",
            api_endpoint=ENDPOINT_STAGING,
            use_auth_token=self._token,
            git_user="ci",
            git_email="ci@dummy.com",
<<<<<<< HEAD
            task_name="object-detection",
=======
>>>>>>> 6dac5f45
            plot_model=False,
        )
        model_info = HfApi(endpoint=ENDPOINT_STAGING).model_info(
            f"{USER}/{REPO_NAME}",
        )
        self.assertFalse("model.png" in [f.rfilename for f in model_info.siblings])
        self._api.delete_repo(name=f"{REPO_NAME}", token=self._token)

<<<<<<< HEAD
=======
    @retry_endpoint
>>>>>>> 6dac5f45
    def test_push_to_hub_tensorboard(self):
        os.makedirs(f"{WORKING_REPO_DIR}/tb_log_dir")
        with open(f"{WORKING_REPO_DIR}/tb_log_dir/tensorboard.txt", "w") as fp:
            fp.write("Keras FTW")
        REPO_NAME = repo_name("PUSH_TO_HUB")
        model = self.model_init()
        model = self.model_fit(model)
        push_to_hub_keras(
            model,
            repo_path_or_name=f"{WORKING_REPO_DIR}/{REPO_NAME}",
            log_dir=f"{WORKING_REPO_DIR}/tb_log_dir",
            api_endpoint=ENDPOINT_STAGING,
            use_auth_token=self._token,
            git_user="ci",
            git_email="ci@dummy.com",
        )
        model_info = HfApi(endpoint=ENDPOINT_STAGING).model_info(
            f"{USER}/{REPO_NAME}",
        )

        self.assertTrue(
            "logs/tensorboard.txt" in [f.rfilename for f in model_info.siblings]
        )

        self._api.delete_repo(name=f"{REPO_NAME}", token=self._token)

<<<<<<< HEAD
=======
    @retry_endpoint
>>>>>>> 6dac5f45
    def test_override_tensorboard(self):
        os.makedirs(f"{WORKING_REPO_DIR}/tb_log_dir")
        with open(f"{WORKING_REPO_DIR}/tb_log_dir/tensorboard.txt", "w") as fp:
            fp.write("Keras FTW")
        REPO_NAME = repo_name("PUSH_TO_HUB")
        model = self.model_init()
        model.build((None, 2))
        push_to_hub_keras(
            model,
            repo_path_or_name=f"{WORKING_REPO_DIR}/{REPO_NAME}",
            log_dir=f"{WORKING_REPO_DIR}/tb_log_dir",
            api_endpoint=ENDPOINT_STAGING,
            use_auth_token=self._token,
            git_user="ci",
            git_email="ci@dummy.com",
        )
        os.makedirs(f"{WORKING_REPO_DIR}/tb_log_dir2")
        with open(f"{WORKING_REPO_DIR}/tb_log_dir2/override.txt", "w") as fp:
            fp.write("Keras FTW")
        push_to_hub_keras(
            model,
            repo_path_or_name=f"{WORKING_REPO_DIR}/{REPO_NAME}",
            log_dir=f"{WORKING_REPO_DIR}/tb_log_dir2",
            api_endpoint=ENDPOINT_STAGING,
            use_auth_token=self._token,
            git_user="ci",
            git_email="ci@dummy.com",
        )

        model_info = HfApi(endpoint=ENDPOINT_STAGING).model_info(
            f"{USER}/{REPO_NAME}",
        )
        self.assertTrue(
            "logs/override.txt" in [f.rfilename for f in model_info.siblings]
        )
        self.assertFalse(
            "logs/tensorboard.txt" in [f.rfilename for f in model_info.siblings]
        )

        self._api.delete_repo(name=f"{REPO_NAME}", token=self._token)

<<<<<<< HEAD
=======
    @retry_endpoint
>>>>>>> 6dac5f45
    def test_push_to_hub_model_kwargs(self):
        REPO_NAME = repo_name("PUSH_TO_HUB")
        model = self.model_init()
        model = self.model_fit(model)
        push_to_hub_keras(
            model,
            repo_path_or_name=f"{WORKING_REPO_DIR}/{REPO_NAME}",
            api_endpoint=ENDPOINT_STAGING,
            use_auth_token=self._token,
            git_user="ci",
            git_email="ci@dummy.com",
            config={"num": 7, "act": "gelu_fast"},
            include_optimizer=True,
            save_traces=False,
        )

        model_info = HfApi(endpoint=ENDPOINT_STAGING).model_info(
            f"{USER}/{REPO_NAME}",
        )
        self.assertEqual(model_info.modelId, f"{USER}/{REPO_NAME}")

        from_pretrained_keras(f"{WORKING_REPO_DIR}/{REPO_NAME}")
        self.assertRaises(ValueError, msg="Exception encountered when calling layer*")

        self._api.delete_repo(name=f"{REPO_NAME}", token=self._token)


@require_tf
class HubKerasFunctionalTest(HubKerasSequentialTest):
    def model_init(self):
        inputs = tf.keras.layers.Input(shape=(2,))
        outputs = tf.keras.layers.Dense(2, activation="relu")(inputs)
        model = tf.keras.models.Model(inputs=inputs, outputs=outputs)
        model.compile(optimizer="adam", loss="mse")
        return model

    def test_save_pretrained(self):
        REPO_NAME = repo_name("functional")
        model = self.model_init()
        model.build((None, 2))
        self.assertTrue(model.built)

        save_pretrained_keras(model, f"{WORKING_REPO_DIR}/{REPO_NAME}")
        files = os.listdir(f"{WORKING_REPO_DIR}/{REPO_NAME}")

        self.assertIn("saved_model.pb", files)
        self.assertIn("keras_metadata.pb", files)
        self.assertEqual(len(files), 6)

    def test_save_pretrained_fit(self):
        REPO_NAME = repo_name("functional")
        model = self.model_init()
        model = self.model_fit(model)

        save_pretrained_keras(model, f"{WORKING_REPO_DIR}/{REPO_NAME}")
        files = os.listdir(f"{WORKING_REPO_DIR}/{REPO_NAME}")

        self.assertIn("saved_model.pb", files)
        self.assertIn("keras_metadata.pb", files)
        self.assertEqual(len(files), 6)<|MERGE_RESOLUTION|>--- conflicted
+++ resolved
@@ -181,7 +181,6 @@
         model.compile(optimizer="adam", loss="mse")
         return model
 
-<<<<<<< HEAD
     def dummy_training_data(self):
         x = tf.constant(
             [
@@ -313,14 +312,12 @@
             log_list = logs.split("\n")
             self.assertEqual(len(log_list), num_epochs)
 
-=======
     def model_fit(self, model):
         x = tf.constant([[0.44, 0.90], [0.65, 0.39]])
         y = tf.constant([[1, 1], [0, 0]])
         model.fit(x, y)
         return model
 
->>>>>>> 6dac5f45
     def test_save_pretrained(self):
         REPO_NAME = repo_name("save")
         model = self.model_init()
@@ -337,15 +334,10 @@
         files = os.listdir(f"{WORKING_REPO_DIR}/{REPO_NAME}")
 
         self.assertIn("saved_model.pb", files)
-<<<<<<< HEAD
-        self.assertTrue("keras_metadata.pb" in files)
-        self.assertTrue("README.md" in files)
-        self.assertTrue("model.png" in files)
-=======
         self.assertIn("keras_metadata.pb", files)
         self.assertIn("model.png", files)
         self.assertIn("README.md", files)
->>>>>>> 6dac5f45
+
         self.assertEqual(len(files), 6)
         loaded_model = from_pretrained_keras(f"{WORKING_REPO_DIR}/{REPO_NAME}")
         self.assertIsNone(loaded_model.optimizer)
@@ -470,10 +462,8 @@
 
         self._api.delete_repo(name=f"{REPO_NAME}", token=self._token)
 
-<<<<<<< HEAD
-=======
+
     @retry_endpoint
->>>>>>> 6dac5f45
     def test_push_to_hub_model_card_build(self):
         REPO_NAME = repo_name("PUSH_TO_HUB")
         model = self.model_init()
@@ -493,7 +483,7 @@
         self.assertTrue("model.png" in [f.rfilename for f in model_info.siblings])
         self._api.delete_repo(name=f"{REPO_NAME}", token=self._token)
 
-<<<<<<< HEAD
+
     def test_push_to_hub_model_card(self):
         REPO_NAME = repo_name("PUSH_TO_HUB")
         model = self.model_init()
@@ -514,9 +504,7 @@
         self.assertTrue("model.png" in [f.rfilename for f in model_info.siblings])
         self._api.delete_repo(name=f"{REPO_NAME}", token=self._token)
 
-=======
     @retry_endpoint
->>>>>>> 6dac5f45
     def test_push_to_hub_model_card_plot_false(self):
         REPO_NAME = repo_name("PUSH_TO_HUB")
         model = self.model_init()
@@ -528,10 +516,7 @@
             use_auth_token=self._token,
             git_user="ci",
             git_email="ci@dummy.com",
-<<<<<<< HEAD
             task_name="object-detection",
-=======
->>>>>>> 6dac5f45
             plot_model=False,
         )
         model_info = HfApi(endpoint=ENDPOINT_STAGING).model_info(
@@ -540,10 +525,8 @@
         self.assertFalse("model.png" in [f.rfilename for f in model_info.siblings])
         self._api.delete_repo(name=f"{REPO_NAME}", token=self._token)
 
-<<<<<<< HEAD
-=======
+
     @retry_endpoint
->>>>>>> 6dac5f45
     def test_push_to_hub_tensorboard(self):
         os.makedirs(f"{WORKING_REPO_DIR}/tb_log_dir")
         with open(f"{WORKING_REPO_DIR}/tb_log_dir/tensorboard.txt", "w") as fp:
@@ -570,10 +553,8 @@
 
         self._api.delete_repo(name=f"{REPO_NAME}", token=self._token)
 
-<<<<<<< HEAD
-=======
+
     @retry_endpoint
->>>>>>> 6dac5f45
     def test_override_tensorboard(self):
         os.makedirs(f"{WORKING_REPO_DIR}/tb_log_dir")
         with open(f"{WORKING_REPO_DIR}/tb_log_dir/tensorboard.txt", "w") as fp:
@@ -615,10 +596,8 @@
 
         self._api.delete_repo(name=f"{REPO_NAME}", token=self._token)
 
-<<<<<<< HEAD
-=======
+
     @retry_endpoint
->>>>>>> 6dac5f45
     def test_push_to_hub_model_kwargs(self):
         REPO_NAME = repo_name("PUSH_TO_HUB")
         model = self.model_init()
