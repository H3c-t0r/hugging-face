import os
import shutil
import tempfile
import time
import unittest
import uuid

import pytest

from huggingface_hub import HfApi
from huggingface_hub.file_download import (
    is_graphviz_available,
    is_pydot_available,
    is_tf_available,
)
from huggingface_hub.keras_mixin import (
    KerasModelHubMixin,
    from_pretrained_keras,
    push_to_hub_keras,
    save_pretrained_keras,
)
from huggingface_hub.utils import logging

from .testing_constants import ENDPOINT_STAGING, PASS, USER
from .testing_utils import retry_endpoint, set_write_permission_and_retry


def repo_name(id=uuid.uuid4().hex[:6]):
    return "keras-repo-{0}-{1}".format(id, int(time.time() * 10e3))


logger = logging.get_logger(__name__)

WORKING_REPO_SUBDIR = f"fixtures/working_repo_{__name__.split('.')[-1]}"
WORKING_REPO_DIR = os.path.join(
    os.path.dirname(os.path.abspath(__file__)), WORKING_REPO_SUBDIR
)

if is_tf_available():
    import tensorflow as tf


def require_tf(test_case):
    """
    Decorator marking a test that requires TensorFlow, graphviz and pydot.

    These tests are skipped when TensorFlow, graphviz and pydot are installed.

    """
    if not is_tf_available() or not is_pydot_available() or not is_graphviz_available():
        return unittest.skip("test requires Tensorflow, graphviz and pydot.")(test_case)
    else:
        return test_case


if is_tf_available():

    # Define dummy mixin model...
    class DummyModel(tf.keras.Model, KerasModelHubMixin):
        def __init__(self, **kwargs):
            super().__init__()
            self.l1 = tf.keras.layers.Dense(2, activation="relu")
            dummy_batch_size = input_dim = 2
            self.dummy_inputs = tf.ones([dummy_batch_size, input_dim])

        def call(self, x):
            return self.l1(x)

else:
    DummyModel = None


@require_tf
class HubMixingTestKeras(unittest.TestCase):
    def tearDown(self) -> None:
        if os.path.exists(WORKING_REPO_DIR):
            shutil.rmtree(WORKING_REPO_DIR, onerror=set_write_permission_and_retry)
        logger.info(
            f"Does {WORKING_REPO_DIR} exist: {os.path.exists(WORKING_REPO_DIR)}"
        )

    @classmethod
    def setUpClass(cls):
        """
        Share this valid token in all tests below.
        """
        cls._api = HfApi(endpoint=ENDPOINT_STAGING)
        cls._token = cls._api.login(username=USER, password=PASS)

    def test_save_pretrained(self):
        REPO_NAME = repo_name("save")
        model = DummyModel()
        model(model.dummy_inputs)
        model.save_pretrained(f"{WORKING_REPO_DIR}/{REPO_NAME}")
        files = os.listdir(f"{WORKING_REPO_DIR}/{REPO_NAME}")
        self.assertTrue("saved_model.pb" in files)
        self.assertTrue("keras_metadata.pb" in files)
        self.assertTrue("README.md" in files)
        self.assertTrue("model.png" in files)
        self.assertEqual(len(files), 6)

        model.save_pretrained(
            f"{WORKING_REPO_DIR}/{REPO_NAME}", config={"num": 12, "act": "gelu"}
        )
        files = os.listdir(f"{WORKING_REPO_DIR}/{REPO_NAME}")
        self.assertTrue("config.json" in files)
        self.assertTrue("saved_model.pb" in files)
        self.assertEqual(len(files), 7)

    def test_keras_from_pretrained_weights(self):
        model = DummyModel()
        model(model.dummy_inputs)

        model.save_pretrained(f"{WORKING_REPO_DIR}/FROM_PRETRAINED")
        new_model = DummyModel.from_pretrained(f"{WORKING_REPO_DIR}/FROM_PRETRAINED")

        # Check the reloaded model's weights match the original model's weights
        self.assertTrue(tf.reduce_all(tf.equal(new_model.weights[0], model.weights[0])))

        # Check a new model's weights are not the same as the reloaded model's weights
        another_model = DummyModel()
        another_model(tf.ones([2, 2]))
        self.assertFalse(
            tf.reduce_all(tf.equal(new_model.weights[0], another_model.weights[0]))
            .numpy()
            .item()
        )

    def test_rel_path_from_pretrained(self):
        model = DummyModel()
        model(model.dummy_inputs)
        model.save_pretrained(
            f"tests/{WORKING_REPO_SUBDIR}/FROM_PRETRAINED",
            config={"num": 10, "act": "gelu_fast"},
        )

        model = DummyModel.from_pretrained(
            f"tests/{WORKING_REPO_SUBDIR}/FROM_PRETRAINED"
        )
        self.assertTrue(model.config == {"num": 10, "act": "gelu_fast"})

    def test_abs_path_from_pretrained(self):
        REPO_NAME = repo_name("FROM_PRETRAINED")
        model = DummyModel()
        model(model.dummy_inputs)
        model.save_pretrained(
            f"{WORKING_REPO_DIR}/{REPO_NAME}", config={"num": 10, "act": "gelu_fast"}
        )

        model = DummyModel.from_pretrained(f"{WORKING_REPO_DIR}/{REPO_NAME}")
        self.assertDictEqual(model.config, {"num": 10, "act": "gelu_fast"})

    @retry_endpoint
    def test_push_to_hub(self):
        REPO_NAME = repo_name("PUSH_TO_HUB")
        model = DummyModel()
        model(model.dummy_inputs)
        model.push_to_hub(
            repo_path_or_name=f"{WORKING_REPO_DIR}/{REPO_NAME}",
            api_endpoint=ENDPOINT_STAGING,
            use_auth_token=self._token,
            git_user="ci",
            git_email="ci@dummy.com",
            config={"num": 7, "act": "gelu_fast"},
        )

        model_info = self._api.model_info(
            f"{USER}/{REPO_NAME}",
        )
        self.assertEqual(model_info.modelId, f"{USER}/{REPO_NAME}")

        self._api.delete_repo(repo_id=f"{REPO_NAME}", token=self._token)


@require_tf
class HubKerasSequentialTest(HubMixingTestKeras):
    def model_init(self):
        model = tf.keras.models.Sequential()
        model.add(tf.keras.layers.Dense(2, activation="relu"))
        model.compile(optimizer="adam", loss="mse")
        return model

    def model_fit(self, model):
        x = tf.constant([[0.44, 0.90], [0.65, 0.39]])
        y = tf.constant([[1, 1], [0, 0]])
        model.fit(x, y)
        return model

    def test_save_pretrained(self):
        REPO_NAME = repo_name("save")
        model = self.model_init()

        with pytest.raises(ValueError, match="Model should be built*"):
            save_pretrained_keras(model, f"{WORKING_REPO_DIR}/{REPO_NAME}")

        model.build((None, 2))

        save_pretrained_keras(
            model,
            f"{WORKING_REPO_DIR}/{REPO_NAME}",
        )
        files = os.listdir(f"{WORKING_REPO_DIR}/{REPO_NAME}")

        self.assertIn("saved_model.pb", files)
        self.assertIn("keras_metadata.pb", files)
        self.assertIn("model.png", files)
        self.assertIn("README.md", files)
        self.assertEqual(len(files), 6)
        loaded_model = from_pretrained_keras(f"{WORKING_REPO_DIR}/{REPO_NAME}")
        self.assertIsNone(loaded_model.optimizer)

    def test_save_pretrained_model_card_fit(self):
        REPO_NAME = repo_name("save")
        model = self.model_init()
        model = self.model_fit(model)

        save_pretrained_keras(
            model,
            f"{WORKING_REPO_DIR}/{REPO_NAME}",
        )
        files = os.listdir(f"{WORKING_REPO_DIR}/{REPO_NAME}")

        self.assertIn("saved_model.pb", files)
        self.assertIn("keras_metadata.pb", files)
        self.assertIn("model.png", files)
        self.assertIn("README.md", files)
        self.assertEqual(len(files), 6)

    def test_save_pretrained_optimizer_state(self):
        REPO_NAME = repo_name("save")
        model = self.model_init()

        model.build((None, 2))
        save_pretrained_keras(
            model, f"{WORKING_REPO_DIR}/{REPO_NAME}", include_optimizer=True
        )

        loaded_model = from_pretrained_keras(f"{WORKING_REPO_DIR}/{REPO_NAME}")
        self.assertIsNotNone(loaded_model.optimizer)

    def test_save_pretrained_kwargs_load_fails_without_traces(self):
        REPO_NAME = repo_name("save")
        model = self.model_init()

        model.build((None, 2))

        save_pretrained_keras(
            model,
            f"{WORKING_REPO_DIR}/{REPO_NAME}",
            include_optimizer=False,
            save_traces=False,
        )

        from_pretrained_keras(f"{WORKING_REPO_DIR}/{REPO_NAME}")
        self.assertRaises(ValueError, msg="Exception encountered when calling layer*")

    def test_from_pretrained_weights(self):
        REPO_NAME = repo_name("from_pretrained_weights")
        model = self.model_init()
        model.build((None, 2))

        save_pretrained_keras(model, f"{WORKING_REPO_DIR}/{REPO_NAME}")
        new_model = from_pretrained_keras(f"{WORKING_REPO_DIR}/{REPO_NAME}")

        # Check a new model's weights are not the same as the reloaded model's weights
        another_model = DummyModel()
        another_model(tf.ones([2, 2]))
        self.assertFalse(
            tf.reduce_all(tf.equal(new_model.weights[0], another_model.weights[0]))
            .numpy()
            .item()
        )

    def test_rel_path_from_pretrained(self):
        model = self.model_init()
        model.build((None, 2))
        save_pretrained_keras(
            model,
            f"tests/{WORKING_REPO_SUBDIR}/FROM_PRETRAINED",
            config={"num": 10, "act": "gelu_fast"},
        )

        new_model = from_pretrained_keras(
            f"tests/{WORKING_REPO_SUBDIR}/FROM_PRETRAINED"
        )

        # Check the reloaded model's weights match the original model's weights
        self.assertTrue(tf.reduce_all(tf.equal(new_model.weights[0], model.weights[0])))

        # Check saved configuration is what we expect
        self.assertTrue(new_model.config == {"num": 10, "act": "gelu_fast"})

    def test_abs_path_from_pretrained(self):
        REPO_NAME = repo_name("FROM_PRETRAINED")
        model = self.model_init()
        model.build((None, 2))
        save_pretrained_keras(
            model,
            f"{WORKING_REPO_DIR}/{REPO_NAME}",
            config={"num": 10, "act": "gelu_fast"},
            plot_model=True,
            task_name=None,
        )

        new_model = from_pretrained_keras(f"{WORKING_REPO_DIR}/{REPO_NAME}")
        self.assertTrue(tf.reduce_all(tf.equal(new_model.weights[0], model.weights[0])))
        self.assertTrue(new_model.config == {"num": 10, "act": "gelu_fast"})

    @retry_endpoint
    def test_push_to_hub(self):
        REPO_NAME = repo_name("PUSH_TO_HUB")
        model = self.model_init()
        model.build((None, 2))
        push_to_hub_keras(
            model,
            repo_path_or_name=f"{WORKING_REPO_DIR}/{REPO_NAME}",
            api_endpoint=ENDPOINT_STAGING,
            use_auth_token=self._token,
            git_user="ci",
            git_email="ci@dummy.com",
            config={"num": 7, "act": "gelu_fast"},
            include_optimizer=False,
        )

        model_info = HfApi(endpoint=ENDPOINT_STAGING).model_info(
            f"{USER}/{REPO_NAME}",
        )
        self.assertEqual(model_info.modelId, f"{USER}/{REPO_NAME}")

        self._api.delete_repo(repo_id=f"{REPO_NAME}", token=self._token)

    @retry_endpoint
    def test_push_to_hub_model_card_build(self):
        REPO_NAME = repo_name("PUSH_TO_HUB")
        model = self.model_init()
        model.build((None, 2))
        push_to_hub_keras(
            model,
            repo_path_or_name=f"{WORKING_REPO_DIR}/{REPO_NAME}",
            api_endpoint=ENDPOINT_STAGING,
            use_auth_token=self._token,
            git_user="ci",
            git_email="ci@dummy.com",
        )
        model_info = HfApi(endpoint=ENDPOINT_STAGING).model_info(
            f"{USER}/{REPO_NAME}",
        )
        self.assertTrue("README.md" in [f.rfilename for f in model_info.siblings])
        self.assertTrue("model.png" in [f.rfilename for f in model_info.siblings])
        self._api.delete_repo(repo_id=f"{REPO_NAME}", token=self._token)

    @retry_endpoint
    def test_push_to_hub_model_card_plot_false(self):
        REPO_NAME = repo_name("PUSH_TO_HUB_PLOT")
        model = self.model_init()
        model = self.model_fit(model)
        push_to_hub_keras(
            model,
            repo_path_or_name=f"{WORKING_REPO_DIR}/{REPO_NAME}",
            api_endpoint=ENDPOINT_STAGING,
            use_auth_token=self._token,
            git_user="ci",
            git_email="ci@dummy.com",
            plot_model=False,
        )
        model_info = HfApi(endpoint=ENDPOINT_STAGING).model_info(
            f"{USER}/{REPO_NAME}",
        )
        self.assertFalse("model.png" in [f.rfilename for f in model_info.siblings])
        self._api.delete_repo(repo_id=f"{REPO_NAME}", token=self._token)

    @retry_endpoint
    def test_push_to_hub_tensorboard(self):
        REPO_NAME = "PUSH_TO_HUB_TB"
        with tempfile.TemporaryDirectory() as tmpdirname:
            os.makedirs(f"{tmpdirname}/log_dir")
            with open(f"{tmpdirname}/log_dir/tensorboard.txt", "w") as fp:
                fp.write("Keras FTW")
            model = self.model_init()
            model = self.model_fit(model)
            push_to_hub_keras(
                model,
                repo_path_or_name=f"{WORKING_REPO_DIR}/{REPO_NAME}",
                log_dir=f"{tmpdirname}/log_dir",
                api_endpoint=ENDPOINT_STAGING,
                use_auth_token=self._token,
                git_user="ci",
                git_email="ci@dummy.com",
            )
        model_info = HfApi(endpoint=ENDPOINT_STAGING).model_info(
            f"{USER}/{REPO_NAME}",
        )

        self.assertTrue(
            "logs/tensorboard.txt" in [f.rfilename for f in model_info.siblings]
        )
<<<<<<< HEAD

        self._api.delete_repo(repo_id=f"{REPO_NAME}", token=self._token)
=======
        self._api.delete_repo(name=f"{REPO_NAME}", token=self._token)
>>>>>>> aed5deb5

    @retry_endpoint
    def test_override_tensorboard(self):
        REPO_NAME = repo_name("TB_OVERRIDE")
        with tempfile.TemporaryDirectory() as tmpdirname:
            os.makedirs(f"{tmpdirname}/tb_log_dir")
            with open(f"{tmpdirname}/tb_log_dir/tensorboard.txt", "w") as fp:
                fp.write("Keras FTW")
            model = self.model_init()
            model.build((None, 2))
            push_to_hub_keras(
                model,
                repo_path_or_name=f"{WORKING_REPO_DIR}/{REPO_NAME}",
                log_dir=f"{tmpdirname}/tb_log_dir",
                api_endpoint=ENDPOINT_STAGING,
                use_auth_token=self._token,
                git_user="ci",
                git_email="ci@dummy.com",
            )
            os.makedirs(f"{tmpdirname}/tb_log_dir2")
            with open(f"{tmpdirname}/tb_log_dir2/override.txt", "w") as fp:
                fp.write("Keras FTW")
            push_to_hub_keras(
                model,
                repo_path_or_name=f"{WORKING_REPO_DIR}/{REPO_NAME}",
                log_dir=f"{tmpdirname}/tb_log_dir2",
                api_endpoint=ENDPOINT_STAGING,
                use_auth_token=self._token,
                git_user="ci",
                git_email="ci@dummy.com",
            )

        model_info = HfApi(endpoint=ENDPOINT_STAGING).model_info(
            f"{USER}/{REPO_NAME}",
        )
        self.assertTrue(
            "logs/override.txt" in [f.rfilename for f in model_info.siblings]
        )
        self.assertFalse(
            "logs/tensorboard.txt" in [f.rfilename for f in model_info.siblings]
        )

        self._api.delete_repo(repo_id=f"{REPO_NAME}", token=self._token)

    @retry_endpoint
    def test_push_to_hub_model_kwargs(self):
        REPO_NAME = repo_name("PUSH_TO_HUB")
        model = self.model_init()
        model = self.model_fit(model)
        push_to_hub_keras(
            model,
            repo_path_or_name=f"{WORKING_REPO_DIR}/{REPO_NAME}",
            api_endpoint=ENDPOINT_STAGING,
            use_auth_token=self._token,
            git_user="ci",
            git_email="ci@dummy.com",
            config={"num": 7, "act": "gelu_fast"},
            include_optimizer=True,
            save_traces=False,
        )

        model_info = HfApi(endpoint=ENDPOINT_STAGING).model_info(
            f"{USER}/{REPO_NAME}",
        )
        self.assertEqual(model_info.modelId, f"{USER}/{REPO_NAME}")

        from_pretrained_keras(f"{WORKING_REPO_DIR}/{REPO_NAME}")
        self.assertRaises(ValueError, msg="Exception encountered when calling layer*")

        self._api.delete_repo(repo_id=f"{REPO_NAME}", token=self._token)


@require_tf
class HubKerasFunctionalTest(HubKerasSequentialTest):
    def model_init(self):
        inputs = tf.keras.layers.Input(shape=(2,))
        outputs = tf.keras.layers.Dense(2, activation="relu")(inputs)
        model = tf.keras.models.Model(inputs=inputs, outputs=outputs)
        model.compile(optimizer="adam", loss="mse")
        return model

    def test_save_pretrained(self):
        REPO_NAME = repo_name("functional")
        model = self.model_init()
        model.build((None, 2))
        self.assertTrue(model.built)

        save_pretrained_keras(model, f"{WORKING_REPO_DIR}/{REPO_NAME}")
        files = os.listdir(f"{WORKING_REPO_DIR}/{REPO_NAME}")

        self.assertIn("saved_model.pb", files)
        self.assertIn("keras_metadata.pb", files)
        self.assertEqual(len(files), 6)

    def test_save_pretrained_fit(self):
        REPO_NAME = repo_name("functional")
        model = self.model_init()
        model = self.model_fit(model)

        save_pretrained_keras(model, f"{WORKING_REPO_DIR}/{REPO_NAME}")
        files = os.listdir(f"{WORKING_REPO_DIR}/{REPO_NAME}")

        self.assertIn("saved_model.pb", files)
        self.assertIn("keras_metadata.pb", files)
        self.assertEqual(len(files), 6)<|MERGE_RESOLUTION|>--- conflicted
+++ resolved
@@ -394,12 +394,7 @@
         self.assertTrue(
             "logs/tensorboard.txt" in [f.rfilename for f in model_info.siblings]
         )
-<<<<<<< HEAD
-
-        self._api.delete_repo(repo_id=f"{REPO_NAME}", token=self._token)
-=======
-        self._api.delete_repo(name=f"{REPO_NAME}", token=self._token)
->>>>>>> aed5deb5
+        self._api.delete_repo(repo_id=f"{REPO_NAME}", token=self._token)
 
     @retry_endpoint
     def test_override_tensorboard(self):
