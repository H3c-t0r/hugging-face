--- conflicted
+++ resolved
@@ -232,22 +232,6 @@
             " surpassed the Washington Monument to become the tallest man-made structure in the world.",
         )
 
-<<<<<<< HEAD
-    def test_tabular_regression(self) -> None:
-        clf_table = {
-            "Height": ["11.52", "12.48", "12.3778"],
-            "Length1": ["23.2", "24", "23.9"],
-            "Length2": ["25.4", "26.3", "26.5"],
-            "Length3": ["30", "31.2", "31.1"],
-            "Species": ["Bream", "Bream", "Bream"],
-            "Width": ["4.02", "4.3056", "4.6961"],
-        }
-        model = "scikit-learn/Fish-Weight"
-        parameters = {"wait_for_model": True}
-        output = self.client.tabular_regression(table=clf_table, model=model, parameters=parameters)
-        self.assertIsInstance(output, list)
-        self.assertGreater(len(output), 0)
-=======
     @pytest.mark.skip(reason="This model is not available on the free InferenceAPI")
     def test_tabular_classification(self) -> None:
         table = {
@@ -266,6 +250,21 @@
         output = self.client.tabular_classification(table=table)
         self.assertEqual(output, ["5", "5", "5"])
 
+    def test_tabular_regression(self) -> None:
+        clf_table = {
+            "Height": ["11.52", "12.48", "12.3778"],
+            "Length1": ["23.2", "24", "23.9"],
+            "Length2": ["25.4", "26.3", "26.5"],
+            "Length3": ["30", "31.2", "31.1"],
+            "Species": ["Bream", "Bream", "Bream"],
+            "Width": ["4.02", "4.3056", "4.6961"],
+        }
+        model = "scikit-learn/Fish-Weight"
+        parameters = {"wait_for_model": True}
+        output = self.client.tabular_regression(table=clf_table, model=model, parameters=parameters)
+        self.assertIsInstance(output, list)
+        self.assertGreater(len(output), 0)
+
     def test_table_question_answering(self) -> None:
         table = {
             "Repository": ["Transformers", "Datasets", "Tokenizers"],
@@ -287,7 +286,6 @@
         for item in output:
             self.assertIsInstance(item["score"], float)
             self.assertIsInstance(item["label"], str)
->>>>>>> a9d65524
 
     def test_text_generation(self) -> None:
         """Tested separately in `test_inference_text_generation.py`."""
