# Copyright 2023 The HuggingFace Team. All rights reserved.
#
# Licensed under the Apache License, Version 2.0 (the "License");
# you may not use this file except in compliance with the License.
# You may obtain a copy of the License at
#
#     http://www.apache.org/licenses/LICENSE-2.0
#
# Unless required by applicable law or agreed to in writing, software
# distributed under the License is distributed on an "AS IS" BASIS,
# WITHOUT WARRANTIES OR CONDITIONS OF ANY KIND, either express or implied.
# See the License for the specific language governing permissions and
# limitations under the License.
import io
import unittest
from pathlib import Path
from unittest.mock import MagicMock, patch

import numpy as np
import pytest
from PIL import Image

from huggingface_hub import InferenceClient, hf_hub_download
from huggingface_hub.inference._client import _open_as_binary
from huggingface_hub.utils import build_hf_headers

from .testing_utils import with_production_testing


# Avoid call to hf.co/api/models in VCRed tests
_RECOMMENDED_MODELS_FOR_VCR = {
    "audio-classification": "speechbrain/google_speech_command_xvector",
    "audio-to-audio": "speechbrain/sepformer-wham",
    "automatic-speech-recognition": "facebook/wav2vec2-base-960h",
    "conversational": "facebook/blenderbot-400M-distill",
    "feature-extraction": "facebook/bart-base",
    "image-classification": "google/vit-base-patch16-224",
    "image-segmentation": "facebook/detr-resnet-50-panoptic",
    "object-detection": "facebook/detr-resnet-50",
    "sentence-similarity": "sentence-transformers/all-MiniLM-L6-v2",
    "summarization": "sshleifer/distilbart-cnn-12-6",
    "text-classification": "distilbert-base-uncased-finetuned-sst-2-english",
    "text-to-image": "CompVis/stable-diffusion-v1-4",
    "text-to-speech": "espnet/kan-bayashi_ljspeech_vits",
    "zero-shot-image-classification": "openai/clip-vit-base-patch32",
}


class InferenceClientTest(unittest.TestCase):
    @classmethod
    @with_production_testing
    def setUpClass(cls) -> None:
        super().setUpClass()
        cls.image_file = hf_hub_download(repo_id="Narsil/image_dummy", repo_type="dataset", filename="lena.png")
        cls.audio_file = hf_hub_download(repo_id="Narsil/image_dummy", repo_type="dataset", filename="sample1.flac")


@pytest.mark.vcr
@with_production_testing
@patch("huggingface_hub.inference._common._fetch_recommended_models", lambda: _RECOMMENDED_MODELS_FOR_VCR)
class InferenceClientVCRTest(InferenceClientTest):
    """
    Test for the main tasks implemented in InferenceClient. Since Inference API can be flaky, we use VCR.py and
    pytest-vcr to record and replay the inference calls (see https://pytest-vcr.readthedocs.io/en/latest/).

    Tips when adding new tasks:
    - Most of the time, we only test that the return values are correct. We don't always test the actual output of the model.
    - In the CI, VRC replay is always on. If you want to test locally against the server, you can use the `--vcr-mode`
      and `--disable-vcr` command line options. See https://pytest-vcr.readthedocs.io/en/latest/configuration/.
    - If you get rate-limited locally, you can use your own token when initializing InferenceClient.
      /!\\ WARNING: if you do so, you must delete the token from the cassette before committing!
    - If the model is not loaded on the server, you will save a lot of HTTP 503 responses in the cassette. We don't
      want those to be committed. Either delete them manually or rerun the test once the model is loaded on the server.
    """

    def setUp(self) -> None:
        super().setUp()
        self.client = InferenceClient()

    def test_audio_classification(self) -> None:
        output = self.client.audio_classification(self.audio_file)
        self.assertIsInstance(output, list)
        self.assertGreater(len(output), 0)
        for item in output:
            self.assertIsInstance(item["score"], float)
            self.assertIsInstance(item["label"], str)

    def test_automatic_speech_recognition(self) -> None:
        output = self.client.automatic_speech_recognition(self.audio_file)
        self.assertEqual(output, "A MAN SAID TO THE UNIVERSE SIR I EXIST")

    def test_conversational(self) -> None:
        output = self.client.conversational("Hi, who are you?")
        self.assertEqual(
            output,
            {
                "generated_text": "I am the one who knocks.",
                "conversation": {
                    "generated_responses": ["I am the one who knocks."],
                    "past_user_inputs": ["Hi, who are you?"],
                },
                "warnings": ["Setting `pad_token_id` to `eos_token_id`:50256 for open-end generation."],
            },
        )

        output2 = self.client.conversational(
            "Wow, that's scary!",
            generated_responses=output["conversation"]["generated_responses"],
            past_user_inputs=output["conversation"]["past_user_inputs"],
        )
        self.assertEqual(
            output2,
            {
                "generated_text": "I am the one who knocks.",
                "conversation": {
                    "generated_responses": ["I am the one who knocks.", "I am the one who knocks."],
                    "past_user_inputs": ["Hi, who are you?", "Wow, that's scary!"],
                },
                "warnings": ["Setting `pad_token_id` to `eos_token_id`:50256 for open-end generation."],
            },
        )

    def test_feature_extraction(self) -> None:
        embedding = self.client.feature_extraction("Hi, who are you?")
        self.assertIsInstance(embedding, np.ndarray)
        self.assertEqual(embedding.shape, (8, 768))

    def test_image_classification(self) -> None:
        output = self.client.image_classification(self.image_file)
        self.assertIsInstance(output, list)
        self.assertGreater(len(output), 0)
        for item in output:
            self.assertIsInstance(item["score"], float)
            self.assertIsInstance(item["label"], str)

    def test_image_segmentation(self) -> None:
        output = self.client.image_segmentation(self.image_file)
        self.assertIsInstance(output, list)
        self.assertGreater(len(output), 0)
        for item in output:
            self.assertIsInstance(item["score"], float)
            self.assertIsInstance(item["label"], str)
            self.assertIsInstance(item["mask"], Image.Image)
            self.assertEqual(item["mask"].height, 512)
            self.assertEqual(item["mask"].width, 512)

    # ERROR 500 from server
    # Only during tests, not when running locally. Has to be investigated.
    # def test_image_to_image(self) -> None:
    #     image = self.client.image_to_image(self.image_file, prompt="turn the woman into a man")
    #     self.assertIsInstance(image, Image.Image)
    #     self.assertEqual(image.height, 512)
    #     self.assertEqual(image.width, 512)

    # ERROR 500 from server
    # Only during tests, not when running locally. Has to be investigated.
    # def test_image_to_text(self) -> None:
    #     caption = self.client.image_to_text(self.image_file)
    #     self.assertEqual(caption, "")

    def test_object_detection(self) -> None:
        output = self.client.object_detection(self.image_file)
        self.assertIsInstance(output, list)
        self.assertGreater(len(output), 0)
        for item in output:
            self.assertIsInstance(item["score"], float)
            self.assertIsInstance(item["label"], str)
            self.assertIsInstance(item["box"], dict)
            self.assertIn("xmin", item["box"])
            self.assertIn("ymin", item["box"])
            self.assertIn("xmax", item["box"])
            self.assertIn("ymax", item["box"])

    def test_sentence_similarity(self) -> None:
        scores = self.client.sentence_similarity(
            "Machine learning is so easy.",
            other_sentences=[
                "Deep learning is so straightforward.",
                "This is so difficult, like rocket science.",
                "I can't believe how much I struggled with this.",
            ],
        )
        self.assertEqual(scores, [0.7785726189613342, 0.45876261591911316, 0.2906220555305481])

    def test_summarization(self) -> None:
        summary = self.client.summarization(
            "The tower is 324 metres (1,063 ft) tall, about the same height as an 81-storey building, and the tallest"
            " structure in Paris. Its base is square, measuring 125 metres (410 ft) on each side. During its"
            " construction, the Eiffel Tower surpassed the Washington Monument to become the tallest man-made"
            " structure in the world, a title it held for 41 years until the Chrysler Building in New York City was"
            " finished in 1930. It was the first structure to reach a height of 300 metres. Due to the addition of a"
            " broadcasting aerial at the top of the tower in 1957, it is now taller than the Chrysler Building by 5.2"
            " metres (17 ft). Excluding transmitters, the Eiffel Tower is the second tallest free-standing structure"
            " in France after the Millau Viaduct."
        )
        self.assertEqual(
            summary,
            "The tower is 324 metres (1,063 ft) tall, about the same height as an 81-storey building. Its base is"
            " square, measuring 125 metres (410 ft) on each side. During its construction, the Eiffel Tower"
            " surpassed the Washington Monument to become the tallest man-made structure in the world.",
        )

    def test_text_generation(self) -> None:
        """Tested separately in `test_inference_text_generation.py`."""

    def test_text_to_image_default(self) -> None:
        image = self.client.text_to_image("An astronaut riding a horse on the moon.")
        self.assertIsInstance(image, Image.Image)
        self.assertEqual(image.height, 512)
        self.assertEqual(image.width, 512)

    def test_text_to_image_with_parameters(self) -> None:
        image = self.client.text_to_image("An astronaut riding a horse on the moon.", height=256, width=256)
        self.assertIsInstance(image, Image.Image)
        self.assertEqual(image.height, 256)
        self.assertEqual(image.width, 256)

    def test_text_to_speech(self) -> None:
        audio = self.client.text_to_speech("Hello world")
        self.assertIsInstance(audio, bytes)

    def test_zero_shot_image_classification(self) -> None:
        output = self.client.zero_shot_image_classification(self.image_file, ["tree", "woman", "cat"])
        self.assertIsInstance(output, list)
        self.assertGreater(len(output), 0)
        for item in output:
            self.assertIsInstance(item["label"], str)
            self.assertIsInstance(item["score"], float)


class TestOpenAsBinary(InferenceClientTest):
    def test_open_as_binary_with_none(self) -> None:
        with _open_as_binary(None) as content:
            self.assertIsNone(content)

    def test_open_as_binary_from_str_path(self) -> None:
        with _open_as_binary(self.image_file) as content:
            self.assertIsInstance(content, io.BufferedReader)

    def test_open_as_binary_from_pathlib_path(self) -> None:
        with _open_as_binary(Path(self.image_file)) as content:
            self.assertIsInstance(content, io.BufferedReader)

    def test_open_as_binary_from_url(self) -> None:
        with _open_as_binary("https://huggingface.co/datasets/Narsil/image_dummy/resolve/main/tree.png") as content:
            self.assertIsInstance(content, bytes)

    def test_open_as_binary_opened_file(self) -> None:
        with Path(self.image_file).open("rb") as f:
            with _open_as_binary(f) as content:
                self.assertEqual(content, f)
                self.assertIsInstance(content, io.BufferedReader)

    def test_open_as_binary_from_bytes(self) -> None:
        content_bytes = Path(self.image_file).read_bytes()
        with _open_as_binary(content_bytes) as content:
            self.assertEqual(content, content_bytes)


class TestResolveURL(InferenceClientTest):
    FAKE_ENDPOINT = "https://my-endpoint.hf.co"

    def test_model_as_url(self):
        self.assertEqual(InferenceClient()._resolve_url(model=self.FAKE_ENDPOINT), self.FAKE_ENDPOINT)

    def test_model_as_id_no_task(self):
        self.assertEqual(
            InferenceClient()._resolve_url(model="username/repo_name"),
            "https://api-inference.huggingface.co/models/username/repo_name",
        )

    def test_model_as_id_and_task_ignored(self):
        self.assertEqual(
            InferenceClient()._resolve_url(model="username/repo_name", task="text-to-image"),
            # /models endpoint
            "https://api-inference.huggingface.co/models/username/repo_name",
        )

    def test_model_as_id_and_task_not_ignored(self):
        # Special case for feature-extraction and sentence-similarity
        self.assertEqual(
            InferenceClient()._resolve_url(model="username/repo_name", task="feature-extraction"),
            # /pipeline/{task} endpoint
            "https://api-inference.huggingface.co/pipeline/feature-extraction/username/repo_name",
        )

    def test_method_level_has_priority(self) -> None:
        # Priority to method-level
        self.assertEqual(
            InferenceClient(model=self.FAKE_ENDPOINT + "_instance")._resolve_url(model=self.FAKE_ENDPOINT + "_method"),
            self.FAKE_ENDPOINT + "_method",
        )

    def test_recommended_model_from_supported_task(self) -> None:
        # Get recommended model
        self.assertEqual(
            InferenceClient()._resolve_url(task="text-to-image"),
            "https://api-inference.huggingface.co/models/CompVis/stable-diffusion-v1-4",
        )

    def test_unsupported_task(self) -> None:
        with self.assertRaises(ValueError):
            InferenceClient()._resolve_url(task="unknown-task")


class TestHeadersAndCookies(unittest.TestCase):
    def test_headers_and_cookies(self) -> None:
        client = InferenceClient(headers={"X-My-Header": "foo"}, cookies={"my-cookie": "bar"})
        self.assertEqual(client.headers["X-My-Header"], "foo")
        self.assertEqual(client.cookies["my-cookie"], "bar")

    def test_headers_overwrite(self) -> None:
        # Default user agent
        self.assertTrue(InferenceClient().headers["user-agent"].startswith("unknown/None;"))

        # Overwritten user-agent
        self.assertEqual(InferenceClient(headers={"user-agent": "bar"}).headers["user-agent"], "bar")

        # Case-insensitive overwrite
        self.assertEqual(InferenceClient(headers={"USER-agent": "bar"}).headers["user-agent"], "bar")

    @patch("huggingface_hub.inference._client.get_session")
    def test_mocked_post(self, get_session_mock: MagicMock) -> None:
        """Test that headers and cookies are correctly passed to the request."""
        client = InferenceClient(headers={"X-My-Header": "foo"}, cookies={"my-cookie": "bar"})
        response = client.post(data=b"content", model="username/repo_name")
        self.assertEqual(response, get_session_mock().post.return_value.content)

        expected_user_agent = build_hf_headers()["user-agent"]
        get_session_mock().post.assert_called_once_with(
            "https://api-inference.huggingface.co/models/username/repo_name",
            json=None,
            data=b"content",
            headers={"user-agent": expected_user_agent, "X-My-Header": "foo"},
            cookies={"my-cookie": "bar"},
            timeout=None,
            stream=False,
        )

<<<<<<< HEAD
class TestModelStatus(unittest.TestCase):
    
    # too big model test case
    def test_too_big_model(self) -> None:
        client = InferenceClient()
        model_status = client.get_model_status("facebook/nllb-moe-54b")
        self.assertEqual(model_status.loaded, False)
        self.assertEqual(model_status.state, "TooBig")
        self.assertEqual(model_status.compute_type, "cpu")
        self.assertEqual(model_status.framework, "transformers")

    # loaded model test case
    def test_loaded_model(self) -> None:
        client = InferenceClient()
        model_status = client.get_model_status("bigcode/starcoder")
        self.assertEqual(model_status.loaded, False)
        self.assertEqual(model_status.state, "Loaded")
        self.assertEqual(model_status.compute_type, "gpu")
        self.assertEqual(model_status.framework, "text-generation-inference")

    # unknown model test case
    def test_unknown_model(self) -> None:
        client = InferenceClient()
        with self.assertRaises(ValueError):
            client.get_model_status("unknown/model")

    # model as url test case    
    def test_model_as_url(self) -> None:
        client = InferenceClient()
        with self.assertRaises(NotImplementedError):
            client.get_model_status("https://unkown/model")

=======
    @patch("huggingface_hub.inference._client._bytes_to_image")
    @patch("huggingface_hub.inference._client.get_session")
    def test_accept_header_image(self, get_session_mock: MagicMock, bytes_to_image_mock: MagicMock) -> None:
        """Test that Accept: image/png header is set for image tasks."""
        client = InferenceClient()

        response = client.text_to_image("An astronaut riding a horse")
        self.assertEqual(response, bytes_to_image_mock.return_value)

        headers = get_session_mock().post.call_args_list[0].kwargs["headers"]
        self.assertEqual(headers["Accept"], "image/png")
>>>>>>> cbef4b6b
<|MERGE_RESOLUTION|>--- conflicted
+++ resolved
@@ -22,7 +22,7 @@
 
 from huggingface_hub import InferenceClient, hf_hub_download
 from huggingface_hub.inference._client import _open_as_binary
-from huggingface_hub.utils import build_hf_headers
+from huggingface_hub.utils import HfHubHTTPError, build_hf_headers
 
 from .testing_utils import with_production_testing
 
@@ -337,40 +337,6 @@
             stream=False,
         )
 
-<<<<<<< HEAD
-class TestModelStatus(unittest.TestCase):
-    
-    # too big model test case
-    def test_too_big_model(self) -> None:
-        client = InferenceClient()
-        model_status = client.get_model_status("facebook/nllb-moe-54b")
-        self.assertEqual(model_status.loaded, False)
-        self.assertEqual(model_status.state, "TooBig")
-        self.assertEqual(model_status.compute_type, "cpu")
-        self.assertEqual(model_status.framework, "transformers")
-
-    # loaded model test case
-    def test_loaded_model(self) -> None:
-        client = InferenceClient()
-        model_status = client.get_model_status("bigcode/starcoder")
-        self.assertEqual(model_status.loaded, False)
-        self.assertEqual(model_status.state, "Loaded")
-        self.assertEqual(model_status.compute_type, "gpu")
-        self.assertEqual(model_status.framework, "text-generation-inference")
-
-    # unknown model test case
-    def test_unknown_model(self) -> None:
-        client = InferenceClient()
-        with self.assertRaises(ValueError):
-            client.get_model_status("unknown/model")
-
-    # model as url test case    
-    def test_model_as_url(self) -> None:
-        client = InferenceClient()
-        with self.assertRaises(NotImplementedError):
-            client.get_model_status("https://unkown/model")
-
-=======
     @patch("huggingface_hub.inference._client._bytes_to_image")
     @patch("huggingface_hub.inference._client.get_session")
     def test_accept_header_image(self, get_session_mock: MagicMock, bytes_to_image_mock: MagicMock) -> None:
@@ -382,4 +348,35 @@
 
         headers = get_session_mock().post.call_args_list[0].kwargs["headers"]
         self.assertEqual(headers["Accept"], "image/png")
->>>>>>> cbef4b6b
+
+
+class TestModelStatus(unittest.TestCase):
+    # too big model test case
+    def test_too_big_model(self) -> None:
+        client = InferenceClient()
+        model_status = client.get_model_status("facebook/nllb-moe-54b")
+        self.assertFalse(model_status.loaded)
+        self.assertEqual(model_status.state, "TooBig")
+        self.assertEqual(model_status.compute_type, "cpu")
+        self.assertEqual(model_status.framework, "transformers")
+
+    # loaded model test case
+    def test_loaded_model(self) -> None:
+        client = InferenceClient()
+        model_status = client.get_model_status("bigcode/starcoder")
+        self.assertTrue(model_status.loaded)
+        self.assertEqual(model_status.state, "Loaded")
+        self.assertEqual(model_status.compute_type, "gpu")
+        self.assertEqual(model_status.framework, "text-generation-inference")
+
+    # unknown model test case
+    def test_unknown_model(self) -> None:
+        client = InferenceClient()
+        with self.assertRaises(HfHubHTTPError):
+            client.get_model_status("unknown/model")
+
+    # model as url test case
+    def test_model_as_url(self) -> None:
+        client = InferenceClient()
+        with self.assertRaises(NotImplementedError):
+            client.get_model_status("https://unkown/model")