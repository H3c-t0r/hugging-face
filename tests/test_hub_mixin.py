--- conflicted
+++ resolved
@@ -443,16 +443,12 @@
         assert model_reloaded.bar == "bar"
         assert model_reloaded.baz == 1.0
         assert model_reloaded.custom.value == "custom"
-<<<<<<< HEAD
         assert model_reloaded.optional_custom_1 is not None and model_reloaded.optional_custom_1.value == "optional"
         assert model_reloaded.optional_custom_2 is None
-        assert model_reloaded.custom_default.value == "default"
-=======
         assert model_reloaded.custom_default.value == "default"
 
     def test_inherited_class(self):
         """Test MixinInfo attributes are inherited from the parent class."""
         model = DummyModelInherited()
         assert model._hub_mixin_info.repo_url == "https://hf.co/my-repo"
-        assert model._hub_mixin_info.model_card_data.library_name == "my-cool-library"
->>>>>>> 122a057c
+        assert model._hub_mixin_info.model_card_data.library_name == "my-cool-library"