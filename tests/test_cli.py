import unittest
<<<<<<< HEAD
from argparse import ArgumentParser
from pathlib import Path
=======
import warnings
from argparse import ArgumentParser, Namespace
>>>>>>> 9e713505
from unittest.mock import Mock, patch

from huggingface_hub.commands.delete_cache import DeleteCacheCommand
from huggingface_hub.commands.download import DownloadCommand
from huggingface_hub.commands.scan_cache import ScanCacheCommand
<<<<<<< HEAD
from huggingface_hub.commands.upload import UploadCommand
from huggingface_hub.utils import SoftTemporaryDirectory

from .testing_utils import DUMMY_MODEL_ID
=======
from huggingface_hub.utils import capture_output
>>>>>>> 9e713505

from .testing_utils import (
    DUMMY_MODEL_ID,
)


class TestCacheCommand(unittest.TestCase):
    def setUp(self) -> None:
        """
        Set up scan-cache/delete-cache commands as in `src/huggingface_hub/commands/huggingface_cli.py`.
        """
        self.parser = ArgumentParser("huggingface-cli", usage="huggingface-cli <command> [<args>]")
        commands_parser = self.parser.add_subparsers()
        ScanCacheCommand.register_subcommand(commands_parser)
        DeleteCacheCommand.register_subcommand(commands_parser)

    def test_scan_cache_basic(self) -> None:
        """Test `huggingface-cli scan-cache`."""
        args = self.parser.parse_args(["scan-cache"])
        self.assertEqual(args.dir, None)
        self.assertEqual(args.verbose, 0)
        self.assertEqual(args.func, ScanCacheCommand)

    def test_scan_cache_verbose(self) -> None:
        """Test `huggingface-cli scan-cache -v`."""
        args = self.parser.parse_args(["scan-cache", "-v"])
        self.assertEqual(args.dir, None)
        self.assertEqual(args.verbose, 1)
        self.assertEqual(args.func, ScanCacheCommand)

    def test_scan_cache_with_dir(self) -> None:
        """Test `huggingface-cli scan-cache --dir something`."""
        args = self.parser.parse_args(["scan-cache", "--dir", "something"])
        self.assertEqual(args.dir, "something")
        self.assertEqual(args.verbose, 0)
        self.assertEqual(args.func, ScanCacheCommand)

    def test_scan_cache_ultra_verbose(self) -> None:
        """Test `huggingface-cli scan-cache -vvv`."""
        args = self.parser.parse_args(["scan-cache", "-vvv"])
        self.assertEqual(args.dir, None)
        self.assertEqual(args.verbose, 3)
        self.assertEqual(args.func, ScanCacheCommand)

    def test_delete_cache_with_dir(self) -> None:
        """Test `huggingface-cli delete-cache --dir something`."""
        args = self.parser.parse_args(["delete-cache", "--dir", "something"])
        self.assertEqual(args.dir, "something")
        self.assertEqual(args.func, DeleteCacheCommand)


<<<<<<< HEAD
class TestUploadCommand(unittest.TestCase):
=======
class TestDownloadCommand(unittest.TestCase):
>>>>>>> 9e713505
    def setUp(self) -> None:
        """
        Set up CLI as in `src/huggingface_hub/commands/huggingface_cli.py`.
        """
        self.parser = ArgumentParser("huggingface-cli", usage="huggingface-cli <command> [<args>]")
        commands_parser = self.parser.add_subparsers()
<<<<<<< HEAD
        UploadCommand.register_subcommand(commands_parser)

    def test_upload_basic(self) -> None:
        """Test `huggingface-cli upload my-file to dummy-repo`."""
        cmd = UploadCommand(self.parser.parse_args(["upload", DUMMY_MODEL_ID, "my-file"]))
        self.assertEqual(cmd.repo_id, DUMMY_MODEL_ID)
        self.assertEqual(cmd.local_path, "my-file")
        self.assertEqual(cmd.path_in_repo, "my-file")  # implicit
        self.assertEqual(cmd.repo_type, "model")
        self.assertEqual(cmd.revision, None)
        self.assertEqual(cmd.include, None)
        self.assertEqual(cmd.exclude, None)
        self.assertEqual(cmd.delete, None)
        self.assertEqual(cmd.commit_message, None)
        self.assertEqual(cmd.commit_description, None)
        self.assertEqual(cmd.create_pr, False)
        self.assertEqual(cmd.every, None)
        self.assertEqual(cmd.token, None)
        self.assertEqual(cmd.quiet, False)

    def test_upload_with_all_options(self) -> None:
        """Test `huggingface-cli upload my-file to dummy-repo with all options selected`."""
        cmd = UploadCommand(
            self.parser.parse_args(
                [
                    "upload",
                    DUMMY_MODEL_ID,
                    "my-file",
                    "/",
                    "--repo-type",
                    "dataset",
                    "--revision",
                    "v1.0.0",
                    "--include",
                    "*.json",
                    "*.yaml",
                    "--exclude",
                    "*.log",
                    "*.txt",
                    "--delete",
                    "*.config",
                    "*.secret",
                    "--commit-message",
                    "My commit message",
                    "--commit-description",
                    "My commit description",
                    "--create-pr",
                    "--every",
                    "5",
                    "--token",
                    "my-token",
                    "--quiet",
                ]
            )
        )
        self.assertEqual(cmd.repo_id, DUMMY_MODEL_ID)
        self.assertEqual(cmd.local_path, "my-file")
        self.assertEqual(cmd.path_in_repo, "/")
        self.assertEqual(cmd.repo_type, "dataset")
        self.assertEqual(cmd.revision, "v1.0.0")
        self.assertEqual(cmd.include, ["*.json", "*.yaml"])
        self.assertEqual(cmd.exclude, ["*.log", "*.txt"])
        self.assertEqual(cmd.delete, ["*.config", "*.secret"])
        self.assertEqual(cmd.commit_message, "My commit message")
        self.assertEqual(cmd.commit_description, "My commit description")
        self.assertEqual(cmd.create_pr, True)
        self.assertEqual(cmd.every, 5)
        self.assertEqual(cmd.token, "my-token")
        self.assertEqual(cmd.quiet, True)

    def test_upload_implicit_paths(self) -> None:
        cmd = UploadCommand(self.parser.parse_args(["upload", "my-repo"]))
        self.assertEqual(cmd.local_path, ".")
        self.assertEqual(cmd.path_in_repo, ".")

    def test_upload_explicit_local_path_implicit_path_in_repo(self) -> None:
        cmd = UploadCommand(self.parser.parse_args(["upload", "my-repo", "./path/to/folder"]))
        self.assertEqual(cmd.local_path, "./path/to/folder")
        self.assertEqual(cmd.path_in_repo, "path/to/folder")

    def test_upload_explicit_paths(self) -> None:
        cmd = UploadCommand(self.parser.parse_args(["upload", "my-repo", "./path/to/folder", "data/"]))
        self.assertEqual(cmd.local_path, "./path/to/folder")
        self.assertEqual(cmd.path_in_repo, "data/")

    def test_every_must_be_positive(self) -> None:
        with self.assertRaises(ValueError):
            UploadCommand(self.parser.parse_args(["upload", DUMMY_MODEL_ID, "--every", "0"]))

        with self.assertRaises(ValueError):
            UploadCommand(self.parser.parse_args(["upload", DUMMY_MODEL_ID, "--every", "-10"]))

    def test_every_as_int(self) -> None:
        cmd = UploadCommand(self.parser.parse_args(["upload", DUMMY_MODEL_ID, "--every", "10"]))
        self.assertEqual(cmd.every, 10)

    def test_every_as_float(self) -> None:
        cmd = UploadCommand(self.parser.parse_args(["upload", DUMMY_MODEL_ID, "--every", "0.5"]))
        self.assertEqual(cmd.every, 0.5)

    @patch("huggingface_hub.commands.upload.upload_folder")
    @patch("huggingface_hub.commands.upload.create_repo")
    def test_upload_folder_mock(self, create_mock: Mock, upload_mock: Mock) -> None:
        with SoftTemporaryDirectory() as cache_dir:
            cmd = UploadCommand(
                self.parser.parse_args(
                    ["upload", "my-model", cache_dir, ".", "--private", "--include", "*.json", "--delete", "*.json"]
                )
            )
            cmd.run()

            create_mock.assert_called_once_with(
                repo_id="my-model", repo_type="model", exist_ok=True, private=True, token=None
            )
            upload_mock.assert_called_once_with(
                folder_path=cache_dir,
                path_in_repo=".",
                repo_id=create_mock.return_value.repo_id,
                repo_type="model",
                revision=None,
                token=None,
                commit_message=None,
                commit_description=None,
                create_pr=False,
                allow_patterns=["*.json"],
                ignore_patterns=None,
                delete_patterns=["*.json"],
            )

    @patch("huggingface_hub.commands.upload.upload_file")
    @patch("huggingface_hub.commands.upload.create_repo")
    def test_upload_file_mock(self, create_mock: Mock, upload_mock: Mock) -> None:
        with SoftTemporaryDirectory() as cache_dir:
            file_path = Path(cache_dir) / "file.txt"
            file_path.write_text("content")
            cmd = UploadCommand(
                self.parser.parse_args(
                    ["upload", "my-dataset", str(file_path), "logs/file.txt", "--repo-type", "dataset", "--create-pr"]
                )
            )
            cmd.run()

            create_mock.assert_called_once_with(
                repo_id="my-dataset", repo_type="dataset", exist_ok=True, private=False, token=None
            )
            upload_mock.assert_called_once_with(
                path_or_fileobj=str(file_path),
                path_in_repo="logs/file.txt",
                repo_id=create_mock.return_value.repo_id,
                repo_type="dataset",
                revision=None,
                token=None,
                commit_message=None,
                commit_description=None,
                create_pr=True,
            )

    @patch("huggingface_hub.commands.upload.create_repo")
    def test_upload_missing_path(self, create_mock: Mock) -> None:
        cmd = UploadCommand(self.parser.parse_args(["upload", "my-model", "/path/to/missing_file", "logs/file.txt"]))
        with self.assertRaises(FileNotFoundError):
            cmd.run()  # File/folder does not exist locally

        # Repo creation happens before the check
        create_mock.assert_not_called()
=======
        DownloadCommand.register_subcommand(commands_parser)

    def test_download_basic(self) -> None:
        """Test `huggingface-cli download dummy-repo`."""
        args = self.parser.parse_args(["download", DUMMY_MODEL_ID])
        self.assertEqual(args.repo_id, DUMMY_MODEL_ID)
        self.assertEqual(len(args.filenames), 0)
        self.assertEqual(args.repo_type, "model")
        self.assertIsNone(args.revision)
        self.assertIsNone(args.include)
        self.assertIsNone(args.exclude)
        self.assertIsNone(args.cache_dir)
        self.assertIsNone(args.local_dir)
        self.assertEqual(args.local_dir_use_symlinks, "auto")
        self.assertFalse(args.force_download)
        self.assertFalse(args.resume_download)
        self.assertIsNone(args.token)
        self.assertFalse(args.quiet)
        self.assertEqual(args.func, DownloadCommand)

    def test_download_with_all_options(self) -> None:
        """Test `huggingface-cli download dummy-repo` with all options selected."""
        args = self.parser.parse_args(
            [
                "download",
                DUMMY_MODEL_ID,
                "--repo-type",
                "dataset",
                "--revision",
                "v1.0.0",
                "--include",
                "*.json",
                "*.yaml",
                "--exclude",
                "*.log",
                "*.txt",
                "--force-download",
                "--cache-dir",
                "/tmp",
                "--resume-download",
                "--token",
                "my-token",
                "--quiet",
                "--local-dir",
                ".",
                "--local-dir-use-symlinks",
                "True",
            ]
        )
        self.assertEqual(args.repo_id, DUMMY_MODEL_ID)
        self.assertEqual(args.repo_type, "dataset")
        self.assertEqual(args.revision, "v1.0.0")
        self.assertEqual(args.include, ["*.json", "*.yaml"])
        self.assertEqual(args.exclude, ["*.log", "*.txt"])
        self.assertTrue(args.force_download)
        self.assertEqual(args.cache_dir, "/tmp")
        self.assertEqual(args.local_dir, ".")
        self.assertTrue(args.local_dir_use_symlinks)
        self.assertTrue(args.resume_download)
        self.assertEqual(args.token, "my-token")
        self.assertTrue(args.quiet)
        self.assertEqual(args.func, DownloadCommand)

    @patch("huggingface_hub.commands.download.hf_hub_download")
    def test_download_file_from_revision(self, mock: Mock) -> None:
        args = Namespace(
            token="hf_****",
            repo_id="author/dataset",
            filenames=["README.md"],
            repo_type="dataset",
            revision="refs/pr/1",
            include=None,
            exclude=None,
            force_download=False,
            resume_download=False,
            cache_dir=None,
            local_dir=".",
            local_dir_use_symlinks="auto",
            quiet=False,
        )

        # Output path is printed to terminal once run is completed
        with capture_output() as output:
            DownloadCommand(args).run()
        self.assertRegex(output.getvalue(), r"<MagicMock name='hf_hub_download\(\)' id='\d+'>")

        mock.assert_called_once_with(
            repo_id="author/dataset",
            repo_type="dataset",
            revision="refs/pr/1",
            filename="README.md",
            cache_dir=None,
            resume_download=False,
            force_download=False,
            token="hf_****",
            local_dir=".",
            local_dir_use_symlinks="auto",
            library_name="huggingface-cli",
        )

    @patch("huggingface_hub.commands.download.snapshot_download")
    def test_download_multiple_files(self, mock: Mock) -> None:
        args = Namespace(
            token="hf_****",
            repo_id="author/model",
            filenames=["README.md", "config.json"],
            repo_type="model",
            revision=None,
            include=None,
            exclude=None,
            force_download=True,
            resume_download=True,
            cache_dir=None,
            local_dir="/path/to/dir",
            local_dir_use_symlinks="False",
            quiet=False,
        )
        DownloadCommand(args).run()

        # Use `snapshot_download` to ensure all files comes from same revision
        mock.assert_called_once_with(
            repo_id="author/model",
            repo_type="model",
            revision=None,
            allow_patterns=["README.md", "config.json"],
            ignore_patterns=None,
            resume_download=True,
            force_download=True,
            cache_dir=None,
            token="hf_****",
            local_dir="/path/to/dir",
            local_dir_use_symlinks=False,
            library_name="huggingface-cli",
        )

    @patch("huggingface_hub.commands.download.snapshot_download")
    def test_download_with_patterns(self, mock: Mock) -> None:
        args = Namespace(
            token=None,
            repo_id="author/model",
            filenames=[],
            repo_type="model",
            revision=None,
            include=["*.json"],
            exclude=["data/*"],
            force_download=True,
            resume_download=True,
            cache_dir=None,
            quiet=False,
            local_dir=None,
            local_dir_use_symlinks="auto",
        )
        DownloadCommand(args).run()

        # Use `snapshot_download` to ensure all files comes from same revision
        mock.assert_called_once_with(
            repo_id="author/model",
            repo_type="model",
            revision=None,
            allow_patterns=["*.json"],
            ignore_patterns=["data/*"],
            resume_download=True,
            force_download=True,
            cache_dir=None,
            local_dir=None,
            local_dir_use_symlinks="auto",
            token=None,
            library_name="huggingface-cli",
        )

    @patch("huggingface_hub.commands.download.snapshot_download")
    def test_download_with_ignored_patterns(self, mock: Mock) -> None:
        args = Namespace(
            token=None,
            repo_id="author/model",
            filenames=["README.md", "config.json"],
            repo_type="model",
            revision=None,
            include=["*.json"],
            exclude=["data/*"],
            force_download=True,
            resume_download=True,
            cache_dir=None,
            quiet=False,
            local_dir=None,
            local_dir_use_symlinks="auto",
        )

        with self.assertWarns(UserWarning):
            # warns that patterns are ignored
            DownloadCommand(args).run()

        mock.assert_called_once_with(
            repo_id="author/model",
            repo_type="model",
            revision=None,
            allow_patterns=["README.md", "config.json"],  # `filenames` has priority over the patterns
            ignore_patterns=None,  # cleaned up
            resume_download=True,
            force_download=True,
            cache_dir=None,
            token=None,
            local_dir=None,
            local_dir_use_symlinks="auto",
            library_name="huggingface-cli",
        )

        # Same but quiet (no warnings)
        args.quiet = True
        with warnings.catch_warnings():
            # Taken from https://docs.pytest.org/en/latest/how-to/capture-warnings.html#additional-use-cases-of-warnings-in-tests
            warnings.simplefilter("error")
            DownloadCommand(args).run()
>>>>>>> 9e713505
<|MERGE_RESOLUTION|>--- conflicted
+++ resolved
@@ -1,28 +1,16 @@
 import unittest
-<<<<<<< HEAD
-from argparse import ArgumentParser
-from pathlib import Path
-=======
 import warnings
 from argparse import ArgumentParser, Namespace
->>>>>>> 9e713505
+from pathlib import Path
 from unittest.mock import Mock, patch
 
 from huggingface_hub.commands.delete_cache import DeleteCacheCommand
 from huggingface_hub.commands.download import DownloadCommand
 from huggingface_hub.commands.scan_cache import ScanCacheCommand
-<<<<<<< HEAD
 from huggingface_hub.commands.upload import UploadCommand
-from huggingface_hub.utils import SoftTemporaryDirectory
+from huggingface_hub.utils import SoftTemporaryDirectory, capture_output
 
 from .testing_utils import DUMMY_MODEL_ID
-=======
-from huggingface_hub.utils import capture_output
->>>>>>> 9e713505
-
-from .testing_utils import (
-    DUMMY_MODEL_ID,
-)
 
 
 class TestCacheCommand(unittest.TestCase):
@@ -70,18 +58,13 @@
         self.assertEqual(args.func, DeleteCacheCommand)
 
 
-<<<<<<< HEAD
 class TestUploadCommand(unittest.TestCase):
-=======
-class TestDownloadCommand(unittest.TestCase):
->>>>>>> 9e713505
     def setUp(self) -> None:
         """
         Set up CLI as in `src/huggingface_hub/commands/huggingface_cli.py`.
         """
         self.parser = ArgumentParser("huggingface-cli", usage="huggingface-cli <command> [<args>]")
         commands_parser = self.parser.add_subparsers()
-<<<<<<< HEAD
         UploadCommand.register_subcommand(commands_parser)
 
     def test_upload_basic(self) -> None:
@@ -247,7 +230,15 @@
 
         # Repo creation happens before the check
         create_mock.assert_not_called()
-=======
+
+
+class TestDownloadCommand(unittest.TestCase):
+    def setUp(self) -> None:
+        """
+        Set up CLI as in `src/huggingface_hub/commands/huggingface_cli.py`.
+        """
+        self.parser = ArgumentParser("huggingface-cli", usage="huggingface-cli <command> [<args>]")
+        commands_parser = self.parser.add_subparsers()
         DownloadCommand.register_subcommand(commands_parser)
 
     def test_download_basic(self) -> None:
@@ -460,5 +451,4 @@
         with warnings.catch_warnings():
             # Taken from https://docs.pytest.org/en/latest/how-to/capture-warnings.html#additional-use-cases-of-warnings-in-tests
             warnings.simplefilter("error")
-            DownloadCommand(args).run()
->>>>>>> 9e713505
+            DownloadCommand(args).run()