# Copyright 2020 The HuggingFace Team. All rights reserved.
#
# Licensed under the Apache License, Version 2.0 (the "License");
# you may not use this file except in compliance with the License.
# You may obtain a copy of the License at
#
#     http://www.apache.org/licenses/LICENSE-2.0
#
# Unless required by applicable law or agreed to in writing, software
# distributed under the License is distributed on an "AS IS" BASIS,
# WITHOUT WARRANTIES OR CONDITIONS OF ANY KIND, either express or implied.
# See the License for the specific language governing permissions and
# limitations under the License.
import json
import os
import shutil
import tempfile
import time
import unittest
from pathlib import Path

import pytest

import requests
from huggingface_hub import RepoUrl
from huggingface_hub._login import _currently_setup_credential_helpers
from huggingface_hub.hf_api import HfApi
from huggingface_hub.repository import (
    Repository,
    is_tracked_upstream,
    is_tracked_with_lfs,
)
from huggingface_hub.utils import logging, run_subprocess

from .testing_constants import ENDPOINT_STAGING, TOKEN
from .testing_utils import (
    expect_deprecation,
    repo_name,
    retry_endpoint,
<<<<<<< HEAD
    rmtree_with_retry,
=======
    use_tmp_repo,
>>>>>>> e1df8264
    with_production_testing,
)


logger = logging.get_logger(__name__)


@pytest.mark.usefixtures("fx_cache_dir")
class RepositoryTestAbstract(unittest.TestCase):
    cache_dir: Path
    repo_path: Path

    # This content is 5MB (under 10MB)
    small_content = json.dumps([100] * int(1e6))

    # This content is 20MB (over 10MB)
    large_content = json.dumps([100] * int(4e6))

    # This content is binary (contains the null character)
    binary_content = "\x00\x00\x00\x00"

    _api = HfApi(endpoint=ENDPOINT_STAGING, token=TOKEN)

    @classmethod
    def setUp(self) -> None:
        self.repo_path = self.cache_dir / "working_dir"
        self.repo_path.mkdir()

    def _create_dummy_files(self):
        # Create dummy files
        # one is lfs-tracked, the other is not.
        small_file = self.repo_path / "dummy.txt"
        small_file.write_text(self.small_content)

        binary_file = self.repo_path / "model.bin"
        binary_file.write_text(self.binary_content)


class TestRepositoryShared(RepositoryTestAbstract):
    """Tests in this class shares a single repo on the Hub (common to all tests).

    These tests must not push data to it.
    """

    @classmethod
    @expect_deprecation("set_access_token")
    def setUpClass(cls):
        """
        Share this valid token in all tests below.
        """
        super().setUpClass()
        cls._api.set_access_token(TOKEN)
        cls._token = TOKEN

<<<<<<< HEAD
    @retry_endpoint
    def setUp(self):
        if os.path.exists(WORKING_REPO_DIR):
            rmtree_with_retry(WORKING_REPO_DIR)
        logger.info(
            f"Does {WORKING_REPO_DIR} exist: {os.path.exists(WORKING_REPO_DIR)}"
        )
        self.REPO_NAME = repo_name()
        self._repo_url = self._api.create_repo(repo_id=self.REPO_NAME)
        self._api.upload_file(
            path_or_fileobj=BytesIO(b"some initial binary data: \x00\x01"),
=======
        cls.repo_url = cls._api.create_repo(repo_id=repo_name())
        cls.repo_id = cls.repo_url.repo_id
        cls._api.upload_file(
            path_or_fileobj=cls.binary_content.encode(),
>>>>>>> e1df8264
            path_in_repo="random_file.txt",
            repo_id=cls.repo_id,
        )

    @classmethod
    def tearDownClass(cls):
        try:
            cls._api.delete_repo(repo_id=cls.repo_id)
        except requests.exceptions.HTTPError:
            pass

    def test_clone_from_repo_url(self):
        Repository(self.repo_path, clone_from=self.repo_url)

    @retry_endpoint
    def test_clone_from_repo_id(self):
        Repository(self.repo_path, clone_from=self.repo_id)

    @retry_endpoint
    def test_clone_from_repo_name_no_namespace_fails(self):
        with self.assertRaises(EnvironmentError):
            Repository(
                self.repo_path,
                clone_from=self.repo_id.split("/")[1],
                use_auth_token=self._token,
            )

    @retry_endpoint
    def test_clone_from_not_hf_url(self):
        # Should not error out
        Repository(
            self.repo_path,
            clone_from=(
                "https://hf.co/hf-internal-testing/huggingface-hub-dummy-repository"
            ),
        )

    def test_clone_from_missing_repo(self):
        """If the repo does not exist an EnvironmentError is raised."""
        with self.assertRaises(EnvironmentError):
            Repository(self.repo_path, clone_from="missing_repo", token=self._token)

    @with_production_testing
    @retry_endpoint
    def test_clone_from_prod_canonical_repo_id(self):
        Repository(self.repo_path, clone_from="bert-base-cased", skip_lfs_files=True)

    @with_production_testing
    @retry_endpoint
    def test_clone_from_prod_canonical_repo_url(self):
        Repository(
            self.repo_path,
            clone_from="https://huggingface.co/bert-base-cased",
            skip_lfs_files=True,
        )

    def test_init_from_existing_local_clone(self):
        run_subprocess(["git", "clone", self.repo_url, self.repo_path])

        repo = Repository(self.repo_path)
        repo.lfs_track(["*.pdf"])
        repo.lfs_enable_largefiles()
        repo.git_pull()

    def test_init_failure(self):
        with self.assertRaises(ValueError):
            Repository(self.repo_path)

    @retry_endpoint
    def test_init_clone_in_empty_folder(self):
        repo = Repository(self.repo_path, clone_from=self.repo_url)
        repo.lfs_track(["*.pdf"])
        repo.lfs_enable_largefiles()
        repo.git_pull()
        self.assertIn("random_file.txt", os.listdir(self.repo_path))

    def test_git_lfs_filename(self):
        run_subprocess("git init", folder=self.repo_path)

        repo = Repository(self.repo_path)
        large_file = self.repo_path / "large_file[].txt"
        large_file.write_text(self.large_content)

        repo.git_add()

        repo.lfs_track([large_file.name])
        self.assertFalse(is_tracked_with_lfs(large_file))

        repo.lfs_track([large_file.name], filename=True)
        self.assertTrue(is_tracked_with_lfs(large_file))

    def test_init_clone_in_nonempty_folder(self):
        self._create_dummy_files()
        with self.assertRaises(EnvironmentError):
            Repository(self.repo_path, clone_from=self.repo_url)

    @retry_endpoint
    def test_init_clone_in_nonempty_linked_git_repo_with_token(self):
        Repository(self.repo_path, clone_from=self.repo_url, use_auth_token=self._token)
        Repository(self.repo_path, clone_from=self.repo_url, use_auth_token=self._token)

    @retry_endpoint
    def test_is_tracked_upstream(self):
        Repository(self.repo_path, clone_from=self.repo_id)
        self.assertTrue(is_tracked_upstream(self.repo_path))

    @retry_endpoint
    def test_push_errors_on_wrong_checkout(self):
        repo = Repository(self.repo_path, clone_from=self.repo_id)

        head_commit_ref = run_subprocess(
            "git show --oneline -s", folder=self.repo_path
        ).stdout.split()[0]

        repo.git_checkout(head_commit_ref)

        with self.assertRaises(OSError):
            with repo.commit("New commit"):
                with open("new_file", "w+") as f:
                    f.write("Ok")


class TestRepositoryUniqueRepos(RepositoryTestAbstract):
    """Tests in this class use separated repos on the Hub (i.e. 1 test = 1 repo).

    These tests can push data to it.
    """

    @classmethod
    @expect_deprecation("set_access_token")
    def setUpClass(cls):
        """
        Share this valid token in all tests below.
        """
        super().setUpClass()
        cls._api.set_access_token(TOKEN)
        cls._token = TOKEN

    @retry_endpoint
    def setUp(self):
        super().setUp()
        self.repo_url = self._api.create_repo(repo_id=repo_name())
        self.repo_id = self.repo_url.repo_id
        self._api.upload_file(
            path_or_fileobj=self.binary_content.encode(),
            path_in_repo="random_file.txt",
            repo_id=self.repo_id,
        )

    def tearDown(self):
        try:
            self._api.delete_repo(repo_id=self.repo_id)
        except requests.exceptions.HTTPError:
            pass

    def clone_repo(self, **kwargs) -> Repository:
        if "local_dir" not in kwargs:
            kwargs["local_dir"] = self.repo_path
        if "clone_from" not in kwargs:
            kwargs["clone_from"] = self.repo_url
        if "use_auth_token" not in kwargs:
            kwargs["use_auth_token"] = self._token
        if "git_user" not in kwargs:
            kwargs["git_user"] = "ci"
        if "git_email" not in kwargs:
            kwargs["git_email"] = "ci@dummy.com"
        return Repository(**kwargs)

    @retry_endpoint
    @use_tmp_repo()
    def test_init_clone_in_nonempty_non_linked_git_repo(self, repo_url: RepoUrl):
        self.clone_repo()

        # Try and clone another repository within the same directory.
        # Should error out due to mismatched remotes.
        with self.assertRaises(EnvironmentError):
            Repository(self.repo_path, clone_from=repo_url)

    @retry_endpoint
    def test_init_clone_in_nonempty_linked_git_repo(self):
        # Clone the repository to disk
        self.clone_repo()

        # Add to the remote repository without doing anything to the local repository.
        self._api.upload_file(
            path_or_fileobj=self.binary_content.encode(),
            path_in_repo="random_file_3.txt",
            repo_id=self.repo_id,
        )

        # Cloning the repository in the same directory should not result in a git pull.
        self.clone_repo(clone_from=self.repo_url)
        self.assertNotIn("random_file_3.txt", os.listdir(self.repo_path))

    @retry_endpoint
    def test_init_clone_in_nonempty_linked_git_repo_unrelated_histories(self):
        # Clone the repository to disk
        repo = self.clone_repo()

        # Create and commit file locally
        (self.repo_path / "random_file_3.txt").write_text("hello world")
        repo.git_add()
        repo.git_commit("Unrelated commit")

        # Add to the remote repository without doing anything to the local repository.
        self._api.upload_file(
            path_or_fileobj=self.binary_content.encode(),
            path_in_repo="random_file_3.txt",
            repo_id=self.repo_url.repo_id,
        )

        # The repo should initialize correctly as the remote is the same, even with unrelated historied
        self.clone_repo()

    @retry_endpoint
    def test_add_commit_push(self):
        repo = self.clone_repo()
        self._create_dummy_files()
        repo.git_add()
        repo.git_commit()
        url = repo.git_push()

        # Check that the returned commit url
        # actually exists.
        r = requests.head(url)
        r.raise_for_status()

    @retry_endpoint
    def test_add_commit_push_non_blocking(self):
        repo = self.clone_repo()
        self._create_dummy_files()
        repo.git_add()
        repo.git_commit()
        url, result = repo.git_push(blocking=False)

        # Check background process
        if result._process.poll() is None:
            self.assertEqual(result.status, -1)

        while not result.is_done:
            time.sleep(0.5)

        self.assertTrue(result.is_done)
        self.assertEqual(result.status, 0)

        # Check that the returned commit url
        # actually exists.
        r = requests.head(url)
        r.raise_for_status()

    @retry_endpoint
    def test_context_manager_non_blocking(self):
        repo = self.clone_repo()

        with repo.commit("New commit", blocking=False):
            (self.repo_path / "dummy.txt").write_text("hello world")

        while repo.commands_in_progress:
            time.sleep(1)

        self.assertEqual(len(repo.commands_in_progress), 0)
        self.assertEqual(len(repo.command_queue), 1)
        self.assertEqual(repo.command_queue[-1].status, 0)
        self.assertEqual(repo.command_queue[-1].is_done, True)
        self.assertEqual(repo.command_queue[-1].title, "push")

    @retry_endpoint
    def test_add_commit_push_non_blocking_process_killed(self):
        repo = self.clone_repo()

        # Far too big file: will take forever
        (self.repo_path / "dummy.txt").write_text(str([[[1] * 10000] * 1000] * 10))
        repo.git_add(auto_lfs_track=True)
        repo.git_commit()
        _, result = repo.git_push(blocking=False)

        result._process.kill()

        while result._process.poll() is None:
            time.sleep(0.5)

        self.assertTrue(result.is_done)
        self.assertEqual(result.status, -9)

    @retry_endpoint
    def test_commit_context_manager(self):
        # Use a sub directory that we will delete manually
        subpath = self.repo_path / "subpath"

        clone = self.clone_repo(local_dir=subpath)

        with clone.commit("Commit"):
            with open("dummy.txt", "w") as f:
                f.write("hello")
            with open("model.bin", "w") as f:
                f.write("hello")

<<<<<<< HEAD
        rmtree_with_retry(f"{WORKING_REPO_DIR}/{self.REPO_NAME}")

        Repository(
            f"{WORKING_REPO_DIR}/{self.REPO_NAME}",
            clone_from=f"{ENDPOINT_STAGING}/valid_org/{self.REPO_NAME}",
            use_auth_token=self._token,
            git_user="ci",
            git_email="ci@dummy.com",
        )

        files = os.listdir(f"{WORKING_REPO_DIR}/{self.REPO_NAME}")
        self.assertTrue("dummy.txt" in files)
        self.assertTrue("model.bin" in files)

    @retry_endpoint
    def test_clone_with_repo_name_and_org(self):
        self._api.create_repo(f"valid_org/{self.REPO_NAME}")

        clone = Repository(
            f"{WORKING_REPO_DIR}/{self.REPO_NAME}",
            clone_from=f"valid_org/{self.REPO_NAME}",
            use_auth_token=self._token,
            git_user="ci",
            git_email="ci@dummy.com",
        )

        with clone.commit("Commit"):
            with open("dummy.txt", "w") as f:
                f.write("hello")
            with open("model.bin", "w") as f:
                f.write("hello")

        rmtree_with_retry(f"{WORKING_REPO_DIR}/{self.REPO_NAME}")

        Repository(
            f"{WORKING_REPO_DIR}/{self.REPO_NAME}",
            clone_from=f"valid_org/{self.REPO_NAME}",
            use_auth_token=self._token,
            git_user="ci",
            git_email="ci@dummy.com",
        )

        files = os.listdir(f"{WORKING_REPO_DIR}/{self.REPO_NAME}")
=======
        shutil.rmtree(subpath)

        self.clone_repo(local_dir=subpath)
        Repository(subpath, clone_from=self.repo_url)
        files = os.listdir(subpath)
>>>>>>> e1df8264
        self.assertTrue("dummy.txt" in files)
        self.assertTrue("model.bin" in files)

    @retry_endpoint
<<<<<<< HEAD
    def test_clone_with_repo_name_and_user_namespace(self):
        clone = Repository(
            f"{WORKING_REPO_DIR}/{self.REPO_NAME}",
            clone_from=f"{USER}/{self.REPO_NAME}",
            use_auth_token=self._token,
            git_user="ci",
            git_email="ci@dummy.com",
        )

        with clone.commit("Commit"):
            # Create dummy files
            # one is lfs-tracked, the other is not.
            with open("dummy.txt", "w") as f:
                f.write("hello")
            with open("model.bin", "w") as f:
                f.write("hello")

        rmtree_with_retry(f"{WORKING_REPO_DIR}/{self.REPO_NAME}")

        Repository(
            f"{WORKING_REPO_DIR}/{self.REPO_NAME}",
            clone_from=f"{USER}/{self.REPO_NAME}",
            use_auth_token=self._token,
            git_user="ci",
            git_email="ci@dummy.com",
        )

        files = os.listdir(f"{WORKING_REPO_DIR}/{self.REPO_NAME}")
        self.assertTrue("dummy.txt" in files)
        self.assertTrue("model.bin" in files)

    @retry_endpoint
    def test_clone_with_repo_name_and_no_namespace(self):
        with self.assertRaises(EnvironmentError):
            Repository(
                f"{WORKING_REPO_DIR}/{self.REPO_NAME}",
                clone_from=self.REPO_NAME,
                use_auth_token=self._token,
                git_user="ci",
                git_email="ci@dummy.com",
            )

    @retry_endpoint
    def test_clone_with_repo_name_org_and_no_auth_token(self):
        self._api.create_repo(f"valid_org/{self.REPO_NAME}")

        # Instantiate it without token
        Repository(
            f"{WORKING_REPO_DIR}/{self.REPO_NAME}",
            clone_from=f"valid_org/{self.REPO_NAME}",
            git_user="ci",
            git_email="ci@dummy.com",
        )

    @retry_endpoint
    def test_clone_not_hf_url(self):
        # Should not error out
        Repository(
            f"{WORKING_REPO_DIR}/{self.REPO_NAME}",
            clone_from=(
                "https://hf.co/hf-internal-testing/huggingface-hub-dummy-repository"
            ),
        )

    @with_production_testing
    @retry_endpoint
    def test_clone_repo_at_root(self):
        Repository(
            f"{WORKING_REPO_DIR}/{self.REPO_NAME}",
            clone_from="bert-base-cased",
            skip_lfs_files=True,
        )

        rmtree_with_retry(f"{WORKING_REPO_DIR}/{self.REPO_NAME}")

        Repository(
            f"{WORKING_REPO_DIR}/{self.REPO_NAME}",
            clone_from="https://huggingface.co/bert-base-cased",
            skip_lfs_files=True,
        )

    @retry_endpoint
    def test_skip_lfs_files(self):
        repo = Repository(
            self.REPO_NAME,
            clone_from=f"{USER}/{self.REPO_NAME}",
            use_auth_token=self._token,
            git_user="ci",
            git_email="ci@dummy.com",
        )

        with repo.commit("Add LFS file"):
            with open("file.bin", "w+") as f:
                f.write("Bin file")

        rmtree_with_retry(repo.local_dir)
=======
    def test_clone_skip_lfs_files(self):
        # Upload LFS file
        self._api.upload_file(
            path_or_fileobj=b"Bin file", path_in_repo="file.bin", repo_id=self.repo_id
        )

        repo = self.clone_repo(skip_lfs_files=True)
        file_bin = self.repo_path / "file.bin"
>>>>>>> e1df8264

        self.assertTrue(file_bin.read_text().startswith("version"))

        repo.git_pull(lfs=True)

        self.assertEqual(file_bin.read_text(), "Bin file")

    @retry_endpoint
    def test_commits_on_correct_branch(self):
        repo = self.clone_repo()
        branch = repo.current_branch
        repo.git_checkout("new-branch", create_branch_ok=True)
        repo.git_checkout(branch)

        with repo.commit("New commit"):
            with open("file.txt", "w+") as f:
                f.write("Ok")

        repo.git_checkout("new-branch")

        with repo.commit("New commit"):
            with open("new_file.txt", "w+") as f:
                f.write("Ok")

        with tempfile.TemporaryDirectory() as tmp:
            clone = self.clone_repo(local_dir=tmp)
            files = os.listdir(clone.local_dir)
            self.assertTrue("file.txt" in files)
            self.assertFalse("new_file.txt" in files)

            clone.git_checkout("new-branch")
            files = os.listdir(clone.local_dir)
            self.assertFalse("file.txt" in files)
            self.assertTrue("new_file.txt" in files)

    @retry_endpoint
    def test_repo_checkout_push(self):
        repo = self.clone_repo()

        repo.git_checkout("new-branch", create_branch_ok=True)
        repo.git_checkout("main")

        (self.repo_path / "file.txt").write_text("OK")

        repo.push_to_hub("Commit #1")
        repo.git_checkout("new-branch", create_branch_ok=True)

        (self.repo_path / "new_file.txt").write_text("OK")

        repo.push_to_hub("Commit #2")

        with tempfile.TemporaryDirectory() as tmp:
            clone = self.clone_repo(local_dir=tmp)
            files = os.listdir(clone.local_dir)
            self.assertTrue("file.txt" in files)
            self.assertFalse("new_file.txt" in files)

            clone.git_checkout("new-branch")
            files = os.listdir(clone.local_dir)
            self.assertFalse("file.txt" in files)
            self.assertTrue("new_file.txt" in files)

    @retry_endpoint
    def test_repo_checkout_commit_context_manager(self):
        repo = self.clone_repo()

        with repo.commit("Commit #1", branch="new-branch"):
            with open(os.path.join(repo.local_dir, "file.txt"), "w+") as f:
                f.write("Ok")

        with repo.commit("Commit #2", branch="main"):
            with open(os.path.join(repo.local_dir, "new_file.txt"), "w+") as f:
                f.write("Ok")

        # Maintains lastly used branch
        with repo.commit("Commit #3"):
            with open(os.path.join(repo.local_dir, "new_file-2.txt"), "w+") as f:
                f.write("Ok")

        with tempfile.TemporaryDirectory() as tmp:
            clone = self.clone_repo(local_dir=tmp)
            files = os.listdir(clone.local_dir)
            self.assertFalse("file.txt" in files)
            self.assertTrue("new_file-2.txt" in files)
            self.assertTrue("new_file.txt" in files)

            clone.git_checkout("new-branch")
            files = os.listdir(clone.local_dir)
            self.assertTrue("file.txt" in files)
            self.assertFalse("new_file.txt" in files)
            self.assertFalse("new_file-2.txt" in files)

    @retry_endpoint
    def test_add_tag(self):
<<<<<<< HEAD
        # Eventually see why this is needed
        if os.path.exists(WORKING_REPO_DIR):
            rmtree_with_retry(WORKING_REPO_DIR)
        repo = Repository(
            WORKING_REPO_DIR,
            clone_from=f"{USER}/{self.REPO_NAME}",
            use_auth_token=self._token,
            git_user="ci",
            git_email="ci@dummy.com",
            revision="main",
        )

=======
        repo = self.clone_repo()
>>>>>>> e1df8264
        repo.add_tag("v4.6.0", remote="origin")
        self.assertTrue(repo.tag_exists("v4.6.0", remote="origin"))

    @retry_endpoint
    def test_add_annotated_tag(self):
        repo = self.clone_repo()
        repo.add_tag("v4.5.0", message="This is an annotated tag", remote="origin")

        # Unfortunately git offers no built-in way to check the annotated
        # message of a remote tag.
        # In order to check that the remote tag was correctly annotated,
        # we delete the local tag before pulling the remote tag (which
        # should be the same). We then check that this tag is correctly
        # annotated.
        repo.delete_tag("v4.5.0")

        self.assertTrue(repo.tag_exists("v4.5.0", remote="origin"))
        self.assertFalse(repo.tag_exists("v4.5.0"))

        # Tag still exists on remote
        run_subprocess("git pull --tags", folder=self.repo_path)
        self.assertTrue(repo.tag_exists("v4.5.0"))

        # Tag is annotated
        result = run_subprocess("git tag -n9", folder=self.repo_path).stdout.strip()
        self.assertIn("This is an annotated tag", result)

    @retry_endpoint
    def test_delete_tag(self):
        repo = self.clone_repo()

        repo.add_tag("v4.6.0", message="This is an annotated tag", remote="origin")
        self.assertTrue(repo.tag_exists("v4.6.0", remote="origin"))

        repo.delete_tag("v4.6.0")
        self.assertFalse(repo.tag_exists("v4.6.0"))
        self.assertTrue(repo.tag_exists("v4.6.0", remote="origin"))

        repo.delete_tag("v4.6.0", remote="origin")
        self.assertFalse(repo.tag_exists("v4.6.0", remote="origin"))

    @retry_endpoint
    def test_lfs_prune(self):
        repo = self.clone_repo()

        with repo.commit("Committing LFS file"):
            with open("file.bin", "w+") as f:
                f.write("Random string 1")

        with repo.commit("Committing LFS file"):
            with open("file.bin", "w+") as f:
                f.write("Random string 2")

        root_directory = self.repo_path / ".git" / "lfs"
        git_lfs_files_size = sum(
            f.stat().st_size for f in root_directory.glob("**/*") if f.is_file()
        )
        repo.lfs_prune()
        post_prune_git_lfs_files_size = sum(
            f.stat().st_size for f in root_directory.glob("**/*") if f.is_file()
        )

        # Size of the directory holding LFS files was reduced
        self.assertLess(post_prune_git_lfs_files_size, git_lfs_files_size)

    @retry_endpoint
    def test_lfs_prune_git_push(self):
        repo = self.clone_repo()
        with repo.commit("Committing LFS file"):
            with open("file.bin", "w+") as f:
                f.write("Random string 1")

        root_directory = self.repo_path / ".git" / "lfs"
        git_lfs_files_size = sum(
            f.stat().st_size for f in root_directory.glob("**/*") if f.is_file()
        )

        with open(os.path.join(repo.local_dir, "file.bin"), "w+") as f:
            f.write("Random string 2")

        repo.git_add()
        repo.git_commit("New commit")
        repo.git_push(auto_lfs_prune=True)

        post_prune_git_lfs_files_size = sum(
            f.stat().st_size for f in root_directory.glob("**/*") if f.is_file()
        )

        # Size of the directory holding LFS files is the exact same
        self.assertEqual(post_prune_git_lfs_files_size, git_lfs_files_size)


class TestRepositoryOffline(RepositoryTestAbstract):
    """Class to test `Repository` object on local folders only (no cloning from Hub)."""

    repo: Repository

    @classmethod
<<<<<<< HEAD
    def setUpClass(cls) -> None:
        if os.path.exists(WORKING_REPO_DIR):
            rmtree_with_retry(WORKING_REPO_DIR)
        logger.info(
            f"Does {WORKING_REPO_DIR} exist: {os.path.exists(WORKING_REPO_DIR)}"
        )
        os.makedirs(WORKING_REPO_DIR, exist_ok=True)
        subprocess.run(
            ["git", "init"],
            stderr=subprocess.PIPE,
            stdout=subprocess.PIPE,
            check=True,
            cwd=WORKING_REPO_DIR,
        )
=======
    def setUp(self) -> None:
        super().setUp()
>>>>>>> e1df8264

        run_subprocess("git init", folder=self.repo_path)

        self.repo = Repository(self.repo_path, git_user="ci", git_email="ci@dummy.ci")

        git_attributes_path = self.repo_path / ".gitattributes"
        git_attributes_path.write_text("*.pt filter=lfs diff=lfs merge=lfs -text")

<<<<<<< HEAD
    @classmethod
    def tearDownClass(cls) -> None:
        if os.path.exists(WORKING_REPO_DIR):
            rmtree_with_retry(WORKING_REPO_DIR)
        logger.info(
            f"Does {WORKING_REPO_DIR} exist: {os.path.exists(WORKING_REPO_DIR)}"
        )
=======
        self.repo.git_add(".gitattributes")
        self.repo.git_commit("Add .gitattributes")
>>>>>>> e1df8264

    def test_is_tracked_with_lfs(self):
        txt_1 = self.repo_path / "small_file_1.txt"
        txt_2 = self.repo_path / "small_file_2.txt"
        pt_1 = self.repo_path / "model.pt"

        txt_1.write_text(self.small_content)
        txt_2.write_text(self.small_content)
        pt_1.write_text(self.small_content)

        self.repo.lfs_track("small_file_1.txt")

        self.assertTrue(is_tracked_with_lfs(txt_1))
        self.assertFalse(is_tracked_with_lfs(txt_2))
        self.assertTrue(pt_1)

    def test_is_tracked_with_lfs_with_pattern(self):
        txt_small_file = self.repo_path / "small_file.txt"
        txt_small_file.write_text(self.small_content)

        txt_large_file = self.repo_path / "large_file.txt"
        txt_large_file.write_text(self.large_content)

        (self.repo_path / "dir").mkdir()
        txt_small_file_in_dir = self.repo_path / "dir" / "small_file.txt"
        txt_small_file_in_dir.write_text(self.small_content)

        txt_large_file_in_dir = self.repo_path / "dir" / "large_file.txt"
        txt_large_file_in_dir.write_text(self.large_content)

        self.repo.auto_track_large_files("dir")

        self.assertFalse(is_tracked_with_lfs(txt_large_file))
        self.assertFalse(is_tracked_with_lfs(txt_small_file))
        self.assertTrue(is_tracked_with_lfs(txt_large_file_in_dir))
        self.assertFalse(is_tracked_with_lfs(txt_small_file_in_dir))

    def test_auto_track_large_files(self):
        txt_small_file = self.repo_path / "small_file.txt"
        txt_small_file.write_text(self.small_content)

        txt_large_file = self.repo_path / "large_file.txt"
        txt_large_file.write_text(self.large_content)

        self.repo.auto_track_large_files()

        self.assertTrue(is_tracked_with_lfs(txt_large_file))
        self.assertFalse(is_tracked_with_lfs(txt_small_file))

    def test_auto_track_binary_files(self):
        non_binary_file = self.repo_path / "non_binary_file.txt"
        non_binary_file.write_text(self.small_content)

        binary_file = self.repo_path / "binary_file.txt"
        binary_file.write_text(self.binary_content)

        self.repo.auto_track_binary_files()

        self.assertFalse(is_tracked_with_lfs(non_binary_file))
        self.assertTrue(is_tracked_with_lfs(binary_file))

    def test_auto_track_large_files_ignored_with_gitignore(self):
        (self.repo_path / "dir").mkdir()

        # Test nested gitignores
        gitignore_file = self.repo_path / ".gitignore"
        gitignore_file.write_text("large_file.txt")

        gitignore_file_in_dir = self.repo_path / "dir" / ".gitignore"
        gitignore_file_in_dir.write_text("large_file_3.txt")

        large_file = self.repo_path / "large_file.txt"
        large_file.write_text(self.large_content)

        large_file_2 = self.repo_path / "large_file_2.txt"
        large_file_2.write_text(self.large_content)

        large_file_3 = self.repo_path / "dir" / "large_file_3.txt"
        large_file_3.write_text(self.large_content)

        large_file_4 = self.repo_path / "dir" / "large_file_4.txt"
        large_file_4.write_text(self.large_content)

        self.repo.auto_track_large_files()

        # Large files
        self.assertFalse(is_tracked_with_lfs(large_file))
        self.assertTrue(is_tracked_with_lfs(large_file_2))

        self.assertFalse(is_tracked_with_lfs(large_file_3))
        self.assertTrue(is_tracked_with_lfs(large_file_4))

    def test_auto_track_binary_files_ignored_with_gitignore(self):
        (self.repo_path / "dir").mkdir()

        # Test nested gitignores
        gitignore_file = self.repo_path / ".gitignore"
        gitignore_file.write_text("binary_file.txt")

        gitignore_file_in_dir = self.repo_path / "dir" / ".gitignore"
        gitignore_file_in_dir.write_text("binary_file_3.txt")

        binary_file = self.repo_path / "binary_file.txt"
        binary_file.write_text(self.binary_content)

        binary_file_2 = self.repo_path / "binary_file_2.txt"
        binary_file_2.write_text(self.binary_content)

        binary_file_3 = self.repo_path / "dir" / "binary_file_3.txt"
        binary_file_3.write_text(self.binary_content)

        binary_file_4 = self.repo_path / "dir" / "binary_file_4.txt"
        binary_file_4.write_text(self.binary_content)

        self.repo.auto_track_binary_files()

        # Binary files
        self.assertFalse(is_tracked_with_lfs(binary_file))
        self.assertTrue(is_tracked_with_lfs(binary_file_2))
        self.assertFalse(is_tracked_with_lfs(binary_file_3))
        self.assertTrue(is_tracked_with_lfs(binary_file_4))

    def test_auto_track_large_files_through_git_add(self):
        txt_small_file = self.repo_path / "small_file.txt"
        txt_small_file.write_text(self.small_content)

        txt_large_file = self.repo_path / "large_file.txt"
        txt_large_file.write_text(self.large_content)

        self.repo.git_add(auto_lfs_track=True)

        self.assertTrue(is_tracked_with_lfs(txt_large_file))
        self.assertFalse(is_tracked_with_lfs(txt_small_file))

    def test_auto_track_binary_files_through_git_add(self):
        non_binary_file = self.repo_path / "small_file.txt"
        non_binary_file.write_text(self.small_content)

        binary_file = self.repo_path / "binary.txt"
        binary_file.write_text(self.binary_content)

        self.repo.git_add(auto_lfs_track=True)

        self.assertTrue(is_tracked_with_lfs(binary_file))
        self.assertFalse(is_tracked_with_lfs(non_binary_file))

    def test_auto_no_track_large_files_through_git_add(self):
        txt_small_file = self.repo_path / "small_file.txt"
        txt_small_file.write_text(self.small_content)

        txt_large_file = self.repo_path / "large_file.txt"
        txt_large_file.write_text(self.large_content)

        self.repo.git_add(auto_lfs_track=False)

        self.assertFalse(is_tracked_with_lfs(txt_large_file))
        self.assertFalse(is_tracked_with_lfs(txt_small_file))

    def test_auto_no_track_binary_files_through_git_add(self):
        non_binary_file = self.repo_path / "small_file.txt"
        non_binary_file.write_text(self.small_content)

        binary_file = self.repo_path / "binary.txt"
        binary_file.write_text(self.binary_content)

        self.repo.git_add(auto_lfs_track=False)

        self.assertFalse(is_tracked_with_lfs(binary_file))
        self.assertFalse(is_tracked_with_lfs(non_binary_file))

    def test_auto_track_updates_removed_gitattributes(self):
        txt_small_file = self.repo_path / "small_file.txt"
        txt_small_file.write_text(self.small_content)

        txt_large_file = self.repo_path / "large_file.txt"
        txt_large_file.write_text(self.large_content)

        self.repo.git_add(auto_lfs_track=True)

        self.assertTrue(is_tracked_with_lfs(txt_large_file))
        self.assertFalse(is_tracked_with_lfs(txt_small_file))

        # Remove large file
        txt_large_file.unlink()

        # Auto track should remove the entry from .gitattributes
        self.repo.auto_track_large_files()

        # Recreate the large file with smaller contents
        txt_large_file.write_text(self.small_content)

        # Ensure the file is not LFS tracked anymore
        self.repo.auto_track_large_files()
        self.assertFalse(is_tracked_with_lfs(txt_large_file))

    def test_checkout_non_existant_branch(self):
        self.assertRaises(EnvironmentError, self.repo.git_checkout, "brand-new-branch")

    def test_checkout_new_branch(self):
        self.repo.git_checkout("new-branch", create_branch_ok=True)
        self.assertEqual(self.repo.current_branch, "new-branch")

    def test_is_not_tracked_upstream(self):
        self.repo.git_checkout("new-branch", create_branch_ok=True)
        self.assertFalse(is_tracked_upstream(self.repo.local_dir))

    def test_no_branch_checked_out_raises(self):
        head_commit_ref = run_subprocess(
            "git show --oneline -s", folder=self.repo_path
        ).stdout.split()[0]

        self.repo.git_checkout(head_commit_ref)
        self.assertRaises(OSError, is_tracked_upstream, self.repo.local_dir)

    def test_repo_init_checkout_default_revision(self):
        # Instantiate repository on a given revision
        repo = Repository(self.repo_path, revision="new-branch")
        self.assertEqual(repo.current_branch, "new-branch")

        # The revision should be kept when re-initializing the repo
        repo_2 = Repository(self.repo_path)
        self.assertEqual(repo_2.current_branch, "new-branch")

    def test_repo_init_checkout_revision(self):
        current_head_hash = self.repo.git_head_hash()

        (self.repo_path / "file.txt").write_text("hello world")

        self.repo.git_add()
        self.repo.git_commit("Add file.txt")

        new_head_hash = self.repo.git_head_hash()

        self.assertNotEqual(current_head_hash, new_head_hash)

        previous_head_repo = Repository(self.repo_path, revision=current_head_hash)
        files = os.listdir(previous_head_repo.local_dir)
        self.assertNotIn("file.txt", files)

        current_head_repo = Repository(self.repo_path, revision=new_head_hash)
        files = os.listdir(current_head_repo.local_dir)
        self.assertIn("file.txt", files)

    def test_repo_user(self):
        _ = Repository(self.repo_path, use_auth_token=TOKEN)
        username = run_subprocess("git config user.name", folder=self.repo_path).stdout
        email = run_subprocess("git config user.email", folder=self.repo_path).stdout

        # hardcode values to avoid another api call to whoami
        self.assertEqual(username.strip(), "Dummy User")
        self.assertEqual(email.strip(), "julien@huggingface.co")

    def test_repo_passed_user(self):
        _ = Repository(
            self.repo_path,
            use_auth_token=TOKEN,  # token ignored
            git_user="RANDOM_USER",
            git_email="EMAIL@EMAIL.EMAIL",
        )
        username = run_subprocess("git config user.name", folder=self.repo_path).stdout
        email = run_subprocess("git config user.email", folder=self.repo_path).stdout

        self.assertEqual(username.strip(), "RANDOM_USER")
        self.assertEqual(email.strip(), "EMAIL@EMAIL.EMAIL")

    @expect_deprecation("_currently_setup_credential_helpers")
    def test_correct_helper(self):
        run_subprocess("git config --global credential.helper get")
        self.assertListEqual(
            _currently_setup_credential_helpers(self.repo.local_dir), ["get", "store"]
        )
        self.assertEqual(_currently_setup_credential_helpers(), ["get"])

    def test_add_tag(self):
        self.repo.add_tag("v4.6.0")
        self.assertTrue(self.repo.tag_exists("v4.6.0"))

    def test_add_annotated_tag(self):
        self.repo.add_tag("v4.6.0", message="This is an annotated tag")
        self.assertTrue(self.repo.tag_exists("v4.6.0"))

        result = run_subprocess("git tag -n9", folder=self.repo_path).stdout.strip()
        self.assertIn("This is an annotated tag", result)

    def test_delete_tag(self):
        self.repo.add_tag("v4.6.0", message="This is an annotated tag")
        self.assertTrue(self.repo.tag_exists("v4.6.0"))

        self.repo.delete_tag("v4.6.0")
        self.assertFalse(self.repo.tag_exists("v4.6.0"))

    def test_repo_clean(self):
        self.assertTrue(self.repo.is_repo_clean())
        (self.repo_path / "file.txt").write_text("hello world")
        self.assertFalse(self.repo.is_repo_clean())


class TestRepositoryDataset(RepositoryTestAbstract):
    """Class to test that cloning from a different repo_type works fine."""

    @classmethod
    @expect_deprecation("set_access_token")
    def setUpClass(cls):
        super().setUpClass()
        cls._api.set_access_token(TOKEN)
        cls._token = TOKEN

<<<<<<< HEAD
    def setUp(self):
        self.REPO_NAME = repo_name()
        if os.path.exists(f"{WORKING_DATASET_DIR}/{self.REPO_NAME}"):
            rmtree_with_retry(f"{WORKING_DATASET_DIR}/{self.REPO_NAME}")
        logger.info(
            f"Does {WORKING_DATASET_DIR}/{self.REPO_NAME} exist:"
            f" {os.path.exists(f'{WORKING_DATASET_DIR}/{self.REPO_NAME}')}"
=======
        cls.repo_url = cls._api.create_repo(repo_id=repo_name(), repo_type="dataset")
        cls.repo_id = cls.repo_url.repo_id
        cls._api.upload_file(
            path_or_fileobj=cls.binary_content.encode(),
            path_in_repo="file.txt",
            repo_id=cls.repo_id,
            repo_type="dataset",
>>>>>>> e1df8264
        )

    @classmethod
    def tearDownClass(cls):
        super().tearDownClass()
        try:
            cls._api.delete_repo(repo_id=cls.repo_id)
        except requests.exceptions.HTTPError:
            pass

    @retry_endpoint
<<<<<<< HEAD
    def test_clone_with_endpoint(self):
        clone = Repository(
            f"{WORKING_DATASET_DIR}/{self.REPO_NAME}",
            clone_from=f"{ENDPOINT_STAGING}/datasets/{USER}/{self.REPO_NAME}",
            repo_type="dataset",
            use_auth_token=self._token,
            git_user="ci",
            git_email="ci@dummy.com",
        )

        with clone.commit("Commit"):
            for file in os.listdir(DATASET_FIXTURE):
                shutil.copyfile(pathlib.Path(DATASET_FIXTURE) / file, file)

        rmtree_with_retry(f"{WORKING_DATASET_DIR}/{self.REPO_NAME}")

=======
    def test_clone_dataset_with_endpoint_explicit_repo_type(self):
>>>>>>> e1df8264
        Repository(
            self.repo_path,
            clone_from=self.repo_url,
            repo_type="dataset",
            git_user="ci",
            git_email="ci@dummy.com",
        )
        self.assertTrue((self.repo_path / "file.txt").exists())

    @retry_endpoint
<<<<<<< HEAD
    def test_clone_with_repo_name_and_org(self):
        self._api.create_repo(f"valid_org/{self.REPO_NAME}", repo_type="dataset")

        clone = Repository(
            f"{WORKING_DATASET_DIR}/{self.REPO_NAME}",
            clone_from=f"valid_org/{self.REPO_NAME}",
            repo_type="dataset",
            use_auth_token=self._token,
            git_user="ci",
            git_email="ci@dummy.com",
        )

        with clone.commit("Commit"):
            for file in os.listdir(DATASET_FIXTURE):
                shutil.copyfile(pathlib.Path(DATASET_FIXTURE) / file, file)

        rmtree_with_retry(f"{WORKING_DATASET_DIR}/{self.REPO_NAME}")

=======
    def test_clone_dataset_with_endpoint_implicit_repo_type(self):
        self.assertIn("dataset", self.repo_url)  # Implicit
>>>>>>> e1df8264
        Repository(
            self.repo_path,
            clone_from=self.repo_url,
            git_user="ci",
            git_email="ci@dummy.com",
        )
        self.assertTrue((self.repo_path / "file.txt").exists())

    @retry_endpoint
<<<<<<< HEAD
    def test_clone_with_repo_name_and_user_namespace(self):
        clone = Repository(
            f"{WORKING_DATASET_DIR}/{self.REPO_NAME}",
            clone_from=f"{USER}/{self.REPO_NAME}",
            repo_type="dataset",
            use_auth_token=self._token,
            git_user="ci",
            git_email="ci@dummy.com",
        )

        with clone.commit("Commit"):
            for file in os.listdir(DATASET_FIXTURE):
                shutil.copyfile(pathlib.Path(DATASET_FIXTURE) / file, file)

        rmtree_with_retry(f"{WORKING_DATASET_DIR}/{self.REPO_NAME}")

=======
    def test_clone_dataset_with_repo_id_and_repo_type(self):
>>>>>>> e1df8264
        Repository(
            self.repo_path,
            clone_from=self.repo_id,
            repo_type="dataset",
            git_user="ci",
            git_email="ci@dummy.com",
        )
        self.assertTrue((self.repo_path / "file.txt").exists())

    @retry_endpoint
    def test_clone_dataset_no_ci_user_and_email(self):
        Repository(self.repo_path, clone_from=self.repo_id, repo_type="dataset")
        self.assertTrue((self.repo_path / "file.txt").exists())

    @retry_endpoint
    def test_clone_dataset_with_repo_name_and_repo_type_fails(self):
        with self.assertRaises(EnvironmentError):
            Repository(
                self.repo_path,
                clone_from=self.repo_id.split("/")[1],
                repo_type="dataset",
                use_auth_token=self._token,
                git_user="ci",
                git_email="ci@dummy.com",
            )<|MERGE_RESOLUTION|>--- conflicted
+++ resolved
@@ -37,11 +37,7 @@
     expect_deprecation,
     repo_name,
     retry_endpoint,
-<<<<<<< HEAD
-    rmtree_with_retry,
-=======
     use_tmp_repo,
->>>>>>> e1df8264
     with_production_testing,
 )
 
@@ -96,24 +92,10 @@
         cls._api.set_access_token(TOKEN)
         cls._token = TOKEN
 
-<<<<<<< HEAD
-    @retry_endpoint
-    def setUp(self):
-        if os.path.exists(WORKING_REPO_DIR):
-            rmtree_with_retry(WORKING_REPO_DIR)
-        logger.info(
-            f"Does {WORKING_REPO_DIR} exist: {os.path.exists(WORKING_REPO_DIR)}"
-        )
-        self.REPO_NAME = repo_name()
-        self._repo_url = self._api.create_repo(repo_id=self.REPO_NAME)
-        self._api.upload_file(
-            path_or_fileobj=BytesIO(b"some initial binary data: \x00\x01"),
-=======
         cls.repo_url = cls._api.create_repo(repo_id=repo_name())
         cls.repo_id = cls.repo_url.repo_id
         cls._api.upload_file(
             path_or_fileobj=cls.binary_content.encode(),
->>>>>>> e1df8264
             path_in_repo="random_file.txt",
             repo_id=cls.repo_id,
         )
@@ -411,159 +393,15 @@
             with open("model.bin", "w") as f:
                 f.write("hello")
 
-<<<<<<< HEAD
-        rmtree_with_retry(f"{WORKING_REPO_DIR}/{self.REPO_NAME}")
-
-        Repository(
-            f"{WORKING_REPO_DIR}/{self.REPO_NAME}",
-            clone_from=f"{ENDPOINT_STAGING}/valid_org/{self.REPO_NAME}",
-            use_auth_token=self._token,
-            git_user="ci",
-            git_email="ci@dummy.com",
-        )
-
-        files = os.listdir(f"{WORKING_REPO_DIR}/{self.REPO_NAME}")
-        self.assertTrue("dummy.txt" in files)
-        self.assertTrue("model.bin" in files)
-
-    @retry_endpoint
-    def test_clone_with_repo_name_and_org(self):
-        self._api.create_repo(f"valid_org/{self.REPO_NAME}")
-
-        clone = Repository(
-            f"{WORKING_REPO_DIR}/{self.REPO_NAME}",
-            clone_from=f"valid_org/{self.REPO_NAME}",
-            use_auth_token=self._token,
-            git_user="ci",
-            git_email="ci@dummy.com",
-        )
-
-        with clone.commit("Commit"):
-            with open("dummy.txt", "w") as f:
-                f.write("hello")
-            with open("model.bin", "w") as f:
-                f.write("hello")
-
-        rmtree_with_retry(f"{WORKING_REPO_DIR}/{self.REPO_NAME}")
-
-        Repository(
-            f"{WORKING_REPO_DIR}/{self.REPO_NAME}",
-            clone_from=f"valid_org/{self.REPO_NAME}",
-            use_auth_token=self._token,
-            git_user="ci",
-            git_email="ci@dummy.com",
-        )
-
-        files = os.listdir(f"{WORKING_REPO_DIR}/{self.REPO_NAME}")
-=======
         shutil.rmtree(subpath)
 
         self.clone_repo(local_dir=subpath)
         Repository(subpath, clone_from=self.repo_url)
         files = os.listdir(subpath)
->>>>>>> e1df8264
         self.assertTrue("dummy.txt" in files)
         self.assertTrue("model.bin" in files)
 
     @retry_endpoint
-<<<<<<< HEAD
-    def test_clone_with_repo_name_and_user_namespace(self):
-        clone = Repository(
-            f"{WORKING_REPO_DIR}/{self.REPO_NAME}",
-            clone_from=f"{USER}/{self.REPO_NAME}",
-            use_auth_token=self._token,
-            git_user="ci",
-            git_email="ci@dummy.com",
-        )
-
-        with clone.commit("Commit"):
-            # Create dummy files
-            # one is lfs-tracked, the other is not.
-            with open("dummy.txt", "w") as f:
-                f.write("hello")
-            with open("model.bin", "w") as f:
-                f.write("hello")
-
-        rmtree_with_retry(f"{WORKING_REPO_DIR}/{self.REPO_NAME}")
-
-        Repository(
-            f"{WORKING_REPO_DIR}/{self.REPO_NAME}",
-            clone_from=f"{USER}/{self.REPO_NAME}",
-            use_auth_token=self._token,
-            git_user="ci",
-            git_email="ci@dummy.com",
-        )
-
-        files = os.listdir(f"{WORKING_REPO_DIR}/{self.REPO_NAME}")
-        self.assertTrue("dummy.txt" in files)
-        self.assertTrue("model.bin" in files)
-
-    @retry_endpoint
-    def test_clone_with_repo_name_and_no_namespace(self):
-        with self.assertRaises(EnvironmentError):
-            Repository(
-                f"{WORKING_REPO_DIR}/{self.REPO_NAME}",
-                clone_from=self.REPO_NAME,
-                use_auth_token=self._token,
-                git_user="ci",
-                git_email="ci@dummy.com",
-            )
-
-    @retry_endpoint
-    def test_clone_with_repo_name_org_and_no_auth_token(self):
-        self._api.create_repo(f"valid_org/{self.REPO_NAME}")
-
-        # Instantiate it without token
-        Repository(
-            f"{WORKING_REPO_DIR}/{self.REPO_NAME}",
-            clone_from=f"valid_org/{self.REPO_NAME}",
-            git_user="ci",
-            git_email="ci@dummy.com",
-        )
-
-    @retry_endpoint
-    def test_clone_not_hf_url(self):
-        # Should not error out
-        Repository(
-            f"{WORKING_REPO_DIR}/{self.REPO_NAME}",
-            clone_from=(
-                "https://hf.co/hf-internal-testing/huggingface-hub-dummy-repository"
-            ),
-        )
-
-    @with_production_testing
-    @retry_endpoint
-    def test_clone_repo_at_root(self):
-        Repository(
-            f"{WORKING_REPO_DIR}/{self.REPO_NAME}",
-            clone_from="bert-base-cased",
-            skip_lfs_files=True,
-        )
-
-        rmtree_with_retry(f"{WORKING_REPO_DIR}/{self.REPO_NAME}")
-
-        Repository(
-            f"{WORKING_REPO_DIR}/{self.REPO_NAME}",
-            clone_from="https://huggingface.co/bert-base-cased",
-            skip_lfs_files=True,
-        )
-
-    @retry_endpoint
-    def test_skip_lfs_files(self):
-        repo = Repository(
-            self.REPO_NAME,
-            clone_from=f"{USER}/{self.REPO_NAME}",
-            use_auth_token=self._token,
-            git_user="ci",
-            git_email="ci@dummy.com",
-        )
-
-        with repo.commit("Add LFS file"):
-            with open("file.bin", "w+") as f:
-                f.write("Bin file")
-
-        rmtree_with_retry(repo.local_dir)
-=======
     def test_clone_skip_lfs_files(self):
         # Upload LFS file
         self._api.upload_file(
@@ -572,7 +410,6 @@
 
         repo = self.clone_repo(skip_lfs_files=True)
         file_bin = self.repo_path / "file.bin"
->>>>>>> e1df8264
 
         self.assertTrue(file_bin.read_text().startswith("version"))
 
@@ -667,22 +504,7 @@
 
     @retry_endpoint
     def test_add_tag(self):
-<<<<<<< HEAD
-        # Eventually see why this is needed
-        if os.path.exists(WORKING_REPO_DIR):
-            rmtree_with_retry(WORKING_REPO_DIR)
-        repo = Repository(
-            WORKING_REPO_DIR,
-            clone_from=f"{USER}/{self.REPO_NAME}",
-            use_auth_token=self._token,
-            git_user="ci",
-            git_email="ci@dummy.com",
-            revision="main",
-        )
-
-=======
-        repo = self.clone_repo()
->>>>>>> e1df8264
+        repo = self.clone_repo()
         repo.add_tag("v4.6.0", remote="origin")
         self.assertTrue(repo.tag_exists("v4.6.0", remote="origin"))
 
@@ -781,25 +603,8 @@
     repo: Repository
 
     @classmethod
-<<<<<<< HEAD
-    def setUpClass(cls) -> None:
-        if os.path.exists(WORKING_REPO_DIR):
-            rmtree_with_retry(WORKING_REPO_DIR)
-        logger.info(
-            f"Does {WORKING_REPO_DIR} exist: {os.path.exists(WORKING_REPO_DIR)}"
-        )
-        os.makedirs(WORKING_REPO_DIR, exist_ok=True)
-        subprocess.run(
-            ["git", "init"],
-            stderr=subprocess.PIPE,
-            stdout=subprocess.PIPE,
-            check=True,
-            cwd=WORKING_REPO_DIR,
-        )
-=======
     def setUp(self) -> None:
         super().setUp()
->>>>>>> e1df8264
 
         run_subprocess("git init", folder=self.repo_path)
 
@@ -808,18 +613,8 @@
         git_attributes_path = self.repo_path / ".gitattributes"
         git_attributes_path.write_text("*.pt filter=lfs diff=lfs merge=lfs -text")
 
-<<<<<<< HEAD
-    @classmethod
-    def tearDownClass(cls) -> None:
-        if os.path.exists(WORKING_REPO_DIR):
-            rmtree_with_retry(WORKING_REPO_DIR)
-        logger.info(
-            f"Does {WORKING_REPO_DIR} exist: {os.path.exists(WORKING_REPO_DIR)}"
-        )
-=======
         self.repo.git_add(".gitattributes")
         self.repo.git_commit("Add .gitattributes")
->>>>>>> e1df8264
 
     def test_is_tracked_with_lfs(self):
         txt_1 = self.repo_path / "small_file_1.txt"
@@ -1127,15 +922,6 @@
         cls._api.set_access_token(TOKEN)
         cls._token = TOKEN
 
-<<<<<<< HEAD
-    def setUp(self):
-        self.REPO_NAME = repo_name()
-        if os.path.exists(f"{WORKING_DATASET_DIR}/{self.REPO_NAME}"):
-            rmtree_with_retry(f"{WORKING_DATASET_DIR}/{self.REPO_NAME}")
-        logger.info(
-            f"Does {WORKING_DATASET_DIR}/{self.REPO_NAME} exist:"
-            f" {os.path.exists(f'{WORKING_DATASET_DIR}/{self.REPO_NAME}')}"
-=======
         cls.repo_url = cls._api.create_repo(repo_id=repo_name(), repo_type="dataset")
         cls.repo_id = cls.repo_url.repo_id
         cls._api.upload_file(
@@ -1143,7 +929,6 @@
             path_in_repo="file.txt",
             repo_id=cls.repo_id,
             repo_type="dataset",
->>>>>>> e1df8264
         )
 
     @classmethod
@@ -1155,26 +940,7 @@
             pass
 
     @retry_endpoint
-<<<<<<< HEAD
-    def test_clone_with_endpoint(self):
-        clone = Repository(
-            f"{WORKING_DATASET_DIR}/{self.REPO_NAME}",
-            clone_from=f"{ENDPOINT_STAGING}/datasets/{USER}/{self.REPO_NAME}",
-            repo_type="dataset",
-            use_auth_token=self._token,
-            git_user="ci",
-            git_email="ci@dummy.com",
-        )
-
-        with clone.commit("Commit"):
-            for file in os.listdir(DATASET_FIXTURE):
-                shutil.copyfile(pathlib.Path(DATASET_FIXTURE) / file, file)
-
-        rmtree_with_retry(f"{WORKING_DATASET_DIR}/{self.REPO_NAME}")
-
-=======
     def test_clone_dataset_with_endpoint_explicit_repo_type(self):
->>>>>>> e1df8264
         Repository(
             self.repo_path,
             clone_from=self.repo_url,
@@ -1185,29 +951,8 @@
         self.assertTrue((self.repo_path / "file.txt").exists())
 
     @retry_endpoint
-<<<<<<< HEAD
-    def test_clone_with_repo_name_and_org(self):
-        self._api.create_repo(f"valid_org/{self.REPO_NAME}", repo_type="dataset")
-
-        clone = Repository(
-            f"{WORKING_DATASET_DIR}/{self.REPO_NAME}",
-            clone_from=f"valid_org/{self.REPO_NAME}",
-            repo_type="dataset",
-            use_auth_token=self._token,
-            git_user="ci",
-            git_email="ci@dummy.com",
-        )
-
-        with clone.commit("Commit"):
-            for file in os.listdir(DATASET_FIXTURE):
-                shutil.copyfile(pathlib.Path(DATASET_FIXTURE) / file, file)
-
-        rmtree_with_retry(f"{WORKING_DATASET_DIR}/{self.REPO_NAME}")
-
-=======
     def test_clone_dataset_with_endpoint_implicit_repo_type(self):
         self.assertIn("dataset", self.repo_url)  # Implicit
->>>>>>> e1df8264
         Repository(
             self.repo_path,
             clone_from=self.repo_url,
@@ -1217,26 +962,7 @@
         self.assertTrue((self.repo_path / "file.txt").exists())
 
     @retry_endpoint
-<<<<<<< HEAD
-    def test_clone_with_repo_name_and_user_namespace(self):
-        clone = Repository(
-            f"{WORKING_DATASET_DIR}/{self.REPO_NAME}",
-            clone_from=f"{USER}/{self.REPO_NAME}",
-            repo_type="dataset",
-            use_auth_token=self._token,
-            git_user="ci",
-            git_email="ci@dummy.com",
-        )
-
-        with clone.commit("Commit"):
-            for file in os.listdir(DATASET_FIXTURE):
-                shutil.copyfile(pathlib.Path(DATASET_FIXTURE) / file, file)
-
-        rmtree_with_retry(f"{WORKING_DATASET_DIR}/{self.REPO_NAME}")
-
-=======
     def test_clone_dataset_with_repo_id_and_repo_type(self):
->>>>>>> e1df8264
         Repository(
             self.repo_path,
             clone_from=self.repo_id,
