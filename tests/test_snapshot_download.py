--- conflicted
+++ resolved
@@ -1,9 +1,4 @@
 import os
-<<<<<<< HEAD
-import tempfile
-=======
-import shutil
->>>>>>> 043c46e3
 import unittest
 
 import requests
