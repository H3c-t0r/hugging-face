# Copyright 2020 The HuggingFace Team. All rights reserved.
#
# Licensed under the Apache License, Version 2.0 (the "License");
# you may not use this file except in compliance with the License.
# You may obtain a copy of the License at
#
#     http://www.apache.org/licenses/LICENSE-2.0
#
# Unless required by applicable law or agreed to in writing, software
# distributed under the License is distributed on an "AS IS" BASIS,
# WITHOUT WARRANTIES OR CONDITIONS OF ANY KIND, either express or implied.
# See the License for the specific language governing permissions and
# limitations under the License.
import os
import re
import shutil
import subprocess
import tempfile
import time
import types
import unittest
import warnings
from functools import partial
from io import BytesIO
from pathlib import Path
from typing import Any, Dict, List, Union
from unittest.mock import Mock, patch
from urllib.parse import quote

import pytest
import requests
from requests.exceptions import HTTPError

<<<<<<< HEAD
import huggingface_hub.lfs
from huggingface_hub import Repository, SpaceHardware, SpaceStage
=======
from huggingface_hub import SpaceHardware, SpaceStage
>>>>>>> main
from huggingface_hub._commit_api import (
    CommitOperationAdd,
    CommitOperationDelete,
    fetch_upload_modes,
)
from huggingface_hub.community import DiscussionComment, DiscussionWithDetails
from huggingface_hub.constants import (
    REPO_TYPE_DATASET,
    REPO_TYPE_MODEL,
    REPO_TYPE_SPACE,
    SPACES_SDK_TYPES,
)
from huggingface_hub.file_download import cached_download, hf_hub_download
from huggingface_hub.hf_api import (
    CommitInfo,
    DatasetInfo,
    DatasetSearchArguments,
    HfApi,
    MetricInfo,
    ModelInfo,
    ModelSearchArguments,
    RepoFile,
    RepoUrl,
    ReprMixin,
    SpaceInfo,
    repo_type_and_id_from_hf_id,
)
from huggingface_hub.utils import (
    BadRequestError,
    EntryNotFoundError,
    HfFolder,
    HfHubHTTPError,
    RepositoryNotFoundError,
    RevisionNotFoundError,
    logging,
)
from huggingface_hub.utils.endpoint_helpers import (
    DatasetFilter,
    ModelFilter,
    _filter_emissions,
)

from .testing_constants import (
    ENDPOINT_STAGING,
    ENDPOINT_STAGING_BASIC_AUTH,
    FULL_NAME,
    OTHER_TOKEN,
    OTHER_USER,
    TOKEN,
    USER,
)
from .testing_utils import (
    DUMMY_DATASET_ID,
    DUMMY_DATASET_ID_REVISION_ONE_SPECIFIC_COMMIT,
    DUMMY_MODEL_ID,
    DUMMY_MODEL_ID_REVISION_ONE_SPECIFIC_COMMIT,
    SAMPLE_DATASET_IDENTIFIER,
    expect_deprecation,
    repo_name,
    require_git_lfs,
    retry_endpoint,
    rmtree_with_retry,
    use_tmp_repo,
    with_production_testing,
)


logger = logging.get_logger(__name__)

dataset_repo_name = partial(repo_name, prefix="my-dataset")
space_repo_name = partial(repo_name, prefix="my-space")
large_file_repo_name = partial(repo_name, prefix="my-model-largefiles")

WORKING_REPO_DIR = os.path.join(os.path.dirname(os.path.abspath(__file__)), "fixtures/working_repo")
LARGE_FILE_14MB = "https://cdn-media.huggingface.co/lfs-largefiles/progit.epub"
LARGE_FILE_18MB = "https://cdn-media.huggingface.co/lfs-largefiles/progit.pdf"


class HfApiCommonTest(unittest.TestCase):
    @classmethod
    def setUpClass(cls):
        """Share the valid token in all tests below."""
        cls._token = TOKEN
        cls._api = HfApi(endpoint=ENDPOINT_STAGING, token=TOKEN)


@retry_endpoint
def test_repo_id_no_warning():
    # tests that passing repo_id as positional arg doesn't raise any warnings
    # for {create, delete}_repo and update_repo_visibility
    api = HfApi(endpoint=ENDPOINT_STAGING, token=TOKEN)
    REPO_NAME = repo_name("crud")

    args = [
        ("create_repo", {}),
        ("update_repo_visibility", {"private": False}),
        ("delete_repo", {}),
    ]

    for method, kwargs in args:
        with warnings.catch_warnings(record=True) as record:
            getattr(api, method)(REPO_NAME, repo_type=REPO_TYPE_MODEL, **kwargs)
        assert not len(record)


class HfApiEndpointsTest(HfApiCommonTest):
    def test_whoami_with_passing_token(self):
        info = self._api.whoami(token=self._token)
        self.assertEqual(info["name"], USER)
        self.assertEqual(info["fullname"], FULL_NAME)
        self.assertIsInstance(info["orgs"], list)
        valid_org = [org for org in info["orgs"] if org["name"] == "valid_org"][0]
        self.assertIsInstance(valid_org["apiToken"], str)

    @patch("huggingface_hub.utils._headers.HfFolder")
    def test_whoami_with_implicit_token_from_login(self, mock_HfFolder: Mock) -> None:
        """Test using `whoami` after a `huggingface-cli login`."""
        mock_HfFolder().get_token.return_value = self._token

        with patch.object(self._api, "token", None):  # no default token
            info = self._api.whoami()
        self.assertEqual(info["name"], USER)

    @patch("huggingface_hub.utils._headers.HfFolder")
    def test_whoami_with_implicit_token_from_hf_api(self, mock_HfFolder: Mock) -> None:
        """Test using `whoami` with token from the HfApi client."""
        info = self._api.whoami()
        self.assertEqual(info["name"], USER)
        mock_HfFolder().get_token.assert_not_called()

    @retry_endpoint
    def test_delete_repo_error_message(self):
        # test for #751
        # See https://github.com/huggingface/huggingface_hub/issues/751
        with self.assertRaisesRegex(
            requests.exceptions.HTTPError,
            re.compile(
                r"404 Client Error(.+)\(Request ID: .+\)(.*)Repository Not Found",
                flags=re.DOTALL,
            ),
        ):
            self._api.delete_repo("repo-that-does-not-exist")

    @retry_endpoint
    def test_create_update_and_delete_repo(self):
        REPO_NAME = repo_name("crud")
        self._api.create_repo(repo_id=REPO_NAME)
        res = self._api.update_repo_visibility(repo_id=REPO_NAME, private=True)
        self.assertTrue(res["private"])
        res = self._api.update_repo_visibility(repo_id=REPO_NAME, private=False)
        self.assertFalse(res["private"])
        self._api.delete_repo(repo_id=REPO_NAME)

    @retry_endpoint
    def test_create_update_and_delete_model_repo(self):
        REPO_NAME = repo_name("crud")
        self._api.create_repo(repo_id=REPO_NAME, repo_type=REPO_TYPE_MODEL)
        res = self._api.update_repo_visibility(repo_id=REPO_NAME, private=True, repo_type=REPO_TYPE_MODEL)
        self.assertTrue(res["private"])
        res = self._api.update_repo_visibility(repo_id=REPO_NAME, private=False, repo_type=REPO_TYPE_MODEL)
        self.assertFalse(res["private"])
        self._api.delete_repo(repo_id=REPO_NAME, repo_type=REPO_TYPE_MODEL)

    @retry_endpoint
    def test_create_update_and_delete_dataset_repo(self):
        DATASET_REPO_NAME = dataset_repo_name("crud")
        self._api.create_repo(repo_id=DATASET_REPO_NAME, repo_type=REPO_TYPE_DATASET)
        res = self._api.update_repo_visibility(repo_id=DATASET_REPO_NAME, private=True, repo_type=REPO_TYPE_DATASET)
        self.assertTrue(res["private"])
        res = self._api.update_repo_visibility(repo_id=DATASET_REPO_NAME, private=False, repo_type=REPO_TYPE_DATASET)
        self.assertFalse(res["private"])
        self._api.delete_repo(repo_id=DATASET_REPO_NAME, repo_type=REPO_TYPE_DATASET)

    @unittest.skip(
        "Create repo fails on staging endpoint. See"
        " https://huggingface.slack.com/archives/C02EMARJ65P/p1666795928977419"
        " (internal link)."
    )
    @retry_endpoint
    def test_create_update_and_delete_space_repo(self):
        SPACE_REPO_NAME = space_repo_name("failing")
        with pytest.raises(ValueError, match=r"No space_sdk provided.*"):
            self._api.create_repo(repo_id=SPACE_REPO_NAME, repo_type=REPO_TYPE_SPACE, space_sdk=None)
        with pytest.raises(ValueError, match=r"Invalid space_sdk.*"):
            self._api.create_repo(repo_id=SPACE_REPO_NAME, repo_type=REPO_TYPE_SPACE, space_sdk="something")

        for sdk in SPACES_SDK_TYPES:
            SPACE_REPO_NAME = space_repo_name(sdk)
            self._api.create_repo(repo_id=SPACE_REPO_NAME, repo_type=REPO_TYPE_SPACE, space_sdk=sdk)
            res = self._api.update_repo_visibility(repo_id=SPACE_REPO_NAME, private=True, repo_type=REPO_TYPE_SPACE)
            self.assertTrue(res["private"])
            res = self._api.update_repo_visibility(repo_id=SPACE_REPO_NAME, private=False, repo_type=REPO_TYPE_SPACE)
            self.assertFalse(res["private"])
            self._api.delete_repo(repo_id=SPACE_REPO_NAME, repo_type=REPO_TYPE_SPACE)

    @retry_endpoint
    def test_move_repo_normal_usage(self):
        repo_id = f"{USER}/{repo_name()}"
        new_repo_id = f"{USER}/{repo_name()}"

        for repo_type in [None, REPO_TYPE_MODEL, REPO_TYPE_DATASET, REPO_TYPE_SPACE]:
            self._api.create_repo(
                repo_id=repo_id,
                repo_type=repo_type,
                space_sdk="static" if repo_type == REPO_TYPE_SPACE else None,
            )
            # Should raise an error if it fails
            self._api.move_repo(from_id=repo_id, to_id=new_repo_id, repo_type=repo_type)
            self._api.delete_repo(repo_id=new_repo_id, repo_type=repo_type)

    def test_move_repo_target_already_exists(self) -> None:
        repo_id_1 = f"{USER}/{repo_name()}"
        repo_id_2 = f"{USER}/{repo_name()}"

        self._api.create_repo(repo_id=repo_id_1)
        self._api.create_repo(repo_id=repo_id_2)

        with pytest.raises(HfHubHTTPError, match=r"A model repository called .* already exists"):
            self._api.move_repo(from_id=repo_id_1, to_id=repo_id_2, repo_type=REPO_TYPE_MODEL)

        self._api.delete_repo(repo_id=repo_id_1)
        self._api.delete_repo(repo_id=repo_id_2)

    def test_move_repo_invalid_repo_id(self) -> None:
        """Test from_id and to_id must be in the form `"namespace/repo_name"`."""
        with pytest.raises(ValueError, match=r"Invalid repo_id*"):
            self._api.move_repo(from_id="namespace/repo_name", to_id="invalid_repo_id")

        with pytest.raises(ValueError, match=r"Invalid repo_id*"):
            self._api.move_repo(from_id="invalid_repo_id", to_id="namespace/repo_name")


class CommitApiTest(HfApiCommonTest):
    def setUp(self) -> None:
        super().setUp()
        self.tmp_dir = tempfile.mkdtemp()
        self.tmp_file = os.path.join(self.tmp_dir, "temp")
        self.tmp_file_content = "Content of the file"
        with open(self.tmp_file, "w+") as f:
            f.write(self.tmp_file_content)
        os.makedirs(os.path.join(self.tmp_dir, "nested"))
        self.nested_tmp_file = os.path.join(self.tmp_dir, "nested", "file.bin")
        with open(self.nested_tmp_file, "wb+") as f:
            f.truncate(1024 * 1024)

        self.addCleanup(rmtree_with_retry, self.tmp_dir)

    @retry_endpoint
    def test_upload_file_validation(self):
        REPO_NAME = repo_name("upload")
        with self.assertRaises(ValueError, msg="Wrong repo type"):
            self._api.upload_file(
                path_or_fileobj=self.tmp_file,
                path_in_repo="README.md",
                repo_id=f"{USER}/{REPO_NAME}",
                repo_type="this type does not exist",
            )

    def test_commit_operation_validation(self):
        with open(self.tmp_file, "rt") as ftext:
            with self.assertRaises(
                ValueError,
                msg="If you passed a file-like object, make sure it is in binary mode",
            ):
                CommitOperationAdd(path_or_fileobj=ftext, path_in_repo="README.md")  # type: ignore

        with self.assertRaises(ValueError, msg="path_or_fileobj is str but does not point to a file"):
            CommitOperationAdd(
                path_or_fileobj=os.path.join(self.tmp_dir, "nofile.pth"),
                path_in_repo="README.md",
            )

    @retry_endpoint
    def test_upload_file_str_path(self):
        REPO_NAME = repo_name("str_path")
        self._api.create_repo(repo_id=REPO_NAME)
        try:
            return_val = self._api.upload_file(
                path_or_fileobj=self.tmp_file,
                path_in_repo="temp/new_file.md",
                repo_id=f"{USER}/{REPO_NAME}",
            )
            self.assertEqual(
                return_val,
                f"{self._api.endpoint}/{USER}/{REPO_NAME}/blob/main/temp/new_file.md",
            )
            url = "{}/{user}/{repo}/resolve/main/temp/new_file.md".format(
                ENDPOINT_STAGING,
                user=USER,
                repo=REPO_NAME,
            )
            filepath = cached_download(url, force_download=True, legacy_cache_layout=True)
            with open(filepath) as downloaded_file:
                content = downloaded_file.read()
            self.assertEqual(content, self.tmp_file_content)

        except Exception as err:
            self.fail(err)
        finally:
            self._api.delete_repo(repo_id=REPO_NAME)

    @retry_endpoint
    def test_upload_file_pathlib_path(self):
        """Regression test for https://github.com/huggingface/huggingface_hub/issues/1246."""
        repo_id = f"{USER}/{repo_name()}"
        self._api.create_repo(repo_id=repo_id)
        self._api.upload_file(
            path_or_fileobj=Path(self.tmp_file),
            path_in_repo="README.md",
            repo_id=repo_id,
        )
        self.assertIn("README.md", self._api.list_repo_files(repo_id=repo_id))
        self._api.delete_repo(repo_id=repo_id)

    @retry_endpoint
    def test_upload_file_fileobj(self):
        REPO_NAME = repo_name("fileobj")
        self._api.create_repo(repo_id=REPO_NAME)
        try:
            with open(self.tmp_file, "rb") as filestream:
                return_val = self._api.upload_file(
                    path_or_fileobj=filestream,
                    path_in_repo="temp/new_file.md",
                    repo_id=f"{USER}/{REPO_NAME}",
                )
            self.assertEqual(
                return_val,
                f"{self._api.endpoint}/{USER}/{REPO_NAME}/blob/main/temp/new_file.md",
            )
            url = "{}/{user}/{repo}/resolve/main/temp/new_file.md".format(ENDPOINT_STAGING, user=USER, repo=REPO_NAME)
            filepath = cached_download(url, force_download=True, legacy_cache_layout=True)
            with open(filepath) as downloaded_file:
                content = downloaded_file.read()
            self.assertEqual(content, self.tmp_file_content)

        except Exception as err:
            self.fail(err)
        finally:
            self._api.delete_repo(repo_id=REPO_NAME)

    @retry_endpoint
    def test_upload_file_bytesio(self):
        REPO_NAME = repo_name("bytesio")
        self._api.create_repo(repo_id=REPO_NAME)
        try:
            filecontent = BytesIO(b"File content, but in bytes IO")
            return_val = self._api.upload_file(
                path_or_fileobj=filecontent,
                path_in_repo="temp/new_file.md",
                repo_id=f"{USER}/{REPO_NAME}",
            )
            self.assertEqual(
                return_val,
                f"{self._api.endpoint}/{USER}/{REPO_NAME}/blob/main/temp/new_file.md",
            )

            url = "{}/{user}/{repo}/resolve/main/temp/new_file.md".format(ENDPOINT_STAGING, user=USER, repo=REPO_NAME)
            filepath = cached_download(url, force_download=True, legacy_cache_layout=True)
            with open(filepath) as downloaded_file:
                content = downloaded_file.read()
            self.assertEqual(content, filecontent.getvalue().decode())

        except Exception as err:
            self.fail(err)
        finally:
            self._api.delete_repo(repo_id=REPO_NAME)

    @retry_endpoint
    def test_create_repo_return_value(self):
        REPO_NAME = repo_name("org")
        url = self._api.create_repo(repo_id=REPO_NAME)
        self.assertIsInstance(url, str)
        self.assertIsInstance(url, RepoUrl)
        self.assertEqual(url.repo_id, f"{USER}/{REPO_NAME}")
        self._api.delete_repo(repo_id=url.repo_id)

    @retry_endpoint
    def test_create_repo_org_token_fail(self):
        REPO_NAME = repo_name("org")
        with pytest.raises(ValueError, match="You must use your personal account token."):
            self._api.create_repo(repo_id=REPO_NAME, token="api_org_dummy_token")

    @retry_endpoint
    def test_create_repo_org_token_none_fail(self):
        HfFolder.save_token("api_org_dummy_token")
        with pytest.raises(ValueError, match="You must use your personal account token."):
            with patch.object(self._api, "token", None):  # no default token
                self._api.create_repo(repo_id=repo_name("org"))

    def test_create_repo_already_exists_but_no_write_permission(self):
        # Create under other user namespace
        repo_id = self._api.create_repo(repo_id=repo_name(), token=OTHER_TOKEN).repo_id

        # Try to create with our namespace -> should not fail as the repo already exists
        self._api.create_repo(repo_id=repo_id, token=TOKEN, exist_ok=True)

        # Clean up
        self._api.delete_repo(repo_id=repo_id, token=OTHER_TOKEN)

    @retry_endpoint
    def test_upload_buffer(self):
        REPO_NAME = repo_name("buffer")
        self._api.create_repo(repo_id=REPO_NAME)
        try:
            buffer = BytesIO()
            buffer.write(self.tmp_file_content.encode())
            return_val = self._api.upload_file(
                path_or_fileobj=buffer.getvalue(),
                path_in_repo="temp/new_file.md",
                repo_id=f"{USER}/{REPO_NAME}",
            )
            self.assertEqual(
                return_val,
                f"{self._api.endpoint}/{USER}/{REPO_NAME}/blob/main/temp/new_file.md",
            )

            url = "{}/{user}/{repo}/resolve/main/temp/new_file.md".format(ENDPOINT_STAGING, user=USER, repo=REPO_NAME)
            filepath = cached_download(url, force_download=True, legacy_cache_layout=True)
            with open(filepath) as downloaded_file:
                content = downloaded_file.read()
            self.assertEqual(content, self.tmp_file_content)

        except Exception as err:
            self.fail(err)
        finally:
            self._api.delete_repo(repo_id=REPO_NAME)

    @retry_endpoint
    def test_upload_file_create_pr(self):
        REPO_NAME = repo_name("buffer")
        pr_revision = quote("refs/pr/1", safe="")
        self._api.create_repo(repo_id=REPO_NAME)
        try:
            buffer = BytesIO()
            buffer.write(self.tmp_file_content.encode())
            return_val = self._api.upload_file(
                path_or_fileobj=buffer.getvalue(),
                path_in_repo="temp/new_file.md",
                repo_id=f"{USER}/{REPO_NAME}",
                create_pr=True,
            )
            self.assertEqual(
                return_val,
                f"{self._api.endpoint}/{USER}/{REPO_NAME}/blob/{pr_revision}/temp/new_file.md",
            )

            url = "{}/{user}/{repo}/resolve/{revision}/temp/new_file.md".format(
                ENDPOINT_STAGING, revision=pr_revision, user=USER, repo=REPO_NAME
            )
            filepath = cached_download(url, force_download=True, legacy_cache_layout=True)
            with open(filepath) as downloaded_file:
                content = downloaded_file.read()
            self.assertEqual(content, self.tmp_file_content)

        except Exception as err:
            self.fail(err)
        finally:
            self._api.delete_repo(repo_id=REPO_NAME)

    @retry_endpoint
    def test_delete_file(self):
        REPO_NAME = repo_name("delete")
        self._api.create_repo(repo_id=REPO_NAME)
        try:
            self._api.upload_file(
                path_or_fileobj=self.tmp_file,
                path_in_repo="temp/new_file.md",
                repo_id=f"{USER}/{REPO_NAME}",
            )
            self._api.delete_file(path_in_repo="temp/new_file.md", repo_id=f"{USER}/{REPO_NAME}")

            with self.assertRaises(HTTPError):
                # Should raise a 404
                hf_hub_download(f"{USER}/{REPO_NAME}", "temp/new_file.md")

        except Exception as err:
            self.fail(err)
        finally:
            self._api.delete_repo(repo_id=REPO_NAME)

    def test_get_full_repo_name(self):
        repo_name_with_no_org = self._api.get_full_repo_name("model")
        self.assertEqual(repo_name_with_no_org, f"{USER}/model")

        repo_name_with_no_org = self._api.get_full_repo_name("model", organization="org")
        self.assertEqual(repo_name_with_no_org, "org/model")

    @retry_endpoint
    def test_upload_folder(self):
        for private in (False, True):
            visibility = "private" if private else "public"
            with self.subTest(f"{visibility} repo"):
                REPO_NAME = repo_name(f"upload_folder_{visibility}")
                self._api.create_repo(repo_id=REPO_NAME, private=private, exist_ok=False)
                try:
                    url = self._api.upload_folder(
                        folder_path=self.tmp_dir,
                        path_in_repo="temp/dir",
                        repo_id=f"{USER}/{REPO_NAME}",
                    )
                    self.assertEqual(
                        url,
                        f"{self._api.endpoint}/{USER}/{REPO_NAME}/tree/main/temp/dir",
                    )
                    for rpath in ["temp", "nested/file.bin"]:
                        local_path = os.path.join(self.tmp_dir, rpath)
                        remote_path = f"temp/dir/{rpath}"
                        filepath = hf_hub_download(
                            repo_id=f"{USER}/{REPO_NAME}",
                            filename=remote_path,
                            revision="main",
                            use_auth_token=self._token,
                        )
                        assert filepath is not None
                        with open(filepath, "rb") as downloaded_file:
                            content = downloaded_file.read()
                        with open(local_path, "rb") as local_file:
                            expected_content = local_file.read()
                        self.assertEqual(content, expected_content)

                    # Re-uploading the same folder twice should be fine
                    self._api.upload_folder(
                        folder_path=self.tmp_dir,
                        path_in_repo="temp/dir",
                        repo_id=f"{USER}/{REPO_NAME}",
                    )
                except Exception as err:
                    self.fail(err)
                finally:
                    self._api.delete_repo(repo_id=REPO_NAME)

    @retry_endpoint
    def test_upload_folder_create_pr(self):
        pr_revision = quote("refs/pr/1", safe="")
        for private in (False, True):
            visibility = "private" if private else "public"
            with self.subTest(f"{visibility} repo"):
                REPO_NAME = repo_name(f"upload_folder_{visibility}")
                self._api.create_repo(repo_id=REPO_NAME, private=private, exist_ok=False)
                try:
                    return_val = self._api.upload_folder(
                        folder_path=self.tmp_dir,
                        path_in_repo="temp/dir",
                        repo_id=f"{USER}/{REPO_NAME}",
                        create_pr=True,
                    )
                    self.assertEqual(
                        return_val,
                        f"{self._api.endpoint}/{USER}/{REPO_NAME}/tree/{pr_revision}/temp/dir",
                    )
                    for rpath in ["temp", "nested/file.bin"]:
                        local_path = os.path.join(self.tmp_dir, rpath)
                        remote_path = f"temp/dir/{rpath}"
                        filepath = hf_hub_download(
                            repo_id=f"{USER}/{REPO_NAME}",
                            filename=remote_path,
                            revision="refs/pr/1",
                            use_auth_token=self._token,
                        )
                        assert filepath is not None
                        with open(filepath, "rb") as downloaded_file:
                            content = downloaded_file.read()
                        with open(local_path, "rb") as local_file:
                            expected_content = local_file.read()
                        self.assertEqual(content, expected_content)
                except Exception as err:
                    self.fail(err)
                finally:
                    self._api.delete_repo(repo_id=REPO_NAME)

    @retry_endpoint
    def test_upload_folder_default_path_in_repo(self):
        REPO_NAME = repo_name("upload_folder_to_root")
        self._api.create_repo(repo_id=REPO_NAME, exist_ok=False)
        url = self._api.upload_folder(folder_path=self.tmp_dir, repo_id=f"{USER}/{REPO_NAME}")
        # URL to root of repository
        self.assertEqual(url, f"{self._api.endpoint}/{USER}/{REPO_NAME}/tree/main/")

    @retry_endpoint
    def test_create_commit_create_pr(self):
        REPO_NAME = repo_name("create_commit_create_pr")
        self._api.create_repo(repo_id=REPO_NAME, exist_ok=False)
        try:
            self._api.upload_file(
                path_or_fileobj=self.tmp_file,
                path_in_repo="temp/new_file.md",
                repo_id=f"{USER}/{REPO_NAME}",
            )
            operations = [
                CommitOperationDelete(path_in_repo="temp/new_file.md"),
                CommitOperationAdd(path_in_repo="buffer", path_or_fileobj=b"Buffer data"),
            ]
            resp = self._api.create_commit(
                operations=operations,
                commit_message="Test create_commit",
                repo_id=f"{USER}/{REPO_NAME}",
                create_pr=True,
            )

            # Check commit info
            self.assertIsInstance(resp, CommitInfo)
            commit_id = resp.oid
            self.assertIn("pr_revision='refs/pr/1'", str(resp))
            self.assertIsInstance(commit_id, str)
            self.assertGreater(len(commit_id), 0)
            self.assertEqual(
                resp.commit_url,
                f"{self._api.endpoint}/{USER}/{REPO_NAME}/commit/{commit_id}",
            )
            self.assertEqual(resp.commit_message, "Test create_commit")
            self.assertEqual(resp.commit_description, "")
            self.assertEqual(
                resp.pr_url,
                f"{self._api.endpoint}/{USER}/{REPO_NAME}/discussions/1",
            )
            self.assertEqual(resp.pr_num, 1)
            self.assertEqual(resp.pr_revision, "refs/pr/1")

            with self.assertRaises(HTTPError) as ctx:
                # Should raise a 404
                hf_hub_download(f"{USER}/{REPO_NAME}", "buffer", use_auth_token=self._token)
                self.assertEqual(ctx.exception.response.status_code, 404)
            filepath = hf_hub_download(
                filename="buffer",
                repo_id=f"{USER}/{REPO_NAME}",
                use_auth_token=self._token,
                revision="refs/pr/1",
            )
            self.assertTrue(filepath is not None)
            with open(filepath, "rb") as downloaded_file:
                content = downloaded_file.read()
            self.assertEqual(content, b"Buffer data")
        except Exception as err:
            self.fail(err)
        finally:
            self._api.delete_repo(repo_id=REPO_NAME)

    @retry_endpoint
    def test_create_commit_create_pr_against_branch(self):
        repo_id = f"{USER}/{repo_name()}"

        # Create repo and create a non-main branch
        self._api.create_repo(repo_id=repo_id, exist_ok=False)
        self._api.create_branch(repo_id=repo_id, branch="test_branch")
        head = self._api.list_repo_refs(repo_id=repo_id).branches[0].target_commit

        # Create PR against non-main branch works
        resp = self._api.create_commit(
            operations=[],
            commit_message="PR against existing branch",
            repo_id=repo_id,
            revision="test_branch",
            create_pr=True,
        )
        self.assertIsInstance(resp, CommitInfo)

        # Create PR against a oid fails
        with self.assertRaises(RevisionNotFoundError):
            self._api.create_commit(
                operations=[],
                commit_message="PR against a oid",
                repo_id=repo_id,
                revision=head,
                create_pr=True,
            )

        # Create PR against a non-existing branch fails
        with self.assertRaises(RevisionNotFoundError):
            self._api.create_commit(
                operations=[],
                commit_message="PR against missing branch",
                repo_id=repo_id,
                revision="missing_branch",
                create_pr=True,
            )

        # Cleanup
        self._api.delete_repo(repo_id=repo_id)

    @retry_endpoint
    def test_create_commit_create_pr_on_foreign_repo(self):
        # Create a repo with another user. The normal CI user don't have rights on it.
        # We must be able to create a PR on it
        foreign_api = HfApi(token=OTHER_TOKEN)
        foreign_repo_url = foreign_api.create_repo(repo_id=repo_name("repo-for-hfh-ci"))

        self._api.create_commit(
            operations=[
                CommitOperationAdd(path_in_repo="regular.txt", path_or_fileobj=b"File content"),
                CommitOperationAdd(path_in_repo="lfs.pkl", path_or_fileobj=b"File content"),
            ],
            commit_message="PR on foreign repo",
            repo_id=foreign_repo_url.repo_id,
            create_pr=True,
        )

        foreign_api.delete_repo(repo_id=foreign_repo_url.repo_id)

    @retry_endpoint
    def test_create_commit(self):
        for private in (False, True):
            visibility = "private" if private else "public"
            with self.subTest(f"{visibility} repo"):
                REPO_NAME = repo_name(f"create_commit_{visibility}")
                self._api.create_repo(repo_id=REPO_NAME, private=private, exist_ok=False)
                try:
                    self._api.upload_file(
                        path_or_fileobj=self.tmp_file,
                        path_in_repo="temp/new_file.md",
                        repo_id=f"{USER}/{REPO_NAME}",
                    )
                    with open(self.tmp_file, "rb") as fileobj:
                        operations = [
                            CommitOperationDelete(path_in_repo="temp/new_file.md"),
                            CommitOperationAdd(path_in_repo="buffer", path_or_fileobj=b"Buffer data"),
                            CommitOperationAdd(
                                path_in_repo="bytesio",
                                path_or_fileobj=BytesIO(b"BytesIO data"),
                            ),
                            CommitOperationAdd(path_in_repo="fileobj", path_or_fileobj=fileobj),
                            CommitOperationAdd(
                                path_in_repo="nested/path",
                                path_or_fileobj=self.tmp_file,
                            ),
                        ]
                        resp = self._api.create_commit(
                            operations=operations,
                            commit_message="Test create_commit",
                            repo_id=f"{USER}/{REPO_NAME}",
                        )
                        # Check commit info
                        self.assertIsInstance(resp, CommitInfo)
                        self.assertIsNone(resp.pr_url)  # No pr created
                        self.assertIsNone(resp.pr_num)
                        self.assertIsNone(resp.pr_revision)
                    with self.assertRaises(HTTPError):
                        # Should raise a 404
                        hf_hub_download(
                            f"{USER}/{REPO_NAME}",
                            "temp/new_file.md",
                            use_auth_token=self._token,
                        )

                    for path, expected_content in [
                        ("buffer", b"Buffer data"),
                        ("bytesio", b"BytesIO data"),
                        ("fileobj", self.tmp_file_content.encode()),
                        ("nested/path", self.tmp_file_content.encode()),
                    ]:
                        filepath = hf_hub_download(
                            repo_id=f"{USER}/{REPO_NAME}",
                            filename=path,
                            revision="main",
                            use_auth_token=self._token,
                        )
                        self.assertTrue(filepath is not None)
                        with open(filepath, "rb") as downloaded_file:
                            content = downloaded_file.read()
                        self.assertEqual(content, expected_content)
                except Exception as err:
                    self.fail(err)
                finally:
                    self._api.delete_repo(repo_id=REPO_NAME)

    @retry_endpoint
    def test_create_commit_conflict(self):
        REPO_NAME = repo_name("create_commit_conflict")
        self._api.create_repo(repo_id=REPO_NAME, exist_ok=False)
        parent_commit = self._api.model_info(f"{USER}/{REPO_NAME}").sha
        try:
            self._api.upload_file(
                path_or_fileobj=self.tmp_file,
                path_in_repo="temp/new_file.md",
                repo_id=f"{USER}/{REPO_NAME}",
            )
            operations = [
                CommitOperationAdd(path_in_repo="buffer", path_or_fileobj=b"Buffer data"),
            ]
            with self.assertRaises(HTTPError) as exc_ctx:
                self._api.create_commit(
                    operations=operations,
                    commit_message="Test create_commit",
                    repo_id=f"{USER}/{REPO_NAME}",
                    parent_commit=parent_commit,
                )
            self.assertEqual(exc_ctx.exception.response.status_code, 412)
            self.assertIn(
                # Check the server message is added to the exception
                "A commit has happened since. Please refresh and try again.",
                str(exc_ctx.exception),
            )
        except Exception as err:
            self.fail(err)
        finally:
            self._api.delete_repo(repo_id=REPO_NAME)

    @retry_endpoint
    def test_create_commit_repo_does_not_exist(self) -> None:
        """Test error message is detailed when creating a commit on a missing repo."""
        # Test once with empty commit and once with an addition commit.
        for route, operations in (
            ("commit", []),
            ("preupload", [CommitOperationAdd("config.json", b"content")]),
        ):
            with self.subTest():
                with self.assertRaises(RepositoryNotFoundError) as context:
                    self._api.create_commit(
                        repo_id=f"{USER}/repo_that_do_not_exist",
                        operations=operations,
                        commit_message="fake_message",
                    )

                request_id = context.exception.response.headers.get("X-Request-Id")
                expected_message = (
                    f"404 Client Error. (Request ID: {request_id})\n\nRepository Not"
                    " Found for url:"
                    f" {self._api.endpoint}/api/models/{USER}/repo_that_do_not_exist/{route}/main.\nPlease"
                    " make sure you specified the correct `repo_id` and"
                    " `repo_type`.\nIf you are trying to access a private or gated"
                    " repo, make sure you are authenticated.\nNote: Creating a commit"
                    " assumes that the repo already exists on the Huggingface Hub."
                    " Please use `create_repo` if it's not the case."
                )

                self.assertEqual(str(context.exception), expected_message)

    @retry_endpoint
    def test_create_commit_lfs_file_implicit_token(self):
        """Test that uploading a file as LFS works with implicit token (from cache).

        Regression test for https://github.com/huggingface/huggingface_hub/pull/1084.
        """
        REPO_NAME = repo_name("create_commit_with_lfs")
        repo_id = f"{USER}/{REPO_NAME}"

        def _inner(mock: Mock) -> None:
            mock.return_value = self._token  # Set implicit token

            # Create repo
            self._api.create_repo(repo_id=REPO_NAME, exist_ok=False)

            # Set repo to track png files as LFS
            self._api.create_commit(
                operations=[
                    CommitOperationAdd(
                        path_in_repo=".gitattributes",
                        path_or_fileobj=b"*.png filter=lfs diff=lfs merge=lfs -text",
                    ),
                ],
                commit_message="Update .gitattributes",
                repo_id=repo_id,
            )

            # Upload a PNG file
            self._api.create_commit(
                operations=[
                    CommitOperationAdd(path_in_repo="image.png", path_or_fileobj=b"image data"),
                ],
                commit_message="Test upload lfs file",
                repo_id=repo_id,
            )

            # Check uploaded as LFS
            info = self._api.model_info(repo_id=repo_id, use_auth_token=self._token, files_metadata=True)
            siblings = {file.rfilename: file for file in info.siblings}
            self.assertIsInstance(siblings["image.png"].lfs, dict)  # LFS file

            # Delete repo
            self._api.delete_repo(repo_id=REPO_NAME, token=self._token)

        with patch.object(self._api, "token", None):  # no default token
            with patch("huggingface_hub.utils.HfFolder.get_token") as mock:
                _inner(mock)  # just to avoid indenting twice the code code

    @retry_endpoint
    def test_create_commit_huge_regular_files(self):
        """Test committing 12 text files (>100MB in total) at once.

        This was not possible when using `json` format instead of `ndjson`
        on the `/create-commit` endpoint.

        See https://github.com/huggingface/huggingface_hub/pull/1117.
        """
        REPO_NAME = repo_name("create_commit_huge_regular_files")
        self._api.create_repo(repo_id=REPO_NAME, exist_ok=False)
        try:
            operations = []
            for num in range(12):
                operations.append(
                    CommitOperationAdd(
                        path_in_repo=f"file-{num}.text",
                        path_or_fileobj=b"Hello regular " + b"a" * 1024 * 1024 * 9,
                    )
                )
            self._api.create_commit(
                operations=operations,  # 12*9MB regular => too much for "old" method
                commit_message="Test create_commit with huge regular files",
                repo_id=f"{USER}/{REPO_NAME}",
            )
        except Exception as err:
            self.fail(err)
        finally:
            self._api.delete_repo(repo_id=REPO_NAME)

    @retry_endpoint
    def test_commit_preflight_on_lots_of_lfs_files(self):
        """Test committing 1300 LFS files at once.

        This was not possible when `fetch_upload_modes` was not fetching metadata by
        chunks. We are not testing the full upload as it would require to upload 1300
        files which is unnecessary for the test. Having an overall large payload (for
        `/create-commit` endpoint) is tested in `test_create_commit_huge_regular_files`.

        There is also a 25k LFS files limit on the Hub but this is not tested.

        See https://github.com/huggingface/huggingface_hub/pull/1117.
        """
        REPO_NAME = repo_name("commit_preflight_lots_of_lfs_files")
        self._api.create_repo(repo_id=REPO_NAME, exist_ok=False)
        try:
            operations = []
            for num in range(1300):
                operations.append(
                    CommitOperationAdd(
                        path_in_repo=f"file-{num}.bin",  # considered as LFS
                        path_or_fileobj=b"Hello LFS" + b"a" * 2048,  # big enough sample
                    )
                )

            # Test `fetch_upload_modes` preflight ("are they regular or LFS files?")
            res = fetch_upload_modes(
                additions=operations,
                repo_type="model",
                repo_id=f"{USER}/{REPO_NAME}",
                token=TOKEN,
                revision="main",
                endpoint=ENDPOINT_STAGING,
            )
            self.assertEqual(len(res), 1300)
            for _, mode in res.items():
                self.assertEqual(mode, "lfs")
        except Exception as err:
            self.fail(err)
        finally:
            self._api.delete_repo(repo_id=REPO_NAME)

    @retry_endpoint
    def test_create_commit_repo_id_case_insensitive(self):
        """Test create commit but repo_id is lowercased.

        Regression test for #1371. Hub API is already case insensitive. Somehow the issue was with the `requests`
        streaming implementation when generating the ndjson payload "on the fly". It seems that the server was
        receiving only the first line which causes a confusing "400 Bad Request - Add a line with the key `lfsFile`,
        `file` or `deletedFile`". Passing raw bytes instead of a generator fixes the problem.

        See https://github.com/huggingface/huggingface_hub/issues/1371.
        """
        REPO_NAME = repo_name("CaSe_Is_ImPoRtAnT")
        repo_id = self._api.create_repo(repo_id=REPO_NAME, exist_ok=False).repo_id

        try:
            self._api.create_commit(
                repo_id=repo_id.lower(),  # API is case-insensitive!
                commit_message="Add 1 regular and 1 LFs files.",
                operations=[
                    CommitOperationAdd(path_in_repo="file.txt", path_or_fileobj=b"content"),
                    CommitOperationAdd(path_in_repo="lfs.bin", path_or_fileobj=b"LFS content"),
                ],
            )
            repo_files = self._api.list_repo_files(repo_id=repo_id)
            self.assertIn("file.txt", repo_files)
            self.assertIn("lfs.bin", repo_files)
        except Exception as err:
            self.fail(err)
        finally:
            self._api.delete_repo(repo_id=repo_id)


class HfApiUploadEmptyFileTest(HfApiCommonTest):
    @classmethod
    def setUpClass(cls):
        super().setUpClass()
        # Create repo for all tests as they are not dependent on each other.
        cls.repo_id = f"{USER}/{repo_name('upload_empty_file')}"
        cls._api.create_repo(repo_id=cls.repo_id, exist_ok=False)

    @classmethod
    def tearDownClass(cls):
        cls._api.delete_repo(repo_id=cls.repo_id)
        super().tearDownClass()

    def test_upload_empty_regular_file(self) -> None:
        with self.assertWarns(UserWarning):
            self._api.upload_file(repo_id=self.repo_id, path_in_repo="empty.txt", path_or_fileobj=b"")

    def test_upload_empty_gitkeep_file(self) -> None:
        # No warning in case of .gitkeep file
        with warnings.catch_warnings(record=True) as w:
            # Taken from https://stackoverflow.com/a/3892301
            self._api.upload_file(repo_id=self.repo_id, path_in_repo="foo/.gitkeep", path_or_fileobj=b"")
        self.assertEqual(len(w), 0)

    def test_upload_empty_lfs_file(self) -> None:
        # Should have been an LFS file, but uploaded as regular (would fail otherwise)
        with self.assertWarns(UserWarning):
            self._api.upload_file(repo_id=self.repo_id, path_in_repo="empty.pkl", path_or_fileobj=b"")
        info = self._api.repo_info(repo_id=self.repo_id, files_metadata=True)

        repo_file = {file.rfilename: file for file in info.siblings}["empty.pkl"]
        self.assertEqual(repo_file.size, 0)
        self.assertIsNone(repo_file.lfs)  # As regular


class HfApiDeleteFolderTest(HfApiCommonTest):
    def setUp(self):
        self.repo_id = f"{USER}/{repo_name('create_commit_delete_folder')}"
        self._api.create_repo(repo_id=self.repo_id, exist_ok=False)

        self._api.create_commit(
            repo_id=self.repo_id,
            commit_message="Init repo",
            operations=[
                CommitOperationAdd(path_or_fileobj=b"data", path_in_repo="1/file_1.md"),
                CommitOperationAdd(path_or_fileobj=b"data", path_in_repo="1/file_2.md"),
                CommitOperationAdd(path_or_fileobj=b"data", path_in_repo="2/file_3.md"),
            ],
        )

    def tearDown(self):
        self._api.delete_repo(repo_id=self.repo_id)

    @retry_endpoint
    def test_create_commit_delete_folder_implicit(self):
        self._api.create_commit(
            operations=[CommitOperationDelete(path_in_repo="1/")],
            commit_message="Test delete folder implicit",
            repo_id=self.repo_id,
        )

        with self.assertRaises(EntryNotFoundError):
            hf_hub_download(self.repo_id, "1/file_1.md", use_auth_token=self._token)

        with self.assertRaises(EntryNotFoundError):
            hf_hub_download(self.repo_id, "1/file_2.md", use_auth_token=self._token)

        # Still exists
        hf_hub_download(self.repo_id, "2/file_3.md", use_auth_token=self._token)

    @retry_endpoint
    def test_create_commit_delete_folder_explicit(self):
        self._api.delete_folder(path_in_repo="1", repo_id=self.repo_id)
        with self.assertRaises(EntryNotFoundError):
            hf_hub_download(self.repo_id, "1/file_1.md", use_auth_token=self._token)

    @retry_endpoint
    def test_create_commit_failing_implicit_delete_folder(self):
        with self.assertRaisesRegex(
            EntryNotFoundError,
            'A file with the name "1" does not exist',
        ):
            self._api.create_commit(
                operations=[CommitOperationDelete(path_in_repo="1")],
                commit_message="Failing delete folder",
                repo_id=self.repo_id,
            )


class HfApiTagEndpointTest(HfApiCommonTest):
    @retry_endpoint
    @use_tmp_repo("model")
    def test_create_tag_on_main(self, repo_url: RepoUrl) -> None:
        """Check `create_tag` on default main branch works."""
        self._api.create_tag(repo_url.repo_id, tag="v0", tag_message="This is a tag message.")

        # Check tag  is on `main`
        tag_info = self._api.model_info(repo_url.repo_id, revision="v0")
        main_info = self._api.model_info(repo_url.repo_id, revision="main")
        self.assertEqual(tag_info.sha, main_info.sha)

    @retry_endpoint
    @use_tmp_repo("model")
    def test_create_tag_on_pr(self, repo_url: RepoUrl) -> None:
        """Check `create_tag` on a PR ref works."""
        # Create a PR with a readme
        commit_info: CommitInfo = self._api.create_commit(
            repo_id=repo_url.repo_id,
            create_pr=True,
            commit_message="upload readme",
            operations=[CommitOperationAdd(path_or_fileobj=b"this is a file content", path_in_repo="readme.md")],
        )

        # Tag the PR
        self._api.create_tag(repo_url.repo_id, tag="v0", revision=commit_info.pr_revision)

        # Check tag  is on `refs/pr/1`
        tag_info = self._api.model_info(repo_url.repo_id, revision="v0")
        pr_info = self._api.model_info(repo_url.repo_id, revision=commit_info.pr_revision)
        main_info = self._api.model_info(repo_url.repo_id)

        self.assertEqual(tag_info.sha, pr_info.sha)
        self.assertNotEqual(tag_info.sha, main_info.sha)

    @retry_endpoint
    @use_tmp_repo("dataset")
    def test_create_tag_on_commit_oid(self, repo_url: RepoUrl) -> None:
        """Check `create_tag` on specific commit oid works (both long and shorthands).

        Test it on a `dataset` repo.
        """
        # Create a PR with a readme
        commit_info_1: CommitInfo = self._api.create_commit(
            repo_id=repo_url.repo_id,
            repo_type="dataset",
            commit_message="upload readme",
            operations=[CommitOperationAdd(path_or_fileobj=b"this is a file content", path_in_repo="readme.md")],
        )
        commit_info_2: CommitInfo = self._api.create_commit(
            repo_id=repo_url.repo_id,
            repo_type="dataset",
            commit_message="upload config",
            operations=[CommitOperationAdd(path_or_fileobj=b"{'hello': 'world'}", path_in_repo="config.json")],
        )

        # Tag commits
        self._api.create_tag(
            repo_url.repo_id,
            tag="commit_1",
            repo_type="dataset",
            revision=commit_info_1.oid,  # long version
        )
        self._api.create_tag(
            repo_url.repo_id,
            tag="commit_2",
            repo_type="dataset",
            revision=commit_info_2.oid[:7],  # use shorthand !
        )

        # Check tags
        tag_1_info = self._api.dataset_info(repo_url.repo_id, revision="commit_1")
        tag_2_info = self._api.dataset_info(repo_url.repo_id, revision="commit_2")

        self.assertEqual(tag_1_info.sha, commit_info_1.oid)
        self.assertEqual(tag_2_info.sha, commit_info_2.oid)

    @retry_endpoint
    @use_tmp_repo("model")
    def test_invalid_tag_name(self, repo_url: RepoUrl) -> None:
        """Check `create_tag` with an invalid tag name."""
        with self.assertRaises(HTTPError):
            self._api.create_tag(repo_url.repo_id, tag="invalid tag")

    @retry_endpoint
    @use_tmp_repo("model")
    def test_create_tag_on_missing_revision(self, repo_url: RepoUrl) -> None:
        """Check `create_tag` on a missing revision."""
        with self.assertRaises(RevisionNotFoundError):
            self._api.create_tag(repo_url.repo_id, tag="invalid tag", revision="foobar")

    @retry_endpoint
    @use_tmp_repo("model")
    def test_create_tag_twice(self, repo_url: RepoUrl) -> None:
        """Check `create_tag` called twice on same tag should fail with HTTP 409."""
        self._api.create_tag(repo_url.repo_id, tag="tag_1")
        with self.assertRaises(HfHubHTTPError) as err:
            self._api.create_tag(repo_url.repo_id, tag="tag_1")
        self.assertEqual(err.exception.response.status_code, 409)

        # exist_ok=True => doesn't fail
        self._api.create_tag(repo_url.repo_id, tag="tag_1", exist_ok=True)

    @retry_endpoint
    @use_tmp_repo("model")
    def test_create_and_delete_tag(self, repo_url: RepoUrl) -> None:
        """Check `delete_tag` deletes the tag."""
        self._api.create_tag(repo_url.repo_id, tag="v0")
        self._api.model_info(repo_url.repo_id, revision="v0")

        self._api.delete_tag(repo_url.repo_id, tag="v0")
        with self.assertRaises(RevisionNotFoundError):
            self._api.model_info(repo_url.repo_id, revision="v0")

    @retry_endpoint
    @use_tmp_repo("model")
    def test_delete_tag_missing_tag(self, repo_url: RepoUrl) -> None:
        """Check cannot `delete_tag` if tag doesn't exist."""
        with self.assertRaises(RevisionNotFoundError):
            self._api.delete_tag(repo_url.repo_id, tag="v0")

    @retry_endpoint
    @use_tmp_repo("model")
    def test_delete_tag_with_branch_name(self, repo_url: RepoUrl) -> None:
        """Try to `delete_tag` if tag is a branch name.

        Currently getting a HTTP 500.
        See https://github.com/huggingface/moon-landing/issues/4223.
        """
        with self.assertRaises(HfHubHTTPError):
            self._api.delete_tag(repo_url.repo_id, tag="main")


class HfApiBranchEndpointTest(HfApiCommonTest):
    @retry_endpoint
    @use_tmp_repo()
    def test_create_and_delete_branch(self, repo_url: RepoUrl) -> None:
        """Test `create_branch` from main branch."""
        self._api.create_branch(repo_url.repo_id, branch="cool-branch")

        # Check `cool-branch` branch exists
        self._api.model_info(repo_url.repo_id, revision="cool-branch")

        # Delete it
        self._api.delete_branch(repo_url.repo_id, branch="cool-branch")

        # Check doesn't exist anymore
        with self.assertRaises(RevisionNotFoundError):
            self._api.model_info(repo_url.repo_id, revision="cool-branch")

    @retry_endpoint
    @use_tmp_repo()
    def test_create_branch_existing_branch_fails(self, repo_url: RepoUrl) -> None:
        """Test `create_branch` on existing branch."""
        self._api.create_branch(repo_url.repo_id, branch="cool-branch")

        with self.assertRaisesRegex(HfHubHTTPError, "Reference already exists"):
            self._api.create_branch(repo_url.repo_id, branch="cool-branch")

        with self.assertRaisesRegex(HfHubHTTPError, "Reference already exists"):
            self._api.create_branch(repo_url.repo_id, branch="main")

        # exist_ok=True => doesn't fail
        self._api.create_branch(repo_url.repo_id, branch="cool-branch", exist_ok=True)
        self._api.create_branch(repo_url.repo_id, branch="main", exist_ok=True)

    @retry_endpoint
    @use_tmp_repo()
    def test_create_branch_existing_tag_does_not_fail(self, repo_url: RepoUrl) -> None:
        """Test `create_branch` on existing tag."""
        self._api.create_tag(repo_url.repo_id, tag="tag")
        self._api.create_branch(repo_url.repo_id, branch="tag")

    @unittest.skip(
        "Test user is flagged as isHF which gives permissions to create invalid references."
        "Not relevant to test it anyway (i.e. it's more a server-side test)."
    )
    @retry_endpoint
    @use_tmp_repo()
    def test_create_branch_forbidden_ref_branch_fails(self, repo_url: RepoUrl) -> None:
        """Test `create_branch` on forbidden ref branch."""
        with self.assertRaisesRegex(BadRequestError, "Invalid reference for a branch"):
            self._api.create_branch(repo_url.repo_id, branch="refs/pr/5")

        with self.assertRaisesRegex(BadRequestError, "Invalid reference for a branch"):
            self._api.create_branch(repo_url.repo_id, branch="refs/something/random")

    @retry_endpoint
    @use_tmp_repo()
    def test_delete_branch_on_protected_branch_fails(self, repo_url: RepoUrl) -> None:
        """Test `delete_branch` fails on protected branch."""
        with self.assertRaisesRegex(HfHubHTTPError, "Cannot delete refs/heads/main"):
            self._api.delete_branch(repo_url.repo_id, branch="main")

    @retry_endpoint
    @use_tmp_repo()
    def test_delete_branch_on_missing_branch_fails(self, repo_url: RepoUrl) -> None:
        """Test `delete_branch` fails on missing branch."""
        with self.assertRaisesRegex(HfHubHTTPError, "Reference does not exist"):
            self._api.delete_branch(repo_url.repo_id, branch="cool-branch")

        # Using a tag instead of branch -> fails
        self._api.create_tag(repo_url.repo_id, tag="cool-tag")
        with self.assertRaisesRegex(HfHubHTTPError, "Reference does not exist"):
            self._api.delete_branch(repo_url.repo_id, branch="cool-tag")

    @retry_endpoint
    @use_tmp_repo()
    def test_create_branch_from_revision(self, repo_url: RepoUrl) -> None:
        """Test `create_branch` from a different revision than main HEAD."""
        # Create commit and remember initial/latest commit
        initial_commit = self._api.model_info(repo_url.repo_id).sha
        self._api.create_commit(
            repo_url.repo_id,
            operations=[CommitOperationAdd(path_in_repo="app.py", path_or_fileobj=b"content")],
            commit_message="test commit",
        )
        latest_commit = self._api.model_info(repo_url.repo_id).sha

        # Create branches
        self._api.create_branch(repo_url.repo_id, branch="from-head")
        self._api.create_branch(repo_url.repo_id, branch="from-initial", revision=initial_commit)
        self._api.create_branch(repo_url.repo_id, branch="from-branch", revision="from-initial")

        # Checks branches start from expected commits
        self.assertEqual(
            {
                "main": latest_commit,
                "from-head": latest_commit,
                "from-initial": initial_commit,
                "from-branch": initial_commit,
            },
            {ref.name: ref.target_commit for ref in self._api.list_repo_refs(repo_id=repo_url.repo_id).branches},
        )


class HfApiPublicStagingTest(unittest.TestCase):
    def setUp(self) -> None:
        self._api = HfApi()

    def test_staging_list_datasets(self):
        self._api.list_datasets()

    def test_staging_list_models(self):
        self._api.list_models()

    def test_staging_list_metrics(self):
        self._api.list_metrics()


class HfApiPublicProductionTest(unittest.TestCase):
    @with_production_testing
    def setUp(self) -> None:
        self._api = HfApi()

    @expect_deprecation("list_models")
    def test_list_models(self):
        models = self._api.list_models()
        self.assertGreater(len(models), 100)
        self.assertIsInstance(models[0], ModelInfo)

    @expect_deprecation("list_models")
    def test_list_models_author(self):
        models = self._api.list_models(author="google")
        self.assertGreater(len(models), 10)
        self.assertIsInstance(models[0], ModelInfo)
        for model in models:
            self.assertTrue(model.modelId.startswith("google/"))

    @expect_deprecation("list_models")
    def test_list_models_search(self):
        models = self._api.list_models(search="bert")
        self.assertGreater(len(models), 10)
        self.assertIsInstance(models[0], ModelInfo)
        for model in models[:10]:
            # Rough rule: at least first 10 will have "bert" in the name
            # Not optimal since it is dependent on how the Hub implements the search
            # (and changes it in the future) but for now it should do the trick.
            self.assertTrue("bert" in model.modelId.lower())

    @expect_deprecation("list_models")
    def test_list_models_complex_query(self):
        # Let's list the 10 most recent models
        # with tags "bert" and "jax",
        # ordered by last modified date.
        models = self._api.list_models(filter=("bert", "jax"), sort="lastModified", direction=-1, limit=10)
        # we have at least 1 models
        self.assertGreater(len(models), 1)
        self.assertLessEqual(len(models), 10)
        model = models[0]
        self.assertIsInstance(model, ModelInfo)
        self.assertTrue(all(tag in model.tags for tag in ["bert", "jax"]))

    def test_list_models_with_config(self):
        for model in self._api.list_models(filter="adapter-transformers", fetch_config=True, limit=20):
            self.assertIsNotNone(model.config)

    def test_list_models_without_config(self):
        for model in self._api.list_models(filter="adapter-transformers", fetch_config=False, limit=20):
            self.assertIsNone(model.config)

    def test_model_info(self):
        model = self._api.model_info(repo_id=DUMMY_MODEL_ID)
        self.assertIsInstance(model, ModelInfo)
        self.assertNotEqual(model.sha, DUMMY_MODEL_ID_REVISION_ONE_SPECIFIC_COMMIT)
        # One particular commit (not the top of `main`)
        model = self._api.model_info(repo_id=DUMMY_MODEL_ID, revision=DUMMY_MODEL_ID_REVISION_ONE_SPECIFIC_COMMIT)
        self.assertIsInstance(model, ModelInfo)
        self.assertEqual(model.sha, DUMMY_MODEL_ID_REVISION_ONE_SPECIFIC_COMMIT)

    # TODO; un-skip this test once it's fixed.
    @unittest.skip(
        "Security status is currently unreliable on the server endpoint, so this"
        " test occasionally fails. Issue is tracked in"
        " https://github.com/huggingface/huggingface_hub/issues/1002 and"
        " https://github.com/huggingface/moon-landing/issues/3695. TODO: un-skip"
        " this test once it's fixed."
    )
    def test_model_info_with_security(self):
        model = self._api.model_info(
            repo_id=DUMMY_MODEL_ID,
            revision=DUMMY_MODEL_ID_REVISION_ONE_SPECIFIC_COMMIT,
            securityStatus=True,
        )
        self.assertEqual(model.securityStatus, {"containsInfected": False})

    def test_model_info_with_file_metadata(self):
        model = self._api.model_info(
            repo_id=DUMMY_MODEL_ID,
            revision=DUMMY_MODEL_ID_REVISION_ONE_SPECIFIC_COMMIT,
            files_metadata=True,
        )
        files = model.siblings
        assert files is not None
        self._check_siblings_metadata(files)

    def test_list_repo_files(self):
        files = self._api.list_repo_files(repo_id=DUMMY_MODEL_ID)
        expected_files = [
            ".gitattributes",
            "README.md",
            "config.json",
            "flax_model.msgpack",
            "merges.txt",
            "pytorch_model.bin",
            "tf_model.h5",
            "vocab.json",
        ]
        self.assertListEqual(files, expected_files)

    @expect_deprecation("list_datasets")
    def test_list_datasets_no_filter(self):
        datasets = self._api.list_datasets()
        self.assertGreater(len(datasets), 100)
        self.assertIsInstance(datasets[0], DatasetInfo)

    @expect_deprecation("list_datasets")
    def test_filter_datasets_by_author_and_name(self):
        f = DatasetFilter(author="huggingface", dataset_name="DataMeasurementsFiles")
        datasets = self._api.list_datasets(filter=f)
        self.assertEqual(len(datasets), 1)
        self.assertTrue("huggingface" in datasets[0].author)
        self.assertTrue("DataMeasurementsFiles" in datasets[0].id)

    @unittest.skip(
        "DatasetFilter is currently broken. See"
        " https://github.com/huggingface/huggingface_hub/pull/1250. Skip test until"
        " it's fixed."
    )
    @expect_deprecation("list_datasets")
    def test_filter_datasets_by_benchmark(self):
        f = DatasetFilter(benchmark="raft")
        datasets = self._api.list_datasets(filter=f)
        self.assertGreater(len(datasets), 0)
        self.assertTrue("benchmark:raft" in datasets[0].tags)

    @expect_deprecation("list_datasets")
    def test_filter_datasets_by_language_creator(self):
        f = DatasetFilter(language_creators="crowdsourced")
        datasets = self._api.list_datasets(filter=f)
        self.assertGreater(len(datasets), 0)
        self.assertTrue("language_creators:crowdsourced" in datasets[0].tags)

    @unittest.skip(
        "DatasetFilter is currently broken. See"
        " https://github.com/huggingface/huggingface_hub/pull/1250. Skip test until"
        " it's fixed."
    )
    @expect_deprecation("list_datasets")
    def test_filter_datasets_by_language_only(self):
        datasets = self._api.list_datasets(filter=DatasetFilter(language="en"))
        self.assertGreater(len(datasets), 0)
        self.assertTrue("language:en" in datasets[0].tags)

        args = DatasetSearchArguments(api=self._api)
        datasets = self._api.list_datasets(filter=DatasetFilter(language=(args.language.en, args.language.fr)))
        self.assertGreater(len(datasets), 0)
        self.assertTrue("language:en" in datasets[0].tags)
        self.assertTrue("language:fr" in datasets[0].tags)

    @expect_deprecation("list_datasets")
    def test_filter_datasets_by_multilinguality(self):
        datasets = self._api.list_datasets(filter=DatasetFilter(multilinguality="multilingual"))
        self.assertGreater(len(datasets), 0)
        self.assertTrue("multilinguality:multilingual" in datasets[0].tags)

    @expect_deprecation("list_datasets")
    def test_filter_datasets_by_size_categories(self):
        datasets = self._api.list_datasets(filter=DatasetFilter(size_categories="100K<n<1M"))
        self.assertGreater(len(datasets), 0)
        self.assertTrue("size_categories:100K<n<1M" in datasets[0].tags)

    @expect_deprecation("list_datasets")
    def test_filter_datasets_by_task_categories(self):
        datasets = self._api.list_datasets(filter=DatasetFilter(task_categories="audio-classification"))
        self.assertGreater(len(datasets), 0)
        self.assertTrue("task_categories:audio-classification" in datasets[0].tags)

    @expect_deprecation("list_datasets")
    def test_filter_datasets_by_task_ids(self):
        datasets = self._api.list_datasets(filter=DatasetFilter(task_ids="natural-language-inference"))
        self.assertGreater(len(datasets), 0)
        self.assertTrue("task_ids:natural-language-inference" in datasets[0].tags)

    @expect_deprecation("list_datasets")
    def test_list_datasets_full(self):
        datasets = self._api.list_datasets(full=True)
        self.assertGreater(len(datasets), 100)
        dataset = datasets[0]
        self.assertIsInstance(dataset, DatasetInfo)
        self.assertTrue(any(dataset.cardData for dataset in datasets))

    @expect_deprecation("list_datasets")
    def test_list_datasets_author(self):
        datasets = self._api.list_datasets(author="huggingface")
        self.assertGreater(len(datasets), 1)
        self.assertIsInstance(datasets[0], DatasetInfo)

    @expect_deprecation("list_datasets")
    def test_list_datasets_search(self):
        datasets = self._api.list_datasets(search="wikipedia")
        self.assertGreater(len(datasets), 10)
        self.assertIsInstance(datasets[0], DatasetInfo)

    @expect_deprecation("list_datasets")
    def test_filter_datasets_with_cardData(self):
        datasets = self._api.list_datasets(cardData=True)
        self.assertGreater(
            sum([getattr(dataset, "cardData", None) is not None for dataset in datasets]),
            0,
        )
        datasets = self._api.list_datasets()
        self.assertTrue(all([getattr(dataset, "cardData", None) is None for dataset in datasets]))

    def test_dataset_info(self):
        dataset = self._api.dataset_info(repo_id=DUMMY_DATASET_ID)
        self.assertTrue(isinstance(dataset.cardData, dict) and len(dataset.cardData) > 0)
        self.assertTrue(isinstance(dataset.siblings, list) and len(dataset.siblings) > 0)
        self.assertIsInstance(dataset, DatasetInfo)
        self.assertNotEqual(dataset.sha, DUMMY_DATASET_ID_REVISION_ONE_SPECIFIC_COMMIT)
        dataset = self._api.dataset_info(
            repo_id=DUMMY_DATASET_ID,
            revision=DUMMY_DATASET_ID_REVISION_ONE_SPECIFIC_COMMIT,
        )
        self.assertIsInstance(dataset, DatasetInfo)
        self.assertEqual(dataset.sha, DUMMY_DATASET_ID_REVISION_ONE_SPECIFIC_COMMIT)

    def test_dataset_info_with_file_metadata(self):
        dataset = self._api.dataset_info(
            repo_id=SAMPLE_DATASET_IDENTIFIER,
            files_metadata=True,
        )
        files = dataset.siblings
        assert files is not None
        self._check_siblings_metadata(files)

    def _check_siblings_metadata(self, files: List[RepoFile]):
        """Check requested metadata has been received from the server."""
        at_least_one_lfs = False
        for file in files:
            self.assertTrue(isinstance(file.blob_id, str))
            self.assertTrue(isinstance(file.size, int))
            if file.lfs is not None:
                at_least_one_lfs = True
                self.assertTrue(isinstance(file.lfs, dict))
                self.assertTrue("sha256" in file.lfs)
        self.assertTrue(at_least_one_lfs)

    def test_list_metrics(self):
        metrics = self._api.list_metrics()
        self.assertGreater(len(metrics), 10)
        self.assertIsInstance(metrics[0], MetricInfo)
        self.assertTrue(any(metric.description for metric in metrics))

    @expect_deprecation("list_models")
    def test_filter_models_by_author(self):
        models = self._api.list_models(filter=ModelFilter(author="muellerzr"))
        self.assertGreater(len(models), 0)
        self.assertTrue("muellerzr" in models[0].modelId)

    @expect_deprecation("list_models")
    def test_filter_models_by_author_and_name(self):
        # Test we can search by an author and a name, but the model is not found
        models = self._api.list_models(filter=ModelFilter("facebook", model_name="bart-base"))
        self.assertTrue("facebook/bart-base" in models[0].modelId)

    @expect_deprecation("list_models")
    def test_failing_filter_models_by_author_and_model_name(self):
        # Test we can search by an author and a name, but the model is not found
        models = self._api.list_models(filter=ModelFilter(author="muellerzr", model_name="testme"))
        self.assertEqual(len(models), 0)

    @expect_deprecation("list_models")
    def test_filter_models_with_library(self):
        models = self._api.list_models(
            filter=ModelFilter("microsoft", model_name="wavlm-base-sd", library="tensorflow")
        )
        self.assertEqual(len(models), 0)

        models = self._api.list_models(filter=ModelFilter("microsoft", model_name="wavlm-base-sd", library="pytorch"))
        self.assertGreater(len(models), 0)

    @expect_deprecation("list_models")
    def test_filter_models_with_task(self):
        models = self._api.list_models(filter=ModelFilter(task="fill-mask", model_name="albert-base-v2"))
        self.assertTrue("fill-mask" == models[0].pipeline_tag)
        self.assertTrue("albert-base-v2" in models[0].modelId)

        models = self._api.list_models(filter=ModelFilter(task="dummytask"))
        self.assertEqual(len(models), 0)

    @expect_deprecation("list_models")
    def test_filter_models_by_language(self):
        res_fr = self._api.list_models(filter=ModelFilter(language="fr"))
        res_en = self._api.list_models(filter=ModelFilter(language="en"))
        self.assertGreater(len(res_en), len(res_fr))

    @expect_deprecation("list_models")
    def test_filter_models_with_complex_query(self):
        args = ModelSearchArguments(api=self._api)
        f = ModelFilter(
            task=args.pipeline_tag.TextClassification,
            library=[args.library.PyTorch, args.library.TensorFlow],
        )
        models = self._api.list_models(filter=f)
        self.assertGreater(len(models), 1)
        self.assertTrue(
            ["text-classification" in model.pipeline_tag or "text-classification" in model.tags for model in models]
        )
        self.assertTrue(["pytorch" in model.tags and "tf" in model.tags for model in models])

    def test_filter_models_with_cardData(self):
        models = self._api.list_models(filter="co2_eq_emissions", cardData=True)
        self.assertTrue([hasattr(model, "cardData") for model in models])
        models = self._api.list_models(filter="co2_eq_emissions")
        self.assertTrue(all([not hasattr(model, "cardData") for model in models]))

    def test_filter_emissions_dict(self):
        # tests that dictionary is handled correctly as "emissions" and that
        # 17g is accepted and parsed correctly as a value
        # regression test for #753
        model = ModelInfo(cardData={"co2_eq_emissions": {"emissions": "17g"}})
        res = _filter_emissions([model], -1, 100)
        assert len(res) == 1

    def test_filter_emissions_with_max(self):
        models = self._api.list_models(emissions_thresholds=(None, 100), cardData=True)
        self.assertTrue(
            all(
                [
                    model.cardData["co2_eq_emissions"] <= 100
                    for model in models
                    if isinstance(model.cardData["co2_eq_emissions"], (float, int))
                ]
            )
        )

    def test_filter_emissions_with_min(self):
        models = self._api.list_models(emissions_thresholds=(5, None), cardData=True)
        self.assertTrue(
            all(
                [
                    model.cardData["co2_eq_emissions"] >= 5
                    for model in models
                    if isinstance(model.cardData["co2_eq_emissions"], (float, int))
                ]
            )
        )

    def test_filter_emissions_with_min_and_max(self):
        models = self._api.list_models(emissions_thresholds=(5, 100), cardData=True)
        self.assertTrue(
            all(
                [
                    model.cardData["co2_eq_emissions"] >= 5
                    for model in models
                    if isinstance(model.cardData["co2_eq_emissions"], (float, int))
                ]
            )
        )
        self.assertTrue(
            all(
                [
                    model.cardData["co2_eq_emissions"] <= 100
                    for model in models
                    if isinstance(model.cardData["co2_eq_emissions"], (float, int))
                ]
            )
        )

    @expect_deprecation("list_spaces")
    def test_list_spaces_full(self):
        spaces = self._api.list_spaces(full=True)
        self.assertGreater(len(spaces), 100)
        space = spaces[0]
        self.assertIsInstance(space, SpaceInfo)
        self.assertTrue(any(space.cardData for space in spaces))

    @expect_deprecation("list_spaces")
    def test_list_spaces_author(self):
        spaces = self._api.list_spaces(author="evaluate-metric")
        self.assertGreater(len(spaces), 10)
        self.assertTrue(
            set([space.id for space in spaces]).issuperset(
                set(["evaluate-metric/trec_eval", "evaluate-metric/perplexity"])
            )
        )

    @expect_deprecation("list_spaces")
    def test_list_spaces_search(self):
        spaces = self._api.list_spaces(search="wikipedia")
        space = spaces[0]
        self.assertTrue("wikipedia" in space.id.lower())

    @expect_deprecation("list_spaces")
    def test_list_spaces_sort_and_direction(self):
        spaces_descending_likes = self._api.list_spaces(sort="likes", direction=-1)
        spaces_ascending_likes = self._api.list_spaces(sort="likes")
        self.assertGreater(spaces_descending_likes[0].likes, spaces_descending_likes[1].likes)
        self.assertLess(spaces_ascending_likes[-2].likes, spaces_ascending_likes[-1].likes)

    @expect_deprecation("list_spaces")
    def test_list_spaces_limit(self):
        spaces = self._api.list_spaces(limit=5)
        self.assertEqual(len(spaces), 5)

    @expect_deprecation("list_spaces")
    def test_list_spaces_with_models(self):
        spaces = self._api.list_spaces(models="bert-base-uncased")
        self.assertTrue("bert-base-uncased" in getattr(spaces[0], "models", []))

    @expect_deprecation("list_spaces")
    def test_list_spaces_with_datasets(self):
        spaces = self._api.list_spaces(datasets="wikipedia")
        self.assertTrue("wikipedia" in getattr(spaces[0], "datasets", []))

    def test_list_spaces_linked(self):
        spaces = self._api.list_spaces(linked=True)
        self.assertTrue(any((getattr(space, "models", None) is not None) for space in spaces))
        self.assertTrue(any((getattr(space, "datasets", None) is not None) for space in spaces))
        self.assertTrue(
            any((getattr(space, "models", None) is not None) and getattr(space, "datasets", None) is not None)
            for space in spaces
        )
        self.assertTrue(
            all((getattr(space, "models", None) is not None) or getattr(space, "datasets", None) is not None)
            for space in spaces
        )


class HfApiPrivateTest(HfApiCommonTest):
    @retry_endpoint
    def setUp(self) -> None:
        super().setUp()
        self.REPO_NAME = repo_name("private")
        self._api.create_repo(repo_id=self.REPO_NAME, private=True)
        self._api.create_repo(repo_id=self.REPO_NAME, private=True, repo_type="dataset")

    def tearDown(self) -> None:
        self._api.delete_repo(repo_id=self.REPO_NAME)
        self._api.delete_repo(repo_id=self.REPO_NAME, repo_type="dataset")

    def test_model_info(self):
        shutil.rmtree(os.path.dirname(HfFolder.path_token), ignore_errors=True)
        with patch.object(self._api, "token", None):  # no default token
            # Test we cannot access model info without a token
            with self.assertRaisesRegex(
                requests.exceptions.HTTPError,
                re.compile(
                    r"401 Client Error(.+)\(Request ID: .+\)(.*)Repository Not Found",
                    flags=re.DOTALL,
                ),
            ):
                _ = self._api.model_info(repo_id=f"{USER}/{self.REPO_NAME}")

            model_info = self._api.model_info(repo_id=f"{USER}/{self.REPO_NAME}", use_auth_token=self._token)
            self.assertIsInstance(model_info, ModelInfo)

    def test_dataset_info(self):
        shutil.rmtree(os.path.dirname(HfFolder.path_token), ignore_errors=True)
        with patch.object(self._api, "token", None):  # no default token
            # Test we cannot access model info without a token
            with self.assertRaisesRegex(
                requests.exceptions.HTTPError,
                re.compile(
                    r"401 Client Error(.+)\(Request ID: .+\)(.*)Repository Not Found",
                    flags=re.DOTALL,
                ),
            ):
                _ = self._api.dataset_info(repo_id=f"{USER}/{self.REPO_NAME}")

            dataset_info = self._api.dataset_info(repo_id=f"{USER}/{self.REPO_NAME}", use_auth_token=self._token)
            self.assertIsInstance(dataset_info, DatasetInfo)

    @expect_deprecation("list_datasets")
    def test_list_private_datasets(self):
        orig = len(self._api.list_datasets(use_auth_token=False))
        new = len(self._api.list_datasets(use_auth_token=self._token))
        self.assertGreater(new, orig)

    @expect_deprecation("list_models")
    def test_list_private_models(self):
        orig = len(self._api.list_models(use_auth_token=False))
        new = len(self._api.list_models(use_auth_token=self._token))
        self.assertGreater(new, orig)

    @expect_deprecation("list_spaces")
    @with_production_testing
    def test_list_private_spaces(self):
        orig = len(self._api.list_spaces(use_auth_token=False))
        new = len(self._api.list_spaces(use_auth_token=self._token))
        self.assertGreaterEqual(new, orig)


@pytest.mark.usefixtures("fx_cache_dir")
class UploadFolderMockedTest(unittest.TestCase):
    api = HfApi()
    cache_dir: Path

    def setUp(self) -> None:
        (self.cache_dir / "file.txt").write_text("content")
        (self.cache_dir / "lfs.bin").write_text("content")

        (self.cache_dir / "sub").mkdir()
        (self.cache_dir / "sub" / "file.txt").write_text("content")
        (self.cache_dir / "sub" / "lfs_in_sub.bin").write_text("content")

        (self.cache_dir / "subdir").mkdir()
        (self.cache_dir / "subdir" / "file.txt").write_text("content")
        (self.cache_dir / "subdir" / "lfs_in_subdir.bin").write_text("content")

        self.all_local_files = {
            "lfs.bin",
            "file.txt",
            "sub/file.txt",
            "sub/lfs_in_sub.bin",
            "subdir/file.txt",
            "subdir/lfs_in_subdir.bin",
        }

        self.repo_files_mock = Mock()
        self.repo_files_mock.return_value = [  # all remote files
            ".gitattributes",
            "file.txt",
            "file1.txt",
            "sub/file.txt",
            "sub/file1.txt",
            "subdir/file.txt",
            "subdir/lfs_in_subdir.bin",
        ]
        self.api.list_repo_files = self.repo_files_mock

        self.create_commit_mock = Mock()
        self.create_commit_mock.return_value.pr_url = None
        self.api.create_commit = self.create_commit_mock

    def _upload_folder_alias(self, **kwargs) -> List[Union[CommitOperationAdd, CommitOperationDelete]]:
        """Alias to call `upload_folder` + retrieve the CommitOperation list passed to `create_commit`."""
        if "folder_path" not in kwargs:
            kwargs["folder_path"] = self.cache_dir
        self.api.upload_folder(repo_id="repo_id", **kwargs)
        return self.create_commit_mock.call_args_list[0][1]["operations"]

    def test_allow_everything(self):
        operations = self._upload_folder_alias()
        self.assertTrue(all(isinstance(op, CommitOperationAdd) for op in operations))
        self.assertEqual({op.path_in_repo for op in operations}, self.all_local_files)

    def test_allow_everything_in_subdir_no_trailing_slash(self):
        operations = self._upload_folder_alias(folder_path=self.cache_dir / "subdir", path_in_repo="subdir")
        self.assertTrue(all(isinstance(op, CommitOperationAdd) for op in operations))
        self.assertEqual(
            {op.path_in_repo for op in operations},
            {"subdir/file.txt", "subdir/lfs_in_subdir.bin"},  # correct `path_in_repo`
        )

    def test_allow_everything_in_subdir_with_trailing_slash(self):
        operations = self._upload_folder_alias(folder_path=self.cache_dir / "subdir", path_in_repo="subdir/")
        self.assertTrue(all(isinstance(op, CommitOperationAdd) for op in operations))
        self.assertEqual(
            {op.path_in_repo for op in operations},
            {"subdir/file.txt", "subdir/lfs_in_subdir.bin"},  # correct `path_in_repo`
        )

    def test_allow_txt_ignore_subdir(self):
        operations = self._upload_folder_alias(allow_patterns="*.txt", ignore_patterns="subdir/*")
        self.assertTrue(all(isinstance(op, CommitOperationAdd) for op in operations))
        self.assertEqual(
            {op.path_in_repo for op in operations},
            {"sub/file.txt", "file.txt"},  # only .txt files, not in subdir
        )

    def test_allow_txt_not_root_ignore_subdir(self):
        operations = self._upload_folder_alias(allow_patterns="**/*.txt", ignore_patterns="subdir/*")
        self.assertTrue(all(isinstance(op, CommitOperationAdd) for op in operations))
        self.assertEqual(
            {op.path_in_repo for op in operations},
            {"sub/file.txt"},  # only .txt files, not in subdir, not at root
        )

    def test_path_in_repo_dot(self):
        """Regression test for #1382 when using `path_in_repo="."`.

        Using `path_in_repo="."` or `path_in_repo=None` should be equivalent.
        See https://github.com/huggingface/huggingface_hub/pull/1382.
        """
        operation_with_dot = self._upload_folder_alias(path_in_repo=".", allow_patterns=["file.txt"])[0]
        operation_with_none = self._upload_folder_alias(path_in_repo=None, allow_patterns=["file.txt"])[0]
        self.assertEqual(operation_with_dot.path_in_repo, "file.txt")
        self.assertEqual(operation_with_none.path_in_repo, "file.txt")

    def test_delete_txt(self):
        operations = self._upload_folder_alias(delete_patterns="*.txt")
        added_files = {op.path_in_repo for op in operations if isinstance(op, CommitOperationAdd)}
        deleted_files = {op.path_in_repo for op in operations if isinstance(op, CommitOperationDelete)}

        self.assertEqual(added_files, self.all_local_files)
        self.assertEqual(deleted_files, {"file1.txt", "sub/file1.txt"})

        # since "file.txt" and "sub/file.txt" are overwritten, no need to delete them first
        self.assertIn("file.txt", added_files)
        self.assertIn("sub/file.txt", added_files)

    def test_delete_txt_in_sub(self):
        operations = self._upload_folder_alias(
            path_in_repo="sub/", folder_path=self.cache_dir / "sub", delete_patterns="*.txt"
        )
        added_files = {op.path_in_repo for op in operations if isinstance(op, CommitOperationAdd)}
        deleted_files = {op.path_in_repo for op in operations if isinstance(op, CommitOperationDelete)}

        self.assertEqual(added_files, {"sub/file.txt", "sub/lfs_in_sub.bin"})  # added only in sub/
        self.assertEqual(deleted_files, {"sub/file1.txt"})  # delete only in sub/

    def test_delete_txt_in_sub_ignore_sub_file_txt(self):
        operations = self._upload_folder_alias(
            path_in_repo="sub", folder_path=self.cache_dir / "sub", ignore_patterns="file.txt", delete_patterns="*.txt"
        )
        added_files = {op.path_in_repo for op in operations if isinstance(op, CommitOperationAdd)}
        deleted_files = {op.path_in_repo for op in operations if isinstance(op, CommitOperationDelete)}

        # since "sub/file.txt" should be deleted and is not overwritten (ignore_patterns), we delete it explicitly
        self.assertEqual(added_files, {"sub/lfs_in_sub.bin"})  # no "sub/file.txt"
        self.assertEqual(deleted_files, {"sub/file1.txt", "sub/file.txt"})


@pytest.mark.usefixtures("fx_cache_dir")
class HfLargefilesTest(HfApiCommonTest):
    cache_dir: Path

    def tearDown(self):
        self._api.delete_repo(repo_id=self.repo_id)

    def setup_local_clone(self) -> None:
        REMOTE_URL_AUTH = self.repo_url.replace(ENDPOINT_STAGING, ENDPOINT_STAGING_BASIC_AUTH)
        subprocess.run(
            ["git", "clone", REMOTE_URL_AUTH, str(self.cache_dir)],
            check=True,
            stdout=subprocess.PIPE,
            stderr=subprocess.PIPE,
        )
        subprocess.run(["git", "lfs", "track", "*.pdf"], check=True, cwd=self.cache_dir)
        subprocess.run(["git", "lfs", "track", "*.epub"], check=True, cwd=self.cache_dir)

    @retry_endpoint
    @require_git_lfs
    def test_end_to_end_thresh_6M(self):
        # Little-hack: create repo with defined `_lfsmultipartthresh`. Only for tests purposes
        self._api._lfsmultipartthresh = 6 * 10**6
        self.repo_url = self._api.create_repo(repo_id=repo_name())
        self.repo_id = self.repo_url.repo_id
        self._api._lfsmultipartthresh = None
        self.setup_local_clone()

        subprocess.run(
            ["wget", LARGE_FILE_18MB], check=True, stdout=subprocess.PIPE, stderr=subprocess.PIPE, cwd=self.cache_dir
        )
        subprocess.run(["git", "add", "*"], check=True, cwd=self.cache_dir)
        subprocess.run(["git", "commit", "-m", "commit message"], check=True, cwd=self.cache_dir)

        # This will fail as we haven't set up our custom transfer agent yet.
        failed_process = subprocess.run(
            ["git", "push"],
            stdout=subprocess.PIPE,
            stderr=subprocess.PIPE,
            cwd=self.cache_dir,
        )
        self.assertEqual(failed_process.returncode, 1)
        self.assertIn("cli lfs-enable-largefiles", failed_process.stderr.decode())
        # ^ Instructions on how to fix this are included in the error message.
        subprocess.run(["huggingface-cli", "lfs-enable-largefiles", self.cache_dir], check=True)

        start_time = time.time()
        subprocess.run(["git", "push"], check=True, cwd=self.cache_dir)
        print("took", time.time() - start_time)

        # To be 100% sure, let's download the resolved file
        pdf_url = f"{self.repo_url}/resolve/main/progit.pdf"
        DEST_FILENAME = "uploaded.pdf"
        subprocess.run(
            ["wget", pdf_url, "-O", DEST_FILENAME],
            check=True,
            stdout=subprocess.PIPE,
            stderr=subprocess.PIPE,
            cwd=self.cache_dir,
        )
        dest_filesize = (self.cache_dir / DEST_FILENAME).stat().st_size
        self.assertEqual(dest_filesize, 18685041)

    @retry_endpoint
    @require_git_lfs
    def test_end_to_end_thresh_16M(self):
        # Here we'll push one multipart and one non-multipart file in the same commit, and see what happens
        # Little-hack: create repo with defined `_lfsmultipartthresh`. Only for tests purposes
        self._api._lfsmultipartthresh = 16 * 10**6
        self.repo_url = self._api.create_repo(repo_id=repo_name())
        self.repo_id = self.repo_url.repo_id
        self._api._lfsmultipartthresh = None
        self.setup_local_clone()

        subprocess.run(
            ["wget", LARGE_FILE_18MB], check=True, stdout=subprocess.PIPE, stderr=subprocess.PIPE, cwd=self.cache_dir
        )
        subprocess.run(
            ["wget", LARGE_FILE_14MB], check=True, stdout=subprocess.PIPE, stderr=subprocess.PIPE, cwd=self.cache_dir
        )
        subprocess.run(["git", "add", "*"], check=True, cwd=self.cache_dir)
        subprocess.run(["git", "commit", "-m", "both files in same commit"], check=True, cwd=self.cache_dir)
        subprocess.run(["huggingface-cli", "lfs-enable-largefiles", self.cache_dir], check=True)

        start_time = time.time()
        subprocess.run(["git", "push"], check=True, cwd=self.cache_dir)
        print("took", time.time() - start_time)

    def test_upload_lfs_file_multipart(self):
        """End to end test to check upload an LFS file using multipart upload works."""
        self._api._lfsmultipartthresh = 16 * 10**6
        repo_id = self._api.create_repo(repo_id=repo_name()).repo_id
        self._api._lfsmultipartthresh = None

        with patch.object(
            huggingface_hub.lfs,
            "_upload_parts_iteratively",
            wraps=huggingface_hub.lfs._upload_parts_iteratively,
        ) as mock:
            self._api.upload_file(repo_id=repo_id, path_or_fileobj=b"a" * 18 * 10**6, path_in_repo="lfs.bin")
            mock.assert_called_once()  # It used multipart upload

        self._api.delete_repo(repo_id=repo_id)


class ParseHFUrlTest(unittest.TestCase):
    def test_repo_type_and_id_from_hf_id_on_correct_values(self):
        possible_values = {
            "https://huggingface.co/id": [None, None, "id"],
            "https://huggingface.co/user/id": [None, "user", "id"],
            "https://huggingface.co/datasets/user/id": ["dataset", "user", "id"],
            "https://huggingface.co/spaces/user/id": ["space", "user", "id"],
            "user/id": [None, "user", "id"],
            "dataset/user/id": ["dataset", "user", "id"],
            "space/user/id": ["space", "user", "id"],
            "id": [None, None, "id"],
            "hf://id": [None, None, "id"],
            "hf://user/id": [None, "user", "id"],
            "hf://model/user/name": ["model", "user", "name"],  # 's' is optional
            "hf://models/user/name": ["model", "user", "name"],
        }

        for key, value in possible_values.items():
            self.assertEqual(
                repo_type_and_id_from_hf_id(key, hub_url="https://huggingface.co"),
                tuple(value),
            )

    def test_repo_type_and_id_from_hf_id_on_wrong_values(self):
        for hub_id in [
            "https://unknown-endpoint.co/id",
            "https://huggingface.co/datasets/user/id@revision",  # @ forbidden
            "datasets/user/id/subpath",
            "hffs://model/user/name",
            "spaeces/user/id",  # with typo in repo type
        ]:
            with self.assertRaises(ValueError):
                repo_type_and_id_from_hf_id(hub_id, hub_url="https://huggingface.co")


class HfApiDiscussionsTest(HfApiCommonTest):
    def setUp(self):
        self.repo_id = self._api.create_repo(repo_id=repo_name()).repo_id
        self.pull_request = self._api.create_discussion(
            repo_id=self.repo_id, pull_request=True, title="Test Pull Request"
        )
        self.discussion = self._api.create_discussion(
            repo_id=self.repo_id, pull_request=False, title="Test Discussion"
        )

    def tearDown(self):
        self._api.delete_repo(repo_id=self.repo_id)

    def test_create_discussion(self):
        discussion = self._api.create_discussion(repo_id=self.repo_id, title=" Test discussion !  ")
        self.assertEqual(discussion.num, 3)
        self.assertEqual(discussion.author, USER)
        self.assertEqual(discussion.is_pull_request, False)
        self.assertEqual(discussion.title, "Test discussion !")

    def test_create_pull_request(self):
        discussion = self._api.create_discussion(repo_id=self.repo_id, title=" Test PR !  ", pull_request=True)
        self.assertEqual(discussion.num, 3)
        self.assertEqual(discussion.author, USER)
        self.assertEqual(discussion.is_pull_request, True)
        self.assertEqual(discussion.title, "Test PR !")

        model_info = self._api.repo_info(repo_id=self.repo_id, revision="refs/pr/1")
        self.assertIsInstance(model_info, ModelInfo)

    def test_get_repo_discussion(self):
        discussions_generator = self._api.get_repo_discussions(repo_id=self.repo_id)
        self.assertIsInstance(discussions_generator, types.GeneratorType)
        self.assertListEqual(
            list([d.num for d in discussions_generator]), [self.discussion.num, self.pull_request.num]
        )

    def test_get_discussion_details(self):
        retrieved = self._api.get_discussion_details(repo_id=self.repo_id, discussion_num=2)
        self.assertEqual(retrieved, self.discussion)

    def test_edit_discussion_comment(self):
        def get_first_comment(discussion: DiscussionWithDetails) -> DiscussionComment:
            return [evt for evt in discussion.events if evt.type == "comment"][0]

        edited_comment = self._api.edit_discussion_comment(
            repo_id=self.repo_id,
            discussion_num=self.pull_request.num,
            comment_id=get_first_comment(self.pull_request).id,
            new_content="**Edited** comment 🤗",
        )
        retrieved = self._api.get_discussion_details(repo_id=self.repo_id, discussion_num=self.pull_request.num)
        self.assertEqual(get_first_comment(retrieved).edited, True)
        self.assertEqual(get_first_comment(retrieved).id, get_first_comment(self.pull_request).id)
        self.assertEqual(get_first_comment(retrieved).content, "**Edited** comment 🤗")

        self.assertEqual(get_first_comment(retrieved), edited_comment)

    def test_comment_discussion(self):
        new_comment = self._api.comment_discussion(
            repo_id=self.repo_id,
            discussion_num=self.discussion.num,
            comment="""\
                # Multi-line comment

                **With formatting**, including *italic text* & ~strike through~
                And even [links](http://hf.co)! 💥🤯
            """,
        )
        retrieved = self._api.get_discussion_details(repo_id=self.repo_id, discussion_num=self.discussion.num)
        self.assertEqual(len(retrieved.events), 2)
        self.assertIn(new_comment.id, {event.id for event in retrieved.events})

    def test_rename_discussion(self):
        rename_event = self._api.rename_discussion(
            repo_id=self.repo_id, discussion_num=self.discussion.num, new_title="New title2"
        )
        retrieved = self._api.get_discussion_details(repo_id=self.repo_id, discussion_num=self.discussion.num)
        self.assertIn(rename_event.id, (event.id for event in retrieved.events))
        self.assertEqual(rename_event.old_title, self.discussion.title)
        self.assertEqual(rename_event.new_title, "New title2")

    def test_change_discussion_status(self):
        status_change_event = self._api.change_discussion_status(
            repo_id=self.repo_id, discussion_num=self.discussion.num, new_status="closed"
        )
        retrieved = self._api.get_discussion_details(repo_id=self.repo_id, discussion_num=self.discussion.num)
        self.assertIn(status_change_event.id, (event.id for event in retrieved.events))
        self.assertEqual(status_change_event.new_status, "closed")

        with self.assertRaises(ValueError):
            self._api.change_discussion_status(
                repo_id=self.repo_id, discussion_num=self.discussion.num, new_status="published"
            )

    def test_merge_pull_request(self):
        self._api.create_commit(
            repo_id=self.repo_id,
            commit_message="Commit some file",
            operations=[CommitOperationAdd(path_in_repo="file.test", path_or_fileobj=b"Content")],
            revision=self.pull_request.git_reference,
        )
        self._api.change_discussion_status(
            repo_id=self.repo_id, discussion_num=self.pull_request.num, new_status="open"
        )
        self._api.merge_pull_request(self.repo_id, self.pull_request.num)

        retrieved = self._api.get_discussion_details(repo_id=self.repo_id, discussion_num=self.pull_request.num)
        self.assertEqual(retrieved.status, "merged")
        self.assertIsNotNone(retrieved.merge_commit_oid)


class ActivityApiTest(unittest.TestCase):
    @classmethod
    def setUpClass(cls) -> None:
        cls.api = HfApi()  # no auth!

    def test_like_and_unlike_repo(self) -> None:
        # Create and like a private and a public repo
        repo_id_private = self.api.create_repo(repo_name(), token=TOKEN, private=True).repo_id
        self.api.like(repo_id_private, token=TOKEN)

        repo_id_public = self.api.create_repo(repo_name(), token=TOKEN, private=False).repo_id
        self.api.like(repo_id_public, token=TOKEN)

        # Get likes as public and authenticated
        likes = self.api.list_liked_repos(USER)
        likes_with_auth = self.api.list_liked_repos(USER, token=TOKEN)

        # Public repo is shown in liked repos
        self.assertIn(repo_id_public, likes.models)
        self.assertIn(repo_id_public, likes_with_auth.models)

        # Private repo is NOT shown in liked repos, even when authenticated
        # This is by design. See https://github.com/huggingface/moon-landing/pull/4879 (internal link)
        self.assertNotIn(repo_id_private, likes.models)
        self.assertNotIn(repo_id_private, likes_with_auth.models)

        # Unlike repo and check not in liked list
        self.api.unlike(repo_id_public, token=TOKEN)
        self.api.unlike(repo_id_private, token=TOKEN)
        likes_after_unlike = self.api.list_liked_repos(USER)
        self.assertNotIn(repo_id_public, likes_after_unlike.models)  # Unliked

        # Cleanup
        self.api.delete_repo(repo_id_public, token=TOKEN)
        self.api.delete_repo(repo_id_private, token=TOKEN)

    def test_like_missing_repo(self) -> None:
        with self.assertRaises(RepositoryNotFoundError):
            self.api.like("missing_repo_id", token=TOKEN)

        with self.assertRaises(RepositoryNotFoundError):
            self.api.unlike("missing_repo_id", token=TOKEN)

    def test_like_twice(self) -> None:
        # Create and like repo
        repo_id = self.api.create_repo(repo_name(), token=TOKEN, private=True).repo_id

        # Can like twice
        self.api.like(repo_id, token=TOKEN)
        self.api.like(repo_id, token=TOKEN)

        # Can unlike twice
        self.api.unlike(repo_id, token=TOKEN)
        self.api.unlike(repo_id, token=TOKEN)

        # Cleanup
        self.api.delete_repo(repo_id, token=TOKEN)

    def test_list_liked_repos_no_auth(self) -> None:
        # Create a list 1 liked repo
        liked_repo_name = "repo-that-is-liked-public"
        repo_url = self.api.create_repo(liked_repo_name, exist_ok=True, token=TOKEN)
        self.api.like(repo_url.repo_id, token=TOKEN)

        # Fetch liked repos without auth
        likes = self.api.list_liked_repos(USER)
        self.assertEqual(likes.user, USER)
        self.assertGreater(len(likes.models) + len(likes.datasets) + len(likes.spaces), 0)
        self.assertIn(repo_url.repo_id, likes.models)

    def test_list_likes_repos_auth_and_implicit_user(self) -> None:
        # User is implicit
        likes = self.api.list_liked_repos(token=TOKEN)
        self.assertEqual(likes.user, USER)

    def test_list_likes_repos_auth_and_explicit_user(self) -> None:
        # User is explicit even if auth
        likes = self.api.list_liked_repos(user="__DUMMY_DATASETS_SERVER_USER__", token=TOKEN)
        self.assertEqual(likes.user, "__DUMMY_DATASETS_SERVER_USER__")

    @with_production_testing
    def test_list_likes_on_production(self) -> None:
        # Test julien-c likes a lot of repos !
        likes = HfApi().list_liked_repos("julien-c")
        self.assertEqual(len(likes.models) + len(likes.datasets) + len(likes.spaces), likes.total)
        self.assertGreater(len(likes.models), 0)
        self.assertGreater(len(likes.datasets), 0)
        self.assertGreater(len(likes.spaces), 0)


@pytest.mark.usefixtures("fx_production_space")
class TestSpaceAPIProduction(unittest.TestCase):
    """
    Testing Space API is not possible on staging. Tests are run against production
    server using a token stored under `HUGGINGFACE_PRODUCTION_USER_TOKEN` environment
    variable. Tests requiring hardware are mocked to spare some resources.
    """

    repo_id: str
    api: HfApi

    def test_manage_secrets(self) -> None:
        # Add 3 secrets
        self.api.add_space_secret(self.repo_id, "foo", "123")
        self.api.add_space_secret(self.repo_id, "token", "hf_api_123456")
        self.api.add_space_secret(self.repo_id, "gh_api_key", "******")

        # Update secret
        self.api.add_space_secret(self.repo_id, "foo", "456")

        # Delete secret
        self.api.delete_space_secret(self.repo_id, "gh_api_key")

        # Doesn't fail on missing key
        self.api.delete_space_secret(self.repo_id, "missing_key")

    def test_space_runtime(self) -> None:
        runtime = self.api.get_space_runtime(self.repo_id)

        # Space has just been created: hardware might not be set yet.
        self.assertIn(runtime.hardware, (None, SpaceHardware.CPU_BASIC))
        self.assertIn(runtime.requested_hardware, (None, SpaceHardware.CPU_BASIC))

        # Space is either "BUILDING" (if not yet done) or "NO_APP_FILE" (if building failed)
        self.assertIn(runtime.stage, (SpaceStage.NO_APP_FILE, SpaceStage.BUILDING))
        self.assertIn(runtime.stage, ("NO_APP_FILE", "BUILDING"))  # str works as well

        # Raw response from Hub
        self.assertIsInstance(runtime.raw, dict)

    def test_pause_and_restart_space(self) -> None:
        runtime_after_pause = self.api.pause_space(self.repo_id)
        self.assertEqual(runtime_after_pause.stage, SpaceStage.PAUSED)

        self.api.restart_space(self.repo_id)
        time.sleep(0.2)
        runtime_after_restart = self.api.get_space_runtime(self.repo_id)
        self.assertIn(runtime_after_restart.stage, (SpaceStage.BUILDING, SpaceStage.RUNNING_BUILDING))


class TestSpaceAPIMocked(unittest.TestCase):
    """
    Testing Space hardware requests is resource intensive for the server (need to spawn
    GPUs). Tests are mocked to check the correct values are sent.
    """

    def setUp(self) -> None:
        self.api = HfApi(token="fake_token")
        self.repo_id = "fake_repo_id"

        get_session_mock = Mock()
        self.post_mock = get_session_mock().post
        self.post_mock.return_value.json.return_value = {"url": f"{self.api.endpoint}/spaces/user/repo_id"}
        self.patcher = patch("huggingface_hub.hf_api.get_session", get_session_mock)
        self.patcher.start()

    def tearDown(self) -> None:
        self.patcher.stop()

    def test_create_space_with_hardware(self) -> None:
        self.api.create_repo(
            self.repo_id,
            repo_type="space",
            space_sdk="gradio",
            space_hardware=SpaceHardware.T4_MEDIUM,
        )
        self.post_mock.assert_called_once_with(
            f"{self.api.endpoint}/api/repos/create",
            headers=self.api._build_hf_headers(),
            json={
                "name": self.repo_id,
                "organization": None,
                "private": False,
                "type": "space",
                "sdk": "gradio",
                "hardware": "t4-medium",
            },
        )

    def test_request_space_hardware(self) -> None:
        self.api.request_space_hardware(self.repo_id, SpaceHardware.T4_MEDIUM)
        self.post_mock.assert_called_once_with(
            f"{self.api.endpoint}/api/spaces/{self.repo_id}/hardware",
            headers=self.api._build_hf_headers(),
            json={"flavor": "t4-medium"},
        )


class ListGitRefsTest(unittest.TestCase):
    @classmethod
    @with_production_testing
    def setUpClass(cls) -> None:
        cls.api = HfApi()
        return super().setUpClass()

    def test_list_refs_gpt2(self) -> None:
        refs = self.api.list_repo_refs("gpt2")
        self.assertGreater(len(refs.branches), 0)
        main_branch = [branch for branch in refs.branches if branch.name == "main"][0]
        self.assertEqual(main_branch.ref, "refs/heads/main")
        # Can get info by revision
        self.api.repo_info("gpt2", revision=main_branch.target_commit)

    def test_list_refs_bigcode(self) -> None:
        refs = self.api.list_repo_refs("bigcode/admin", repo_type="dataset")
        self.assertGreater(len(refs.branches), 0)
        self.assertGreater(len(refs.converts), 0)
        main_branch = [branch for branch in refs.branches if branch.name == "main"][0]
        self.assertEqual(main_branch.ref, "refs/heads/main")

        convert_branch = [branch for branch in refs.converts if branch.name == "parquet"][0]
        self.assertEqual(convert_branch.ref, "refs/convert/parquet")

        # Can get info by convert revision
        self.api.repo_info(
            "bigcode/admin",
            repo_type="dataset",
            revision=convert_branch.target_commit,
        )


class ListGitCommitsTest(unittest.TestCase):
    @classmethod
    def setUpClass(cls) -> None:
        cls.api = HfApi(token=TOKEN)
        # Create repo (with initial commit)
        cls.repo_id = cls.api.create_repo(repo_name()).repo_id

        # Create a commit on `main` branch
        cls.api.upload_file(repo_id=cls.repo_id, path_or_fileobj=b"content", path_in_repo="content.txt")

        # Create a commit in a PR
        cls.api.upload_file(repo_id=cls.repo_id, path_or_fileobj=b"on_pr", path_in_repo="on_pr.txt", create_pr=True)

        # Create another commit on `main` branch
        cls.api.upload_file(repo_id=cls.repo_id, path_or_fileobj=b"on_main", path_in_repo="on_main.txt")
        return super().setUpClass()

    @classmethod
    def tearDownClass(cls) -> None:
        cls.api.delete_repo(cls.repo_id)
        return super().tearDownClass()

    def test_list_commits_on_main(self) -> None:
        commits = self.api.list_repo_commits(self.repo_id)

        # "on_pr" commit not returned
        self.assertEquals(len(commits), 3)
        self.assertTrue(all("on_pr" not in commit.title for commit in commits))

        # USER is always the author
        self.assertTrue(all(commit.authors == [USER] for commit in commits))

        # latest commit first
        self.assertEquals(commits[0].title, "Upload on_main.txt with huggingface_hub")

        # Formatted field not returned by default
        for commit in commits:
            self.assertIsNone(commit.formatted_title)
            self.assertIsNone(commit.formatted_message)

    def test_list_commits_on_pr(self) -> None:
        commits = self.api.list_repo_commits(self.repo_id, revision="refs/pr/1")

        # "on_pr" commit returned but not the "on_main" one
        self.assertEquals(len(commits), 3)
        self.assertTrue(all("on_main" not in commit.title for commit in commits))
        self.assertEquals(commits[0].title, "Upload on_pr.txt with huggingface_hub")

    def test_list_commits_include_formatted(self) -> None:
        for commit in self.api.list_repo_commits(self.repo_id, formatted=True):
            self.assertIsNotNone(commit.formatted_title)
            self.assertIsNotNone(commit.formatted_message)

    def test_list_commits_on_missing_repo(self) -> None:
        with self.assertRaises(RepositoryNotFoundError):
            self.api.list_repo_commits("missing_repo_id")

    def test_list_commits_on_missing_revision(self) -> None:
        with self.assertRaises(RevisionNotFoundError):
            self.api.list_repo_commits(self.repo_id, revision="missing_revision")


@patch("huggingface_hub.hf_api.build_hf_headers")
class HfApiTokenAttributeTest(unittest.TestCase):
    def test_token_passed(self, mock_build_hf_headers: Mock) -> None:
        HfApi(token="default token")._build_hf_headers(token="A token")
        self._assert_token_is(mock_build_hf_headers, "A token")

    def test_no_token_passed(self, mock_build_hf_headers: Mock) -> None:
        HfApi(token="default token")._build_hf_headers()
        self._assert_token_is(mock_build_hf_headers, "default token")

    def test_token_true_passed(self, mock_build_hf_headers: Mock) -> None:
        HfApi(token="default token")._build_hf_headers(token=True)
        self._assert_token_is(mock_build_hf_headers, True)

    def test_token_false_passed(self, mock_build_hf_headers: Mock) -> None:
        HfApi(token="default token")._build_hf_headers(token=False)
        self._assert_token_is(mock_build_hf_headers, False)

    def test_no_token_at_all(self, mock_build_hf_headers: Mock) -> None:
        HfApi()._build_hf_headers(token=None)
        self._assert_token_is(mock_build_hf_headers, None)

    def _assert_token_is(self, mock_build_hf_headers: Mock, expected_value: str) -> None:
        self.assertEqual(mock_build_hf_headers.call_args[1]["token"], expected_value)

    def test_library_name_and_version_are_set(self, mock_build_hf_headers: Mock) -> None:
        HfApi(library_name="a", library_version="b")._build_hf_headers()
        self.assertEqual(mock_build_hf_headers.call_args[1]["library_name"], "a")
        self.assertEqual(mock_build_hf_headers.call_args[1]["library_version"], "b")

    def test_library_name_and_version_are_overwritten(self, mock_build_hf_headers: Mock) -> None:
        api = HfApi(library_name="a", library_version="b")
        api._build_hf_headers(library_name="A", library_version="B")
        self.assertEqual(mock_build_hf_headers.call_args[1]["library_name"], "A")
        self.assertEqual(mock_build_hf_headers.call_args[1]["library_version"], "B")

    def test_user_agent_is_set(self, mock_build_hf_headers: Mock) -> None:
        HfApi(user_agent={"a": "b"})._build_hf_headers()
        self.assertEqual(mock_build_hf_headers.call_args[1]["user_agent"], {"a": "b"})

    def test_user_agent_is_overwritten(self, mock_build_hf_headers: Mock) -> None:
        HfApi(user_agent={"a": "b"})._build_hf_headers(user_agent={"A": "B"})
        self.assertEqual(mock_build_hf_headers.call_args[1]["user_agent"], {"A": "B"})


@patch("huggingface_hub.hf_api.ENDPOINT", "https://huggingface.co")
class RepoUrlTest(unittest.TestCase):
    def test_repo_url_class(self):
        url = RepoUrl("https://huggingface.co/gpt2")

        # RepoUrl Is a string
        self.assertIsInstance(url, str)
        self.assertEqual(url, "https://huggingface.co/gpt2")

        # Any str-method can be applied
        self.assertEqual(url.split("/"), "https://huggingface.co/gpt2".split("/"))

        # String formatting and concatenation work
        self.assertEqual(f"New repo: {url}", "New repo: https://huggingface.co/gpt2")
        self.assertEqual("New repo: " + url, "New repo: https://huggingface.co/gpt2")

        # __repr__ is modified for debugging purposes
        self.assertEqual(
            repr(url),
            (
                "RepoUrl('https://huggingface.co/gpt2',"
                " endpoint='https://huggingface.co', repo_type='model', repo_id='gpt2')"
            ),
        )

    def test_repo_url_endpoint(self):
        # Implicit endpoint
        url = RepoUrl("https://huggingface.co/gpt2")
        self.assertEqual(url.endpoint, "https://huggingface.co")

        # Explicit endpoint
        url = RepoUrl("https://example.com/gpt2", endpoint="https://example.com")
        self.assertEqual(url.endpoint, "https://example.com")

    def test_repo_url_repo_type(self):
        # Explicit repo type
        url = RepoUrl("https://huggingface.co/user/repo_name")
        self.assertEqual(url.repo_type, "model")

        url = RepoUrl("https://huggingface.co/datasets/user/repo_name")
        self.assertEqual(url.repo_type, "dataset")

        url = RepoUrl("https://huggingface.co/spaces/user/repo_name")
        self.assertEqual(url.repo_type, "space")

        # Implicit repo type (model)
        url = RepoUrl("https://huggingface.co/user/repo_name")
        self.assertEqual(url.repo_type, "model")

    def test_repo_url_namespace(self):
        # Canonical model (e.g. no username)
        url = RepoUrl("https://huggingface.co/gpt2")
        self.assertIsNone(url.namespace)
        self.assertEqual(url.repo_id, "gpt2")

        # "Normal" model
        url = RepoUrl("https://huggingface.co/dummy_user/dummy_model")
        self.assertEqual(url.namespace, "dummy_user")
        self.assertEqual(url.repo_id, "dummy_user/dummy_model")

    def test_repo_url_url_property(self):
        # RepoUrl.url returns a pure `str` value
        url = RepoUrl("https://huggingface.co/gpt2")
        self.assertEqual(url, "https://huggingface.co/gpt2")
        self.assertEqual(url.url, "https://huggingface.co/gpt2")
        self.assertIsInstance(url, RepoUrl)
        self.assertNotIsInstance(url.url, RepoUrl)

    def test_repo_url_canonical_model(self):
        for _id in ("gpt2", "hf://gpt2", "https://huggingface.co/gpt2"):
            with self.subTest(_id):
                url = RepoUrl(_id)
                self.assertEqual(url.repo_id, "gpt2")
                self.assertEqual(url.repo_type, "model")

    def test_repo_url_canonical_dataset(self):
        for _id in ("datasets/squad", "hf://datasets/squad", "https://huggingface.co/datasets/squad"):
            with self.subTest(_id):
                url = RepoUrl(_id)
                self.assertEqual(url.repo_id, "squad")
                self.assertEqual(url.repo_type, "dataset")


class HfApiDuplicateSpaceTest(HfApiCommonTest):
    @retry_endpoint
    @unittest.skip("HTTP 500 currently on staging")
    def test_duplicate_space_success(self) -> None:
        """Check `duplicate_space` works."""
        from_repo_name = space_repo_name("original_repo_name")
        from_repo_id = self._api.create_repo(
            repo_id=from_repo_name,
            repo_type="space",
            space_sdk="static",
            token=OTHER_TOKEN,
        ).repo_id
        self._api.upload_file(
            path_or_fileobj=b"data",
            path_in_repo="temp/new_file.md",
            repo_id=from_repo_id,
            repo_type="space",
            token=OTHER_TOKEN,
        )

        to_repo_id = self._api.duplicate_space(from_repo_id).repo_id

        self.assertEqual(to_repo_id, f"{USER}/{from_repo_name}")
        self.assertEqual(
            self._api.list_repo_files(repo_id=from_repo_id, repo_type="space"),
            [".gitattributes", "README.md", "index.html", "style.css", "temp/new_file.md"],
        )
        self.assertEqual(
            self._api.list_repo_files(repo_id=to_repo_id, repo_type="space"),
            self._api.list_repo_files(repo_id=from_repo_id, repo_type="space"),
        )

        self._api.delete_repo(repo_id=from_repo_id, repo_type="space", token=OTHER_TOKEN)
        self._api.delete_repo(repo_id=to_repo_id, repo_type="space")

    def test_duplicate_space_from_missing_repo(self) -> None:
        """Check `duplicate_space` fails when the from_repo doesn't exist."""

        with self.assertRaises(RepositoryNotFoundError):
            self._api.duplicate_space(f"{OTHER_USER}/repo_that_does_not_exist")


class ReprMixinTest(unittest.TestCase):
    def test_repr_mixin(self) -> None:
        class MyClass(ReprMixin):
            def __init__(self, **kwargs: Dict[str, Any]) -> None:
                self.__dict__.update(kwargs)

        self.assertEqual(
            repr(MyClass(foo="foo", bar="bar")),
            "MyClass: {'bar': 'bar', 'foo': 'foo'}",  # keys are sorted
        )<|MERGE_RESOLUTION|>--- conflicted
+++ resolved
@@ -31,12 +31,8 @@
 import requests
 from requests.exceptions import HTTPError
 
-<<<<<<< HEAD
 import huggingface_hub.lfs
-from huggingface_hub import Repository, SpaceHardware, SpaceStage
-=======
 from huggingface_hub import SpaceHardware, SpaceStage
->>>>>>> main
 from huggingface_hub._commit_api import (
     CommitOperationAdd,
     CommitOperationDelete,
